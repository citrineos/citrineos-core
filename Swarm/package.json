--- conflicted
+++ resolved
@@ -58,14 +58,6 @@
     "@citrineos/tenant": "file:../03_Modules/Tenant/citrineos-tenant-1.3.0.tgz",
     "@citrineos/transactions": "file:../03_Modules/Transactions/citrineos-transactions-1.0.0.tgz",
     "@citrineos/util": "file:../02_Util/citrineos-util-1.0.0.tgz",
-<<<<<<< HEAD
-    "@fastify/type-provider-json-schema-to-ts": "^2.2.2",
-    "fastify": "^4.22.2",
-    "sqlite3": "^5.1.6",
-    "tslog": "^4.9.2",
-    "uuid": "^9.0.0",
-    "ws": "^8.13.0"
-=======
     "@fastify/type-provider-json-schema-to-ts": "2.2.2",
     "ajv": "8.12.0",
     "fastify": "4.22.2",
@@ -73,7 +65,6 @@
     "tslog": "4.9.2",
     "uuid": "9.0.0",
     "ws": "8.13.0"
->>>>>>> 73120740
   },
   "engines": {
     "node": ">=18"
