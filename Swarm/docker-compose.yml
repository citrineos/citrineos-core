version: '3'
services:
  amqp-broker:
    image: rabbitmq:3-management
    ports:
      - 15672:15672
      - 5672:5672
    environment:
      RABBITMQ_DEFAULT_USER: 'guest'
      RABBITMQ_DEFAULT_PASS: 'guest'
    volumes:
      - ./data/rabbitmq:/var/lib/rabbitmq
    healthcheck:
      test: rabbitmq-diagnostics -q ping
      interval: 10s
      timeout: 10s
      retries: 3
  ocpp-db:
<<<<<<< HEAD
    image: postgis/postgis:latest
=======
    image: citrineos/postgis:v1.1.0
>>>>>>> a354a563
    ports:
      - 5432:5432
    volumes:
      - ./data/postgresql/pgdata:/var/lib/postgresql/data
    environment:
      POSTGRES_DB: citrine
      POSTGRES_USER: citrine
      POSTGRES_PASSWORD: "citrine"
  redis:
    build:
      context: ./
      dockerfile: ./docker/redis/Dockerfile
    ports:
      - "6379:6379"
    healthcheck:
      test: ["CMD", "redis-cli", "ping"]
      interval: 10s
      timeout: 5s
      retries: 3
  directus:
    image: directus/directus:latest
    ports:
      - 8055:8055
    volumes:
      - ./data/directus/uploads:/directus/uploads
      - ./directus-env-config.js:/directus/config.js
      - ../DirectusExtensions/charging-stations-bundle:/directus/extensions/directus-extension-charging-stations-bundle
    environment:
      KEY: '1234567890'
      SECRET: '0987654321'
      ADMIN_EMAIL: 'admin@citrineos.com'
      ADMIN_PASSWORD: 'CitrineOS!'
      CONFIG_PATH: '/directus/config.js'
      DB_CLIENT: 'pg'
      DB_HOST: ocpp-db
      DB_PORT: 5432
      DB_DATABASE: 'citrine'
      DB_USER: 'citrine'
      DB_PASSWORD: 'citrine'
      WEBSOCKETS_ENABLED: 'true'
  citrine:
    build:
      context: ../
      dockerfile: ./Swarm/docker/Dockerfile
    depends_on:
      ocpp-db:
        condition: service_started
      amqp-broker:
        condition: service_healthy
      redis:
        condition: service_healthy
    ports:
      - 8080:8080
      - 8081:8081
      - 8082:8082
    expose:
      - 8080-8082
    environment:
      CITRINEOS_UTIL_DIRECTUS_USERNAME: 'admin@citrineos.com'
      CITRINEOS_UTIL_DIRECTUS_PASSWORD: 'CitrineOS!'
      APP_NAME: 'general'
  certificates:
    build:
      context: ../
      dockerfile: ./Swarm/docker/Dockerfile
    depends_on:
      ocpp-db:
        condition: service_started
      amqp-broker:
        condition: service_healthy
      redis:
        condition: service_healthy
    ports:
      - 8083:8083
    expose:
      - 8083
    environment:
      CITRINEOS_UTIL_DIRECTUS_USERNAME: 'admin@citrineos.com'
      CITRINEOS_UTIL_DIRECTUS_PASSWORD: 'CitrineOS!'
      APP_NAME: 'certificates'
  configuration:
    build:
      context: ../
      dockerfile: ./Swarm/docker/Dockerfile
    depends_on:
      ocpp-db:
        condition: service_started
      amqp-broker:
        condition: service_healthy
      redis:
        condition: service_healthy
    ports:
      - 8084:8084
    expose:
      - 8084
    volumes:
      - ./:/usr/configuration
      - /usr/configuration/node_modules
    environment:
      CITRINEOS_UTIL_DIRECTUS_USERNAME: 'admin@citrineos.com'
      CITRINEOS_UTIL_DIRECTUS_PASSWORD: 'CitrineOS!'
      APP_NAME: 'configuration'
  evdriver:
    build:
      context: ../
      dockerfile: ./Swarm/docker/Dockerfile
    depends_on:
      ocpp-db:
        condition: service_started
      amqp-broker:
        condition: service_healthy
      redis:
        condition: service_healthy
    ports:
      - 8085:8085
    expose:
      - 8085
    volumes:
      - ./:/usr/evdriver
      - /usr/evdriver/node_modules
    environment:
      CITRINEOS_UTIL_DIRECTUS_USERNAME: 'admin@citrineos.com'
      CITRINEOS_UTIL_DIRECTUS_PASSWORD: 'CitrineOS!'
      APP_NAME: 'evdriver'
  monitoring:
    build:
      context: ../
      dockerfile: ./Swarm/docker/Dockerfile
    depends_on:
      ocpp-db:
        condition: service_started
      amqp-broker:
        condition: service_healthy
      redis:
        condition: service_healthy
    ports:
      - 8086:8086
    expose:
      - 8086
    volumes:
      - ./:/usr/monitoring
      - /usr/monitoring/node_modules
    environment:
      CITRINEOS_UTIL_DIRECTUS_USERNAME: 'admin@citrineos.com'
      CITRINEOS_UTIL_DIRECTUS_PASSWORD: 'CitrineOS!'
      APP_NAME: 'monitoring'
  reporting:
    build:
      context: ../
      dockerfile: ./Swarm/docker/Dockerfile
    depends_on:
      ocpp-db:
        condition: service_started
      amqp-broker:
        condition: service_healthy
      redis:
        condition: service_healthy
    ports:
      - 8087:8087
    expose:
      - 8087
    volumes:
      - ./:/usr/reporting
      - /usr/reporting/node_modules
    environment:
      CITRINEOS_UTIL_DIRECTUS_USERNAME: 'admin@citrineos.com'
      CITRINEOS_UTIL_DIRECTUS_PASSWORD: 'CitrineOS!'
      APP_NAME: 'reporting'
  smartcharging:
    build:
      context: ../
      dockerfile: ./Swarm/docker/Dockerfile
    depends_on:
      ocpp-db:
        condition: service_started
      amqp-broker:
        condition: service_healthy
      redis:
        condition: service_healthy
    ports:
      - 8088:8088
    expose:
      - 8088
    volumes:
      - ./:/usr/smartcharging
      - /usr/smartcharging/node_modules
    environment:
      CITRINEOS_UTIL_DIRECTUS_USERNAME: 'admin@citrineos.com'
      CITRINEOS_UTIL_DIRECTUS_PASSWORD: 'CitrineOS!'
      APP_NAME: 'smartcharging'
  transactions:
    build:
      context: ../
      dockerfile: ./Swarm/docker/Dockerfile
    depends_on:
      ocpp-db:
        condition: service_started
      amqp-broker:
        condition: service_healthy
      redis:
        condition: service_healthy
    ports:
      - 8089:8089
    expose:
      - 8089
    volumes:
      - ./:/usr/transactions
      - /usr/transactions/node_modules
    environment:
      CITRINEOS_UTIL_DIRECTUS_USERNAME: 'admin@citrineos.com'
      CITRINEOS_UTIL_DIRECTUS_PASSWORD: 'CitrineOS!'
      APP_NAME: 'transactions'<|MERGE_RESOLUTION|>--- conflicted
+++ resolved
@@ -16,11 +16,7 @@
       timeout: 10s
       retries: 3
   ocpp-db:
-<<<<<<< HEAD
-    image: postgis/postgis:latest
-=======
     image: citrineos/postgis:v1.1.0
->>>>>>> a354a563
     ports:
       - 5432:5432
     volumes:
@@ -36,24 +32,31 @@
     ports:
       - "6379:6379"
     healthcheck:
-      test: ["CMD", "redis-cli", "ping"]
+      test: [ "CMD", "redis-cli", "ping" ]
       interval: 10s
       timeout: 5s
       retries: 3
   directus:
-    image: directus/directus:latest
+    build:
+      context: ..
+      dockerfile: ./Server/directus.Dockerfile
     ports:
       - 8055:8055
     volumes:
       - ./data/directus/uploads:/directus/uploads
-      - ./directus-env-config.js:/directus/config.js
-      - ../DirectusExtensions/charging-stations-bundle:/directus/extensions/directus-extension-charging-stations-bundle
-    environment:
+      - ./directus-env-config.cjs:/directus/config.cjs
+    depends_on:
+      ocpp-db:
+        condition: service_healthy
+    environment:
+      APP_NAME: 'all'
       KEY: '1234567890'
       SECRET: '0987654321'
       ADMIN_EMAIL: 'admin@citrineos.com'
       ADMIN_PASSWORD: 'CitrineOS!'
-      CONFIG_PATH: '/directus/config.js'
+      CONFIG_PATH: '/directus/config.cjs'
+      EXTENSIONS_AUTO_RELOAD: 'true'
+      EXTENSIONS_CACHE_TTL: '1s'
       DB_CLIENT: 'pg'
       DB_HOST: ocpp-db
       DB_PORT: 5432
@@ -61,6 +64,12 @@
       DB_USER: 'citrine'
       DB_PASSWORD: 'citrine'
       WEBSOCKETS_ENABLED: 'true'
+    healthcheck:
+      test: wget --no-verbose --tries=1 --spider http://localhost:8055/server/health || exit 1
+      start_period: 15s
+      interval: 15s
+      timeout: 15s
+      retries: 3
   citrine:
     build:
       context: ../
@@ -69,6 +78,8 @@
       ocpp-db:
         condition: service_started
       amqp-broker:
+        condition: service_healthy
+      directus:
         condition: service_healthy
       redis:
         condition: service_healthy
