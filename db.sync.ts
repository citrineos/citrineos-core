--- conflicted
+++ resolved
@@ -1,10 +1,6 @@
 process.env.APP_ENV = 'local'; // needs to be before systemConfig import - careful with prettier formatter!
 
 import { DefaultSequelizeInstance } from '@citrineos/data';
-<<<<<<< HEAD
-import { getSystemConfig } from './Server/src/config/index.js';
-=======
->>>>>>> ace4c159
 import { loadBootstrapConfig } from '@citrineos/base';
 
 async function initializeDatabase() {
