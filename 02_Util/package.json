{
  "name": "@citrineos/util",
  "version": "1.6.0",
  "description": "The OCPP util module which supplies helpful utilities like cache and queue connectors, etc.",
  "main": "dist/index.js",
  "types": "dist/index.d.ts",
  "files": [
    "dist"
  ],
  "scripts": {
    "prepublish": "npx eslint ./src",
    "test": "jest --config jest.config.ts"
  },
  "keywords": [
    "ocpp",
    "ocpp_v201"
  ],
  "author": "S44",
  "license": "Apache-2.0",
  "devDependencies": {
    "@types/amqplib": "0.10.2",
<<<<<<< HEAD
    "@types/json-schema-faker": "0.5.4",
    "@types/jsrsasign": "10.5.14"
=======
    "@types/bcrypt": "5.0.2",
    "@types/json-schema-faker": "0.5.4",
    "@types/jsrsasign": "10.5.14",
    "@types/uuid": "9.0.1",
    "eslint": "8.48.0",
    "eslint-config-standard-with-typescript": "38.0.0",
    "eslint-plugin-import": "2.28.1",
    "eslint-plugin-n": "16.0.2",
    "eslint-plugin-promise": "6.1.1",
    "typescript": "5.0.4"
>>>>>>> cb186d5e
  },
  "dependencies": {
    "@citrineos/base": "1.6.0",
    "@citrineos/data": "1.6.0",
    "@directus/sdk": "15.0.3",
<<<<<<< HEAD
    "@fastify/swagger": "9.4.0",
    "@fastify/swagger-ui": "5.2.0",
    "@google-cloud/pubsub": "4.9.0",
=======
    "@fastify/swagger": "^8.0.0",
    "@fastify/swagger-ui": "1.9.3",
>>>>>>> cb186d5e
    "@peculiar/webcrypto": "1.4.6",
    "acme-client": "5.3.0",
    "amqplib": "0.10.3",
    "aws-sdk": "^2.1692.0",
    "class-transformer": "0.5.1",
<<<<<<< HEAD
    "deasync-promise": "1.0.1",
    "json-schema-faker": "0.5.8",
=======
    "json-schema-faker": "0.5.6",
>>>>>>> cb186d5e
    "jsrsasign": "11.0.0",
    "kafkajs": "2.2.4",
    "mqtt": "5.1.2",
    "pkijs": "3.0.16",
    "redis": "4.6.6"
  }
}<|MERGE_RESOLUTION|>--- conflicted
+++ resolved
@@ -19,45 +19,21 @@
   "license": "Apache-2.0",
   "devDependencies": {
     "@types/amqplib": "0.10.2",
-<<<<<<< HEAD
     "@types/json-schema-faker": "0.5.4",
     "@types/jsrsasign": "10.5.14"
-=======
-    "@types/bcrypt": "5.0.2",
-    "@types/json-schema-faker": "0.5.4",
-    "@types/jsrsasign": "10.5.14",
-    "@types/uuid": "9.0.1",
-    "eslint": "8.48.0",
-    "eslint-config-standard-with-typescript": "38.0.0",
-    "eslint-plugin-import": "2.28.1",
-    "eslint-plugin-n": "16.0.2",
-    "eslint-plugin-promise": "6.1.1",
-    "typescript": "5.0.4"
->>>>>>> cb186d5e
   },
   "dependencies": {
     "@citrineos/base": "1.6.0",
     "@citrineos/data": "1.6.0",
     "@directus/sdk": "15.0.3",
-<<<<<<< HEAD
     "@fastify/swagger": "9.4.0",
     "@fastify/swagger-ui": "5.2.0",
-    "@google-cloud/pubsub": "4.9.0",
-=======
-    "@fastify/swagger": "^8.0.0",
-    "@fastify/swagger-ui": "1.9.3",
->>>>>>> cb186d5e
     "@peculiar/webcrypto": "1.4.6",
     "acme-client": "5.3.0",
     "amqplib": "0.10.3",
     "aws-sdk": "^2.1692.0",
     "class-transformer": "0.5.1",
-<<<<<<< HEAD
-    "deasync-promise": "1.0.1",
-    "json-schema-faker": "0.5.8",
-=======
     "json-schema-faker": "0.5.6",
->>>>>>> cb186d5e
     "jsrsasign": "11.0.0",
     "kafkajs": "2.2.4",
     "mqtt": "5.1.2",
