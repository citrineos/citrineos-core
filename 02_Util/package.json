{
  "name": "@citrineos/util",
  "version": "1.6.0",
  "description": "The OCPP util module which supplies helpful utilities like cache and queue connectors, etc.",
  "main": "dist/index.js",
  "types": "dist/index.d.ts",
  "files": [
    "dist"
  ],
  "scripts": {
    "prepublish": "npx eslint ./src",
    "test": "jest --config jest.config.ts"
  },
  "keywords": [
    "ocpp",
    "ocpp_v201"
  ],
  "author": "S44",
  "license": "Apache-2.0",
  "devDependencies": {
    "@types/amqplib": "0.10.2",
    "@types/bcrypt": "5.0.2",
    "@types/json-schema-faker": "0.5.4",
    "@types/jsrsasign": "10.5.14",
    "@types/uuid": "9.0.1",
    "eslint": "8.48.0",
    "eslint-config-standard-with-typescript": "38.0.0",
    "eslint-plugin-import": "2.28.1",
    "eslint-plugin-n": "16.0.2",
    "eslint-plugin-promise": "6.1.1",
    "typescript": "5.0.4"
  },
  "dependencies": {
    "@citrineos/base": "1.6.0",
    "@citrineos/data": "1.6.0",
    "@directus/sdk": "15.0.3",
    "@fastify/swagger": "^8.0.0",
    "@fastify/swagger-ui": "1.9.3",
    "@peculiar/webcrypto": "1.4.6",
    "acme-client": "5.3.0",
    "amqplib": "0.10.3",
    "aws-sdk": "^2.1692.0",
    "class-transformer": "0.5.1",
<<<<<<< HEAD
    "deasync-promise": "1.0.1",
=======
    "fastify": "4.22.2",
>>>>>>> c58ade10
    "json-schema-faker": "0.5.6",
    "jsrsasign": "11.0.0",
    "kafkajs": "2.2.4",
    "mqtt": "5.1.2",
    "pkijs": "3.0.16",
    "redis": "4.6.6",
    "tslog": "4.9.2",
    "uuid": "9.0.0"
  }
}<|MERGE_RESOLUTION|>--- conflicted
+++ resolved
@@ -41,11 +41,6 @@
     "amqplib": "0.10.3",
     "aws-sdk": "^2.1692.0",
     "class-transformer": "0.5.1",
-<<<<<<< HEAD
-    "deasync-promise": "1.0.1",
-=======
-    "fastify": "4.22.2",
->>>>>>> c58ade10
     "json-schema-faker": "0.5.6",
     "jsrsasign": "11.0.0",
     "kafkajs": "2.2.4",
