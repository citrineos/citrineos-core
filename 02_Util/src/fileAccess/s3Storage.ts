// Copyright Contributors to the CitrineOS Project
//
// SPDX-License-Identifier: Apache 2.0

import { IFileAccess, SystemConfig } from '@citrineos/base';
import AWS from 'aws-sdk';

export class S3Storage implements IFileAccess {
  private _s3: AWS.S3;
  protected readonly _config: SystemConfig;

  constructor(config: SystemConfig) {
<<<<<<< HEAD
    this._config = config;

    this._s3 = new AWS.S3({
      endpoint: `http://${this._config.util.fileAccess?.s3Storage?.endpointHost || 'localstack'}:${this._config.util.fileAccess?.s3Storage?.endpointPort || '4566'}`,
      accessKeyId:
        (this._config.util.fileAccess?.s3Storage?.accessKeyId as string) ||
        'null',
      secretAccessKey:
        (this._config.util.fileAccess?.s3Storage?.secretAccessKey as string) ||
        'null',
=======
    this._config  = config;

    this._s3 = new AWS.S3({
      endpoint: `http://${this._config.util.s3Storage?.endpointHost || 'localstack'}:${this._config.util.s3Storage?.endpointPort || '4566'}`,
      accessKeyId: this._config.util.s3Storage?.accessKeyId as string || 'null',
      secretAccessKey: this._config.util.s3Storage?.secretAccessKey as string || 'null',
>>>>>>> 5d80e4e1
      s3ForcePathStyle: true,
    });
  }

<<<<<<< HEAD
  getFileURL(): string {
    return `http://localhost:4566/citrineos-s3-bucket/`;
  }

  async getFile(id: string): Promise<Buffer> {
    const bucketName: string = this._config.util.fileAccess?.s3Storage
      ?.bucketName as string;
=======
  async getFile(id: string): Promise<Buffer> {
    const bucketName: string = this._config.util.s3Storage?.bucketName as string;
>>>>>>> 5d80e4e1

    try {
      const result = await this._s3
        .getObject({
          Bucket: bucketName || 'citrineos-s3-bucket',
          Key: id,
        })
        .promise();

      if (result.Body instanceof Buffer) {
        return result.Body;
      } else {
        throw new Error('File content is not in Buffer format.');
      }
    } catch (e) {
      throw new Error(`Failed to get file ${id}: ${e}`);
    }
  }

  async uploadFile(
    fileName: string,
    content: Buffer,
    filePath?: string,
  ): Promise<string> {
<<<<<<< HEAD
    const bucketName: string = this._config.util.fileAccess?.s3Storage
      ?.bucketName as string;
=======
    const bucketName: string = this._config.util.s3Storage?.bucketName as string;
>>>>>>> 5d80e4e1
    try {
      const result = await this._s3
        .upload({
          Bucket: bucketName || 'citrineos-s3-bucket',
<<<<<<< HEAD
          Key: `${filePath}${fileName}`,
=======
          Key: `${filePath || ''}${fileName}`,
>>>>>>> 5d80e4e1
          Body: content,
          ContentType: 'application/octet-stream',
        })
        .promise();

<<<<<<< HEAD
      return result.Location;
=======
      return result.Key;
>>>>>>> 5d80e4e1
    } catch (e) {
      throw new Error(`Failed to upload file ${fileName}: ${e}`);
    }
  }
}<|MERGE_RESOLUTION|>--- conflicted
+++ resolved
@@ -10,7 +10,6 @@
   protected readonly _config: SystemConfig;
 
   constructor(config: SystemConfig) {
-<<<<<<< HEAD
     this._config = config;
 
     this._s3 = new AWS.S3({
@@ -21,19 +20,10 @@
       secretAccessKey:
         (this._config.util.fileAccess?.s3Storage?.secretAccessKey as string) ||
         'null',
-=======
-    this._config  = config;
-
-    this._s3 = new AWS.S3({
-      endpoint: `http://${this._config.util.s3Storage?.endpointHost || 'localstack'}:${this._config.util.s3Storage?.endpointPort || '4566'}`,
-      accessKeyId: this._config.util.s3Storage?.accessKeyId as string || 'null',
-      secretAccessKey: this._config.util.s3Storage?.secretAccessKey as string || 'null',
->>>>>>> 5d80e4e1
       s3ForcePathStyle: true,
     });
   }
 
-<<<<<<< HEAD
   getFileURL(): string {
     return `http://localhost:4566/citrineos-s3-bucket/`;
   }
@@ -41,10 +31,6 @@
   async getFile(id: string): Promise<Buffer> {
     const bucketName: string = this._config.util.fileAccess?.s3Storage
       ?.bucketName as string;
-=======
-  async getFile(id: string): Promise<Buffer> {
-    const bucketName: string = this._config.util.s3Storage?.bucketName as string;
->>>>>>> 5d80e4e1
 
     try {
       const result = await this._s3
@@ -69,31 +55,19 @@
     content: Buffer,
     filePath?: string,
   ): Promise<string> {
-<<<<<<< HEAD
     const bucketName: string = this._config.util.fileAccess?.s3Storage
       ?.bucketName as string;
-=======
-    const bucketName: string = this._config.util.s3Storage?.bucketName as string;
->>>>>>> 5d80e4e1
     try {
       const result = await this._s3
         .upload({
           Bucket: bucketName || 'citrineos-s3-bucket',
-<<<<<<< HEAD
-          Key: `${filePath}${fileName}`,
-=======
           Key: `${filePath || ''}${fileName}`,
->>>>>>> 5d80e4e1
           Body: content,
           ContentType: 'application/octet-stream',
         })
         .promise();
 
-<<<<<<< HEAD
-      return result.Location;
-=======
       return result.Key;
->>>>>>> 5d80e4e1
     } catch (e) {
       throw new Error(`Failed to upload file ${fileName}: ${e}`);
     }
