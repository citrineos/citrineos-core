// Copyright (c) 2023 S44, LLC
// Copyright Contributors to the CitrineOS Project
//
// SPDX-License-Identifier: Apache 2.0

import * as amqplib from "amqplib";
<<<<<<< HEAD
import {ILogObj, Logger} from "tslog";
import {
  AbstractMessageHandler,
  CacheNamespace,
  CallAction,
  HandlerProperties,
  ICache,
  IMessage,
  IModule,
  Message,
  OcppError,
  OcppRequest,
  OcppResponse,
  RetryMessageError,
  SystemConfig
} from "@citrineos/base";
import {plainToInstance} from "class-transformer";
=======
import { ILogObj, Logger } from "tslog";
import { MemoryCache } from "../..";
import { AbstractMessageHandler, ICache, IModule, SystemConfig, CallAction, CacheNamespace,  OcppError, OcppRequest, OcppResponse, Message, RetryMessageError } from "@citrineos/base";
import { plainToInstance } from "class-transformer";
>>>>>>> a2307df2

/**
 * Implementation of a {@link IMessageHandler} using RabbitMQ as the underlying transport.
 */
export class RabbitMqReceiver extends AbstractMessageHandler {

  /**
   * Constants
   */
  private static readonly QUEUE_PREFIX = "rabbit_queue_";
  private static readonly CACHE_PREFIX = "rabbit_subscription_";

  /**
   * Fields
   */
  protected _cache: ICache;
  protected _connection?: amqplib.Connection;
  protected _channel?: amqplib.Channel;

<<<<<<< HEAD
  constructor(
    logger?: Logger<ILogObj>,
    module?: IModule,
    config?: SystemConfig,
    cache?: ICache,
  ) {
    super(config as SystemConfig, logger);
    this._cache = cache as ICache;
    this._module = module as IModule;
=======
  constructor(config: SystemConfig, logger?: Logger<ILogObj>, module?: IModule, cache?: ICache) {
    super(config, logger, module);
    this._cache = cache || new MemoryCache();
>>>>>>> a2307df2

    this._connect().then(channel => {
      this._channel = channel;
    });
  }

  /**
<<<<<<< HEAD
   * Getter & Setter
   */

  get module(): IModule | undefined {
    return this._module;
  }

  set module(value: IModule | undefined) {
    this._module = value;
  }

  /**
=======
>>>>>>> a2307df2
   * Methods
   */

  /**
   * Binds queue to an exchange given identifier and optional actions and filter.
   * Note: Due to the nature of AMQP 0-9-1 model, if you need to filter for the identifier, you **MUST** provide it in the filter object.
   *
   * @param {string} identifier - The identifier of the channel to subscribe to.
   * @param {CallAction[]} actions - Optional. An array of actions to filter the messages.
   * @param {{ [k: string]: string; }} filter - Optional. An object representing the filter to apply on the messages.
   * @return {Promise<boolean>} A promise that resolves to true if the subscription is successful, false otherwise.
   */
  async subscribe(identifier: string, actions?: CallAction[], filter?: { [k: string]: string; }): Promise<boolean> {
    const exchange = this._config.util.messageBroker.amqp?.exchange as string;
    const queueName = `${RabbitMqReceiver.QUEUE_PREFIX}${identifier}_${Date.now()}`;

    // Ensure that filter includes the x-match header set to all
    filter = filter ? {
      "x-match": "all",
      ...filter
    } : {"x-match": "all"};

    const channel = this._channel || await this._connect();
    this._channel = channel;

    // Assert exchange and queue
    await channel.assertExchange(exchange, "headers", {durable: false});
    await channel.assertQueue(queueName, {durable: false, autoDelete: true, exclusive: false});

    // Bind queue based on provided actions and filters
    if (actions && actions.length > 0) {
      for (const action of actions) {
        this._logger.debug(`Bind ${queueName} on ${exchange} for ${action} with filter ${JSON.stringify(filter)}.`);
        await channel.bindQueue(queueName, exchange, "", {action, ...filter});
      }
    } else {
      this._logger.debug(`Bind ${queueName} on ${exchange} with filter ${JSON.stringify(filter)}.`);
      await channel.bindQueue(queueName, exchange, "", filter);
    }

    // Start consuming messages
    await channel.consume(queueName, (msg) => this._onMessage(msg, channel));

    // Define cache key
    const cacheKey = `${RabbitMqReceiver.CACHE_PREFIX}${identifier}`;

    // Retrieve cached queue names
    const cachedQueues = await this._cache.get<Array<string>>(cacheKey, CacheNamespace.Other, () => Array<string>)
      .then(value => {
        if (value) {
          value.push(queueName);
          return value;
        }
        return new Array<string>(queueName)
      });


    // Add queue name to cache
    await this._cache.set(cacheKey, JSON.stringify(cachedQueues), CacheNamespace.Other);

    return true;

  }

  unsubscribe(identifier: string): Promise<boolean> {
    return this._cache.get<Array<string>>(`${RabbitMqReceiver.CACHE_PREFIX}${identifier}`, CacheNamespace.Other, () => Array<string>).then(async queues => {
      if (queues) {
        const channel = this._channel || await this._connect();
        this._channel = channel;
        for (const queue of queues) {
          await channel.unbindQueue(queue, this._config.util.messageBroker.amqp?.exchange || "", "");
          const messageCount = await this._channel?.deleteQueue(queue);
          this._logger.info(`Queue ${identifier} deleted with ${messageCount?.messageCount} messages remaining.`);
        }
        return true;
      } else {
        this._logger.warn(`Failed to delete queue for ${identifier}, queue name not found in cache.`);
        return false;
      }
    });
  }
  
  shutdown(): Promise<void> {
    return Promise.resolve();
  }

  /**
   * Protected Methods
   */

  /**
   * Connect to RabbitMQ
   */
  protected _connect(): Promise<amqplib.Channel> {
    return amqplib.connect(this._config.util.messageBroker.amqp?.url || "").then((connection) => {
      this._connection = connection;
      return connection.createChannel();
    }).then(channel => {
      // Add listener for channel errors
      channel.on("error", (err) => {
        this._logger.error("AMQP channel error", err);
        // TODO: add recovery logic
      });
      return channel;
    });
  }

  /**
   * Underlying RabbitMQ message handler.
   *
   * @param message The AMQPMessage to process
   */
  protected async _onMessage(message: amqplib.ConsumeMessage | null, channel: amqplib.Channel): Promise<void> {
    if (message) {
      try {
        this._logger.debug("_onMessage:Received message:", message.properties, message.content.toString());
        const parsed = plainToInstance(Message<OcppRequest | OcppResponse | OcppError>, <Message<OcppRequest | OcppResponse | OcppError>>JSON.parse(message.content.toString()));
        await this.handle(parsed, message.properties);
      } catch (error) {
        if (error instanceof RetryMessageError) {
          this._logger.warn("Retrying message: ", error.message);
          // Retryable error, usually ongoing call with station when trying to send new call
          channel.nack(message);
          return;
        } else {
          this._logger.error("Error while processing message:", error, message);
        }
      }
      channel.ack(message);
    }
  }
}<|MERGE_RESOLUTION|>--- conflicted
+++ resolved
@@ -4,15 +4,12 @@
 // SPDX-License-Identifier: Apache 2.0
 
 import * as amqplib from "amqplib";
-<<<<<<< HEAD
 import {ILogObj, Logger} from "tslog";
 import {
   AbstractMessageHandler,
   CacheNamespace,
   CallAction,
-  HandlerProperties,
   ICache,
-  IMessage,
   IModule,
   Message,
   OcppError,
@@ -22,12 +19,6 @@
   SystemConfig
 } from "@citrineos/base";
 import {plainToInstance} from "class-transformer";
-=======
-import { ILogObj, Logger } from "tslog";
-import { MemoryCache } from "../..";
-import { AbstractMessageHandler, ICache, IModule, SystemConfig, CallAction, CacheNamespace,  OcppError, OcppRequest, OcppResponse, Message, RetryMessageError } from "@citrineos/base";
-import { plainToInstance } from "class-transformer";
->>>>>>> a2307df2
 
 /**
  * Implementation of a {@link IMessageHandler} using RabbitMQ as the underlying transport.
@@ -47,21 +38,14 @@
   protected _connection?: amqplib.Connection;
   protected _channel?: amqplib.Channel;
 
-<<<<<<< HEAD
   constructor(
-    logger?: Logger<ILogObj>,
-    module?: IModule,
-    config?: SystemConfig,
-    cache?: ICache,
+      logger?: Logger<ILogObj>,
+      module?: IModule,
+      config?: SystemConfig,
+      cache?: ICache,
   ) {
-    super(config as SystemConfig, logger);
+    super(config as SystemConfig, logger, module);
     this._cache = cache as ICache;
-    this._module = module as IModule;
-=======
-  constructor(config: SystemConfig, logger?: Logger<ILogObj>, module?: IModule, cache?: ICache) {
-    super(config, logger, module);
-    this._cache = cache || new MemoryCache();
->>>>>>> a2307df2
 
     this._connect().then(channel => {
       this._channel = channel;
@@ -69,21 +53,6 @@
   }
 
   /**
-<<<<<<< HEAD
-   * Getter & Setter
-   */
-
-  get module(): IModule | undefined {
-    return this._module;
-  }
-
-  set module(value: IModule | undefined) {
-    this._module = value;
-  }
-
-  /**
-=======
->>>>>>> a2307df2
    * Methods
    */
 
@@ -165,7 +134,7 @@
       }
     });
   }
-  
+
   shutdown(): Promise<void> {
     return Promise.resolve();
   }
