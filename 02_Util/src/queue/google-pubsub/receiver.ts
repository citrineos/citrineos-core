// Copyright (c) 2023 S44, LLC
// Copyright Contributors to the CitrineOS Project
//
// SPDX-License-Identifier: Apache 2.0

import {Message as PubSubMessage, PubSub, Subscription, Topic,} from "@google-cloud/pubsub";
import {ILogObj, Logger} from "tslog";
import {MemoryCache} from "../../cache/memory";
import {
<<<<<<< HEAD
	AbstractMessageHandler,
	CacheNamespace,
	CallAction,
	HandlerProperties,
	ICache,
	IMessage,
	IModule,
	Message,
	OcppError,
	OcppRequest,
	OcppResponse,
	RetryMessageError,
	SystemConfig
} from "@citrineos/base";
import {plainToInstance} from "class-transformer";
=======
  PubSub,
  Message as PubSubMessage,
  Subscription,
  Topic,
} from "@google-cloud/pubsub";
import { ILogObj, Logger } from "tslog";
import { MemoryCache } from "../../cache/memory";
import { AbstractMessageHandler, ICache, IModule, SystemConfig, CallAction, CacheNamespace, OcppRequest, OcppResponse, Message, OcppError, RetryMessageError } from "@citrineos/base";
import { plainToInstance } from "class-transformer";
>>>>>>> c6148b31

/**
 * Implementation of a {@link IMessageHandler} using Google PubSub as the underlying transport.
 */
export class PubSubReceiver extends AbstractMessageHandler {
<<<<<<< HEAD
	/**
	 * Constants
	 */
	private static readonly CACHE_PREFIX = "pubsub_subscription_";

	/**
	 * Fields
	 */
	private _cache: ICache;
	private _client: PubSub;
	private _module?: IModule;
	private _subscriptions: Subscription[] = [];

	/**
	 * Constructor
	 *
	 * @param topicPrefix Custom topic prefix, defaults to "ocpp"
	 */
	constructor(config: SystemConfig, logger?: Logger<ILogObj>, cache?: ICache, module?: IModule) {
		super(config, logger);
		this._cache = cache || new MemoryCache();
		this._client = new PubSub({servicePath: this._config.util.messageBroker.pubsub?.servicePath});
		this._module = module;
	}

	/**
	 * The init method will create a subscription for each action in the {@link CallAction} array.
	 *
	 * @param actions All actions to subscribe to
	 * @param stateFilter Optional filter for the subscription via {@link MessageState}, must be used to prevent looping of messages in Google PubSub
	 * @returns
	 */
	subscribe(identifier: string, actions?: CallAction[], filter?: { [k: string]: string }): Promise<boolean> {

		const topicName = `${this._config.util.messageBroker.pubsub?.topicPrefix}-${this._config.util.messageBroker.pubsub?.topicName}`;

		// Check if topic exists, if not create it
		return this._client.topic(topicName).exists().then(([exists]) => {
			if (exists) {
				return this._client.topic(topicName);
			} else {
				return this._client.createTopic(topicName).then(([newTopic]) => {
					this._logger.debug(`Topic ${newTopic.name} created.`);
					return newTopic;
				});
			}
		}).then(topic => {
			return this._subscribe(identifier, topic, actions, filter).then(name => {
				// TODO: fix issue with multiple subscriptions overwriting cache values
				this._cache.set(`${PubSubReceiver.CACHE_PREFIX}${identifier}`, name, CacheNamespace.Other);
				return name !== undefined;
			});
		}).catch((error) => {
			this._logger.error(error);
			return false;
		});
	}

	unsubscribe(identifier: string): Promise<boolean> {
		return this._cache.get<string>(`${PubSubReceiver.CACHE_PREFIX}${identifier}`, CacheNamespace.Other).then(value => {
			if (value) {
				return this._client.subscription(value).detached().then((detached) => {
					this._logger.debug(`Subscription ${value} ${detached}.`);
					if (!detached) {
						return this._client.detachSubscription(value).then(data => data !== undefined);
					}
					return true;
				});
			} else {
				return false;
			}
		});
	}

	/**
	 * Method to handle incoming messages. Forwarding to OCPP module.
	 *
	 * @param message The incoming {@link IMessage}
	 * @param context The context of the incoming message, in this implementation it's the PubSub message id
	 */
	async handle(message: IMessage<OcppRequest | OcppResponse | OcppError>, props?: HandlerProperties): Promise<void> {
		await this._module?.handle(message, props);
	}

	/**
	 * Shutdown the receiver by closing all subscriptions and deleting them.
	 */
	shutdown() {
		this._subscriptions.forEach((subscription) => {
			subscription.close().then(() => {
				subscription.delete().then(() => {
					this._logger.debug(
						`Subscription ${subscription.name} deleted.`
					);
				});
			});
		});
	}

	/**
	 * Getter & Setter
	 */

	get module(): IModule | undefined {
		return this._module;
	}

	set module(value: IModule | undefined) {
		this._module = value;
	}

	/**
	 * Private Methods
	 */

	/**
	 *
	 * @param action
	 * @param stateFilter
	 * @returns
	 */
	private _subscribe(
		identifier: string,
		topic: Topic,
		actions?: CallAction[],
		filter?: { [k: string]: string }
	): Promise<string> {
		// Generate topic name
		const subscriptionName = `${topic.name.split("/").pop()}-${identifier}-${Date.now()}`;

		// Create message filter based on actions
		const actionFragments: string[] = [];
		const hasActionFilter: boolean = actions !== undefined && actions.length > 0;
		if (hasActionFilter) {
			for (const _action of actions!) {
				// Convert into action index due to PubSub limits of 256 characters in filter string
				const index: number = Object.keys(CallAction).indexOf(_action.toString());
				actionFragments.push(`attributes.action="${index}"`);
			}
		}

		// Create message filter
		const filterFragments: string[] = [];
		if (filter) {
			for (const _key in filter) {
				filterFragments.push(`attributes.${_key}="${filter[_key]}"`);
			}
		}

		const actionFilterString = `(${actionFragments.join(" OR ")})`;
		const otherFilterString = filterFragments.join(" AND ");
		const filterString = `${otherFilterString} ${hasActionFilter ? ("AND " + actionFilterString) : ""}`;

		this._logger.debug("Using filter:", filterString);

		// Create subscription with filter
		return topic
			.createSubscription(subscriptionName, {enableExactlyOnceDelivery: true, filter: filterString})
			.then(([subscription]) => {
				this._logger.debug(`Subscription ${subscription.name} created.`);
				subscription.on("message", this._onMessage.bind(this));
				this._subscriptions.push(subscription);
				return subscription.name;
			});
	}

	/**
	 * Underlying PubSub message handler.
	 *
	 * @param message The PubSubMessage to process
	 */
	protected async _onMessage(message: PubSubMessage): Promise<void> {
		try {
			const parsed = plainToInstance(Message<OcppRequest | OcppResponse | OcppError>, <Message<OcppRequest | OcppResponse | OcppError>>JSON.parse(message.data.toString()));
			await this.handle(parsed, message.id);
		} catch (error) {
			if (error instanceof RetryMessageError) {
				this._logger.warn("Retrying message: ", error.message);
				// Retryable error, usually ongoing call with station when trying to send new call
				message.nack();
				return;
			} else {
				this._logger.error("Error while processing message:", error, message);
			}
		}
		message.ack();
	}
=======
  /**
   * Constants
   */
  private static readonly CACHE_PREFIX = "pubsub_subscription_";

  /**
   * Fields
   */
  private _cache: ICache;
  private _client: PubSub;
  private _subscriptions: Subscription[] = [];

  /**
   * Constructor
   *
   * @param topicPrefix Custom topic prefix, defaults to "ocpp"
   */
  constructor(config: SystemConfig, logger?: Logger<ILogObj>, module?: IModule, cache?: ICache) {
    super(config, logger, module);
    this._cache = cache || new MemoryCache();
    this._client = new PubSub({ servicePath: this._config.util.messageBroker.pubsub?.servicePath });
  }

  /**
     * The init method will create a subscription for each action in the {@link CallAction} array.
     *
     * @param actions All actions to subscribe to
     * @param stateFilter Optional filter for the subscription via {@link MessageState}, must be used to prevent looping of messages in Google PubSub
     * @returns
     */
  subscribe(identifier: string, actions?: CallAction[], filter?: { [k: string]: string }): Promise<boolean> {

    const topicName = `${this._config.util.messageBroker.pubsub?.topicPrefix}-${this._config.util.messageBroker.pubsub?.topicName}`;

    // Check if topic exists, if not create it
    return this._client.topic(topicName).exists().then(([exists]) => {
      if (exists) {
        return this._client.topic(topicName);
      } else {
        return this._client.createTopic(topicName).then(([newTopic]) => {
          this._logger.debug(`Topic ${newTopic.name} created.`);
          return newTopic;
        });
      }
    }).then(topic => {
      return this._subscribe(identifier, topic, actions, filter).then(name => {
        // TODO: fix issue with multiple subscriptions overwriting cache values
        this._cache.set(`${PubSubReceiver.CACHE_PREFIX}${identifier}`, name, CacheNamespace.Other);
        return name !== undefined;
      });
    }).catch((error) => { this._logger.error(error); return false; });
  }

  unsubscribe(identifier: string): Promise<boolean> {
    return this._cache.get<string>(`${PubSubReceiver.CACHE_PREFIX}${identifier}`, CacheNamespace.Other).then(value => {
      if (value) {
        return this._client.subscription(value).detached().then((detached) => {
          this._logger.debug(`Subscription ${value} ${detached}.`);
          if (!detached) {
            return this._client.detachSubscription(value).then(data => data !== undefined);
          }
          return true;
        });
      }
      else {
        return false;
      }
    });
  }

  /**
   * Shutdown the receiver by closing all subscriptions and deleting them.
   */
  shutdown() {
    this._subscriptions.forEach((subscription) => {
      subscription.close().then(() => {
        subscription.delete().then(() => {
          this._logger.debug(
            `Subscription ${subscription.name} deleted.`
          );
        });
      });
    });
  }

  /**
   * Private Methods
   */

  /**
   *
   * @param action
   * @param stateFilter
   * @returns
   */
  private _subscribe(
    identifier: string,
    topic: Topic,
    actions?: CallAction[],
    filter?: { [k: string]: string }
  ): Promise<string> {
    // Generate topic name
    const subscriptionName = `${topic.name.split("/").pop()}-${identifier}-${Date.now()}`;

    // Create message filter based on actions
    const actionFragments: string[] = [];
    const hasActionFilter: boolean = actions !== undefined && actions.length > 0;
    if (hasActionFilter) {
      for (const _action of actions!) {
        // Convert into action index due to PubSub limits of 256 characters in filter string
        const index: number = Object.keys(CallAction).indexOf(_action.toString());
        actionFragments.push(`attributes.action="${index}"`);
      }
    }

    // Create message filter
    const filterFragments: string[] = [];
    if (filter) {
      for (const _key in filter) {
        filterFragments.push(`attributes.${_key}="${filter[_key]}"`);
      }
    }

    const actionFilterString = `(${actionFragments.join(" OR ")})`;
    const otherFilterString = filterFragments.join(" AND ");
    const filterString = `${otherFilterString} ${hasActionFilter ? ("AND " + actionFilterString) : ""}`;

    this._logger.debug("Using filter:", filterString);

    // Create subscription with filter
    return topic
      .createSubscription(subscriptionName, { enableExactlyOnceDelivery: true, filter: filterString })
      .then(([subscription]) => {
        this._logger.debug(`Subscription ${subscription.name} created.`);
        subscription.on("message", this._onMessage.bind(this));
        this._subscriptions.push(subscription);
        return subscription.name;
      });
  }

  /**
   * Underlying PubSub message handler.
   *
   * @param message The PubSubMessage to process
   */
  protected async _onMessage(message: PubSubMessage): Promise<void> {
    try {
      const parsed = plainToInstance(Message<OcppRequest | OcppResponse | OcppError>, <Message<OcppRequest | OcppResponse | OcppError>>JSON.parse(message.data.toString()));
      await this.handle(parsed, message.id);
    } catch (error) {
      if (error instanceof RetryMessageError) {
        this._logger.warn("Retrying message: ", error.message);
        // Retryable error, usually ongoing call with station when trying to send new call
        message.nack();
        return;
      } else {
        this._logger.error("Error while processing message:", error, message);
      }
    }
    message.ack();
  }
>>>>>>> c6148b31
}<|MERGE_RESOLUTION|>--- conflicted
+++ resolved
@@ -3,27 +3,7 @@
 //
 // SPDX-License-Identifier: Apache 2.0
 
-import {Message as PubSubMessage, PubSub, Subscription, Topic,} from "@google-cloud/pubsub";
-import {ILogObj, Logger} from "tslog";
-import {MemoryCache} from "../../cache/memory";
 import {
-<<<<<<< HEAD
-	AbstractMessageHandler,
-	CacheNamespace,
-	CallAction,
-	HandlerProperties,
-	ICache,
-	IMessage,
-	IModule,
-	Message,
-	OcppError,
-	OcppRequest,
-	OcppResponse,
-	RetryMessageError,
-	SystemConfig
-} from "@citrineos/base";
-import {plainToInstance} from "class-transformer";
-=======
   PubSub,
   Message as PubSubMessage,
   Subscription,
@@ -33,201 +13,11 @@
 import { MemoryCache } from "../../cache/memory";
 import { AbstractMessageHandler, ICache, IModule, SystemConfig, CallAction, CacheNamespace, OcppRequest, OcppResponse, Message, OcppError, RetryMessageError } from "@citrineos/base";
 import { plainToInstance } from "class-transformer";
->>>>>>> c6148b31
 
 /**
  * Implementation of a {@link IMessageHandler} using Google PubSub as the underlying transport.
  */
 export class PubSubReceiver extends AbstractMessageHandler {
-<<<<<<< HEAD
-	/**
-	 * Constants
-	 */
-	private static readonly CACHE_PREFIX = "pubsub_subscription_";
-
-	/**
-	 * Fields
-	 */
-	private _cache: ICache;
-	private _client: PubSub;
-	private _module?: IModule;
-	private _subscriptions: Subscription[] = [];
-
-	/**
-	 * Constructor
-	 *
-	 * @param topicPrefix Custom topic prefix, defaults to "ocpp"
-	 */
-	constructor(config: SystemConfig, logger?: Logger<ILogObj>, cache?: ICache, module?: IModule) {
-		super(config, logger);
-		this._cache = cache || new MemoryCache();
-		this._client = new PubSub({servicePath: this._config.util.messageBroker.pubsub?.servicePath});
-		this._module = module;
-	}
-
-	/**
-	 * The init method will create a subscription for each action in the {@link CallAction} array.
-	 *
-	 * @param actions All actions to subscribe to
-	 * @param stateFilter Optional filter for the subscription via {@link MessageState}, must be used to prevent looping of messages in Google PubSub
-	 * @returns
-	 */
-	subscribe(identifier: string, actions?: CallAction[], filter?: { [k: string]: string }): Promise<boolean> {
-
-		const topicName = `${this._config.util.messageBroker.pubsub?.topicPrefix}-${this._config.util.messageBroker.pubsub?.topicName}`;
-
-		// Check if topic exists, if not create it
-		return this._client.topic(topicName).exists().then(([exists]) => {
-			if (exists) {
-				return this._client.topic(topicName);
-			} else {
-				return this._client.createTopic(topicName).then(([newTopic]) => {
-					this._logger.debug(`Topic ${newTopic.name} created.`);
-					return newTopic;
-				});
-			}
-		}).then(topic => {
-			return this._subscribe(identifier, topic, actions, filter).then(name => {
-				// TODO: fix issue with multiple subscriptions overwriting cache values
-				this._cache.set(`${PubSubReceiver.CACHE_PREFIX}${identifier}`, name, CacheNamespace.Other);
-				return name !== undefined;
-			});
-		}).catch((error) => {
-			this._logger.error(error);
-			return false;
-		});
-	}
-
-	unsubscribe(identifier: string): Promise<boolean> {
-		return this._cache.get<string>(`${PubSubReceiver.CACHE_PREFIX}${identifier}`, CacheNamespace.Other).then(value => {
-			if (value) {
-				return this._client.subscription(value).detached().then((detached) => {
-					this._logger.debug(`Subscription ${value} ${detached}.`);
-					if (!detached) {
-						return this._client.detachSubscription(value).then(data => data !== undefined);
-					}
-					return true;
-				});
-			} else {
-				return false;
-			}
-		});
-	}
-
-	/**
-	 * Method to handle incoming messages. Forwarding to OCPP module.
-	 *
-	 * @param message The incoming {@link IMessage}
-	 * @param context The context of the incoming message, in this implementation it's the PubSub message id
-	 */
-	async handle(message: IMessage<OcppRequest | OcppResponse | OcppError>, props?: HandlerProperties): Promise<void> {
-		await this._module?.handle(message, props);
-	}
-
-	/**
-	 * Shutdown the receiver by closing all subscriptions and deleting them.
-	 */
-	shutdown() {
-		this._subscriptions.forEach((subscription) => {
-			subscription.close().then(() => {
-				subscription.delete().then(() => {
-					this._logger.debug(
-						`Subscription ${subscription.name} deleted.`
-					);
-				});
-			});
-		});
-	}
-
-	/**
-	 * Getter & Setter
-	 */
-
-	get module(): IModule | undefined {
-		return this._module;
-	}
-
-	set module(value: IModule | undefined) {
-		this._module = value;
-	}
-
-	/**
-	 * Private Methods
-	 */
-
-	/**
-	 *
-	 * @param action
-	 * @param stateFilter
-	 * @returns
-	 */
-	private _subscribe(
-		identifier: string,
-		topic: Topic,
-		actions?: CallAction[],
-		filter?: { [k: string]: string }
-	): Promise<string> {
-		// Generate topic name
-		const subscriptionName = `${topic.name.split("/").pop()}-${identifier}-${Date.now()}`;
-
-		// Create message filter based on actions
-		const actionFragments: string[] = [];
-		const hasActionFilter: boolean = actions !== undefined && actions.length > 0;
-		if (hasActionFilter) {
-			for (const _action of actions!) {
-				// Convert into action index due to PubSub limits of 256 characters in filter string
-				const index: number = Object.keys(CallAction).indexOf(_action.toString());
-				actionFragments.push(`attributes.action="${index}"`);
-			}
-		}
-
-		// Create message filter
-		const filterFragments: string[] = [];
-		if (filter) {
-			for (const _key in filter) {
-				filterFragments.push(`attributes.${_key}="${filter[_key]}"`);
-			}
-		}
-
-		const actionFilterString = `(${actionFragments.join(" OR ")})`;
-		const otherFilterString = filterFragments.join(" AND ");
-		const filterString = `${otherFilterString} ${hasActionFilter ? ("AND " + actionFilterString) : ""}`;
-
-		this._logger.debug("Using filter:", filterString);
-
-		// Create subscription with filter
-		return topic
-			.createSubscription(subscriptionName, {enableExactlyOnceDelivery: true, filter: filterString})
-			.then(([subscription]) => {
-				this._logger.debug(`Subscription ${subscription.name} created.`);
-				subscription.on("message", this._onMessage.bind(this));
-				this._subscriptions.push(subscription);
-				return subscription.name;
-			});
-	}
-
-	/**
-	 * Underlying PubSub message handler.
-	 *
-	 * @param message The PubSubMessage to process
-	 */
-	protected async _onMessage(message: PubSubMessage): Promise<void> {
-		try {
-			const parsed = plainToInstance(Message<OcppRequest | OcppResponse | OcppError>, <Message<OcppRequest | OcppResponse | OcppError>>JSON.parse(message.data.toString()));
-			await this.handle(parsed, message.id);
-		} catch (error) {
-			if (error instanceof RetryMessageError) {
-				this._logger.warn("Retrying message: ", error.message);
-				// Retryable error, usually ongoing call with station when trying to send new call
-				message.nack();
-				return;
-			} else {
-				this._logger.error("Error while processing message:", error, message);
-			}
-		}
-		message.ack();
-	}
-=======
   /**
    * Constants
    */
@@ -389,5 +179,4 @@
     }
     message.ack();
   }
->>>>>>> c6148b31
 }