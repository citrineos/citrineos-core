--- conflicted
+++ resolved
@@ -5,16 +5,13 @@
 
 import {Message as PubSubMessage, PubSub, Subscription, Topic,} from "@google-cloud/pubsub";
 import {ILogObj, Logger} from "tslog";
-import {MemoryCache} from "../../../../00_Base/src/config/config/cache/memory";
+import {MemoryCache} from "../../cache/memory";
 import {
-<<<<<<< HEAD
   AbstractMessageHandler,
   autoInjectable,
   CacheNamespace,
   CallAction,
-  HandlerProperties,
   ICache,
-  IMessage,
   IModule,
   inject,
   Message,
@@ -26,17 +23,6 @@
   SystemConfigService
 } from "@citrineos/base";
 import {plainToInstance} from "class-transformer";
-=======
-  PubSub,
-  Message as PubSubMessage,
-  Subscription,
-  Topic,
-} from "@google-cloud/pubsub";
-import { ILogObj, Logger } from "tslog";
-import { MemoryCache } from "../../cache/memory";
-import { AbstractMessageHandler, ICache, IModule, SystemConfig, CallAction, CacheNamespace, OcppRequest, OcppResponse, Message, OcppError, RetryMessageError } from "@citrineos/base";
-import { plainToInstance } from "class-transformer";
->>>>>>> a2307df2
 
 /**
  * Implementation of a {@link IMessageHandler} using Google PubSub as the underlying transport.
@@ -60,23 +46,16 @@
    *
    * @param topicPrefix Custom topic prefix, defaults to "ocpp"
    */
-<<<<<<< HEAD
   constructor(
-    logger?: Logger<ILogObj>,
-    cache?: ICache,
-    module?: IModule,
-    @inject(SystemConfigService) private readonly configService?: SystemConfigService
+      logger?: Logger<ILogObj>,
+      cache?: ICache,
+      module?: IModule,
+      @inject(SystemConfigService) private readonly configService?: SystemConfigService
   ) {
     super(configService?.systemConfig as SystemConfig, logger);
     this._cache = cache || new MemoryCache();
     this._client = new PubSub({servicePath: this._config.util.messageBroker.pubsub?.servicePath});
     this._module = module;
-=======
-  constructor(config: SystemConfig, logger?: Logger<ILogObj>, module?: IModule, cache?: ICache) {
-    super(config, logger, module);
-    this._cache = cache || new MemoryCache();
-    this._client = new PubSub({ servicePath: this._config.util.messageBroker.pubsub?.servicePath });
->>>>>>> a2307df2
   }
 
   /**
@@ -144,21 +123,6 @@
   }
 
   /**
-<<<<<<< HEAD
-   * Getter & Setter
-   */
-
-  get module(): IModule | undefined {
-    return this._module;
-  }
-
-  set module(value: IModule | undefined) {
-    this._module = value;
-  }
-
-  /**
-=======
->>>>>>> a2307df2
    * Private Methods
    */
 
