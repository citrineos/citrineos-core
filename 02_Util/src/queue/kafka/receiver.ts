--- conflicted
+++ resolved
@@ -3,166 +3,16 @@
 //
 // SPDX-License-Identifier: Apache 2.0
 
-<<<<<<< HEAD
-import {
-	AbstractMessageHandler,
-	CallAction,
-	HandlerProperties,
-	IMessage,
-	IMessageHandler,
-	IModule,
-	Message,
-	OcppError,
-	OcppRequest,
-	OcppResponse,
-	RetryMessageError,
-	SystemConfig
-} from "@citrineos/base";
-import {plainToInstance} from "class-transformer";
-import {Admin, Consumer, EachMessagePayload, Kafka} from "kafkajs";
-import {ILogObj, Logger} from "tslog";
-=======
 import { AbstractMessageHandler, IMessageHandler, IModule, SystemConfig, CallAction, OcppRequest, OcppResponse, Message, OcppError, RetryMessageError } from "@citrineos/base";
 import { plainToInstance } from "class-transformer";
 import { Admin, Consumer, EachMessagePayload, Kafka } from "kafkajs";
 import { ILogObj, Logger } from "tslog";
->>>>>>> c6148b31
 
 /**
  * Implementation of a {@link IMessageHandler} using Kafka as the underlying transport.
  */
 export class KafkaReceiver extends AbstractMessageHandler implements IMessageHandler {
 
-<<<<<<< HEAD
-	/**
-	 * Fields
-	 */
-	private _client: Kafka;
-	private _module?: IModule;
-	private _topicName: string;
-	private _consumerMap: Map<string, Consumer>;
-
-	constructor(config: SystemConfig, logger?: Logger<ILogObj>, module?: IModule) {
-		super(config, logger);
-
-		this._module = module;
-		this._consumerMap = new Map<string, Consumer>();
-		this._client = new Kafka({
-			brokers: this._config.util.messageBroker.kafka?.brokers || [],
-			ssl: true,
-			sasl: {
-				mechanism: 'plain',
-				username: this._config.util.messageBroker.kafka?.sasl.username || "",
-				password: this._config.util.messageBroker.kafka?.sasl.password || ""
-			}
-		});
-
-		this._topicName = `${this._config.util.messageBroker.kafka?.topicPrefix}-${this._config.util.messageBroker.kafka?.topicName}`;
-		const admin: Admin = this._client.admin();
-		admin.connect()
-			.then(() => admin.listTopics())
-			.then((topics) => {
-				this._logger.debug("Topics:", topics);
-				if (!topics || topics.filter(topic => topic === this._topicName).length === 0) {
-					this._client.admin().createTopics({topics: [{topic: this._topicName}]}).then(() => {
-						this._logger.debug(`Topic ${this._topicName} created.`);
-					});
-				} else {
-					this._logger.debug(`Topic ${this._topicName} already exists.`);
-				}
-			})
-			.then(() => admin.disconnect())
-			.catch((err) => {
-				this._logger.error(err);
-			});
-	}
-
-	subscribe(identifier: string, actions?: CallAction[], filter?: { [k: string]: string; }): Promise<boolean> {
-
-		this._logger.debug(`Subscribing to ${this._topicName}...`, identifier, actions, filter);
-
-		const consumer = this._client.consumer({groupId: 'test-group'});
-		return consumer.connect()
-			.then(() => consumer.subscribe({topic: this._topicName, fromBeginning: false}))
-			.then(() => consumer.run({
-				autoCommit: false,
-				eachMessage: (payload) => this._onMessage(payload, consumer)
-			})) // TODO: Add filter
-			.then(() => this._consumerMap.set(identifier, consumer))
-			.then(() => true)
-			.catch(err => {
-				this._logger.error(err);
-				return false;
-			});
-	}
-
-	unsubscribe(identifier: string): Promise<boolean> {
-		const consumer = this._consumerMap.get(identifier);
-		if (!consumer) {
-			this._logger.error("Consumer not found", identifier);
-			return Promise.resolve(false);
-		}
-		return consumer.disconnect()
-			.then(() => this._consumerMap.delete(identifier))
-			.catch((err) => {
-				this._logger.error(err);
-				return false;
-			});
-	}
-
-	async handle(message: IMessage<OcppRequest | OcppResponse | OcppError>, props?: HandlerProperties): Promise<void> {
-		await this._module?.handle(message, props);
-	}
-
-	shutdown(): void {
-		this._consumerMap.forEach((value) => {
-			value.disconnect();
-		});
-	}
-
-	/**
-	 * Getter & Setter
-	 */
-
-	get module(): IModule | undefined {
-		return this._module;
-	}
-
-	set module(value: IModule | undefined) {
-		this._module = value;
-	}
-
-	/**
-	 * Private Methods
-	 */
-
-	/**
-	 * Underlying Kafka message handler.
-	 *
-	 * @param message The PubSub message to process
-	 */
-	private async _onMessage({topic, partition, message}: EachMessagePayload, consumer: Consumer): Promise<void> {
-		this._logger.debug(`Received message ${message.value?.toString()} on topic ${topic} partition ${partition}`);
-		try {
-			const messageValue = message.value;
-			if (messageValue) {
-				const parsed = plainToInstance(Message<OcppRequest | OcppResponse | OcppError>, messageValue.toString());
-				await this.handle(parsed, message.key?.toString());
-			}
-		} catch (error) {
-			if (error instanceof RetryMessageError) {
-				this._logger.warn("Retrying message: ", error.message);
-				// Retryable error, usually ongoing call with station when trying to send new call
-				return;
-			} else {
-				this._logger.error("Error while processing message:", error, message);
-			}
-		}
-		await consumer.commitOffsets([
-			{topic, partition, offset: message.offset},
-		]);
-	}
-=======
     /**
      * Fields
      */
@@ -270,5 +120,4 @@
             { topic, partition, offset: message.offset },
         ]);
     }
->>>>>>> c6148b31
 }