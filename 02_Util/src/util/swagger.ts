--- conflicted
+++ resolved
@@ -6,10 +6,10 @@
 
 import fastifySwagger from '@fastify/swagger';
 import fastifySwaggerUi from '@fastify/swagger-ui';
-import {FastifyInstance, FastifyRequest} from 'fastify';
+import { FastifyInstance, FastifyRequest } from 'fastify';
 import fs from 'fs';
-import {HttpHeader, HttpStatus, SystemConfig, UnauthorizedError,} from '@citrineos/base';
-import {OpenAPIV2, OpenAPIV3, OpenAPIV3_1} from 'openapi-types';
+import { HttpHeader, HttpStatus, SystemConfig, UnauthorizedError } from '@citrineos/base';
+import { OpenAPIV2, OpenAPIV3, OpenAPIV3_1 } from 'openapi-types';
 import * as FastifyAuth from '@fastify/auth';
 
 /**
@@ -83,22 +83,8 @@
 const registerSwaggerUi = (
   systemConfig: SystemConfig,
   server: FastifyInstance,
-<<<<<<< HEAD
 ) => {
-=======
-) {
-  server.register(fastifySwagger, {
-    openapi: {
-      info: {
-        title: 'CitrineOS Central System API',
-        description: 'Central System API for OCPP 2.0.1 messaging.',
-        version: '1.3.2',
-      },
-    },
-    transformObject: OcppTransformObject,
-  });
-
->>>>>>> 9874b034
+
   const swaggerUiOptions: any = {
     routePrefix: systemConfig.util.swagger?.path,
     securityDefinitions: {
@@ -247,4 +233,4 @@
   registerFastifySwagger(systemConfig, server);
   registerSwaggerUi(systemConfig, server);
   await registerFastifyAuth(server);
-}+};