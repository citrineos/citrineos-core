--- conflicted
+++ resolved
@@ -16,11 +16,7 @@
     return this._stationSequenceRepository.getNextSequenceValue(stationId, 'requestId');
   }
 
-<<<<<<< HEAD
   async generateRemoteStartId(stationId: string): Promise<number> {
     return this._stationSequenceRepository.getNextSequenceValue(stationId, 'remoteStartId');
   }
-
-=======
->>>>>>> 06463d96
 }