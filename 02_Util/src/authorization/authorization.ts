// Copyright Contributors to the CitrineOS Project
//
// SPDX-License-Identifier: Apache 2.0

<<<<<<< HEAD
import {IdTokenInfoType, IMessageContext,} from '@citrineos/base';
import {Authorization} from '@citrineos/data';
=======
import { IdTokenInfoType, IMessageContext } from '@citrineos/base';
import { Authorization } from '@citrineos/data';
>>>>>>> 756aa91f

export interface IAuthorizer {
  /**
   * Interface for adding additional authorization logic.
   * The Partial IdTokenInfoType is used to update the IdTokenInfo in the AuthorizeResponse or TransactionEventResponse.
   * If IdTokenInfoType.status is not Accepted, the authorization process will stop and the rejection put into the response.
   * The order of Authorizers can lead to different outputs; instantiate them in the order they should be called.
   *
   * @param {Authorization} authorization The authorization object associated with the idToken in the request. No modifications should be made to this object.
   * @param {IMessageContext} context
   *
   * @returns {Promise<Partial<IdTokenInfoType>>} Updates to the IdTokenInfo
   **/
  authorize(
    authorization: Authorization,
    context: IMessageContext,
  ): Promise<Partial<IdTokenInfoType>>;
}<|MERGE_RESOLUTION|>--- conflicted
+++ resolved
@@ -2,13 +2,8 @@
 //
 // SPDX-License-Identifier: Apache 2.0
 
-<<<<<<< HEAD
-import {IdTokenInfoType, IMessageContext,} from '@citrineos/base';
-import {Authorization} from '@citrineos/data';
-=======
 import { IdTokenInfoType, IMessageContext } from '@citrineos/base';
 import { Authorization } from '@citrineos/data';
->>>>>>> 756aa91f
 
 export interface IAuthorizer {
   /**
