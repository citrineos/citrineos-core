--- conflicted
+++ resolved
@@ -1,22 +1,9 @@
 {
-<<<<<<< HEAD
   "extends": "../../tsconfig.build.json",
   "include": ["src/**/*.ts", "src/**/*.json"],
   "compilerOptions": {
-    "outDir": "./dist/",
+    "outDir": "./dist",
     "composite": true,
     "rootDir": "./src"
   }
-=======
-	"extends": "../../tsconfig.build.json",
-	"include": [
-		"src/**/*.ts",
-		"src/**/*.json"
-	],
-	"compilerOptions": {
-		"outDir": "./dist",
-		"composite": true,
-		"rootDir": "./src"
-	}
->>>>>>> ce3bf0da
 }