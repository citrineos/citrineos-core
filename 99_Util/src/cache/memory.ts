/**
 * Licensed under the Apache License, Version 2.0 (the "License");
 * you may not use this file except in compliance with the License.
 * You may obtain a copy of the License at
 *
 * http://www.apache.org/licenses/LICENSE-2.0
 *
 * Unless required by applicable law or agreed to in writing, software
 * distributed under the License is distributed on an "AS IS" BASIS,
 * WITHOUT WARRANTIES OR CONDITIONS OF ANY KIND, either express or implied.
 * See the License for the specific language governing permissions and
 * limitations under the License.
 *
 * Copyright (c) 2023 S44, LLC
 */

import { ICache } from "@citrineos/base";
import { ClassConstructor, plainToInstance } from "class-transformer";

/**
 * Implementation of cache interface with memory storage
 */
export class MemoryCache implements ICache {

  private _cache: Map<string, string>;
  private _timeoutMap: Map<string, NodeJS.Timeout>;

  constructor() {
<<<<<<< HEAD
    const keySubscriptionMap: Map<string, (arg: string | null) => void> = new Map();
    const subscriptionHandler: ProxyHandler<Map<string, string>> = {
      // Returns value on keySubscriptions when Map.set(key, value) is called
      set(target, property, value) {
        const setOutcome = Reflect.set(target, property, value);
        if (typeof property === "string" && keySubscriptionMap.has(property) && setOutcome) {
          keySubscriptionMap.get(property)!(value);
        }
        return setOutcome;
      },
      // Returns null on keySubscriptions when Map.delete(key) is called
      deleteProperty(target, property) {
        const deleteOutcome = Reflect.deleteProperty(target, property);
        if (typeof property === "string" && keySubscriptionMap.has(property) && deleteOutcome) {
          keySubscriptionMap.get(property)!(null);
        }
        return deleteOutcome;
      },
      // Here to support Map.get and Map.has, does not alter behavior
      get(target, property) {
        const value = Reflect.get(target, property);
        if (typeof value === 'function') {
            // Return a bound version of the method to the original target
            return value.bind(target);
        }
        return value;
      }
    };

    this._cache = new Proxy(new Map(), subscriptionHandler);
    this._keySubscriptionMap = keySubscriptionMap;
    this._keySubscriptionPromiseMap = new Map();
    this._lockMap = new Map();
=======
    this._cache = new Map();
>>>>>>> a01f9e3a
    this._timeoutMap = new Map();
  }

  exists(key: string, namespace?: string): Promise<boolean> {
    namespace = namespace || "default";
    const namespaceKey = `${namespace}:${key}`;
    return Promise.resolve(this._cache.has(namespaceKey));
  }

  remove(key: string, namespace?: string): Promise<boolean> {
    namespace = namespace || "default";
<<<<<<< HEAD
    const namespaceKey = `${namespace}:${key}`;
    const lock = this._lockMap.get(namespaceKey);
    if (lock) {
      await lock;
    }
    return this._cache.delete(namespaceKey);
=======
    key = `${namespace}:${key}`;
    return Promise.resolve(this._cache.delete(key));
>>>>>>> a01f9e3a
  }

  get<T>(key: string, namespace?: string, classConstructor?: () => ClassConstructor<T>): Promise<T | null> {
    namespace = namespace || "default";
<<<<<<< HEAD
    const namespaceKey = `${namespace}:${key}`;

    // Either get existing promise awaiting change on this key or create a new one and store it.
    // This way, any number of threads can wait for the same key at the same time.
    // Type must include 'undefined' due to Map.get(key)'s return type, however in no case can it actually be undefined.
    const onChangeValuePromise: Promise<string | null> | undefined = this._keySubscriptionPromiseMap.has(namespaceKey)
      ? this._keySubscriptionPromiseMap.get(namespaceKey)
      : this._keySubscriptionPromiseMap.set(namespaceKey, new Promise<string | null>((resolve) => {
        this._keySubscriptionMap.set(namespaceKey, (value: string | null) => {
          resolve(value);
          this._keySubscriptionMap.delete(namespaceKey);
          this._keySubscriptionPromiseMap.delete(namespaceKey);
        });
      })).get(namespaceKey);

    return Promise.race([
      onChangeValuePromise!.then((value) => {
        if (typeof value === "string") {
          if (classConstructor) {
            return plainToInstance(classConstructor(), JSON.parse(value));
          } else {
            return value as T;
          }
        } else {
          return value;
        }
      }), new Promise<T | null>((resolve) => {
        setTimeout(() => {
          resolve(this.get(key, namespace, classConstructor));
        }, waitSeconds * 1000);
      })]);
  }


  async get<T>(key: string, namespace?: string, classConstructor?: () => ClassConstructor<T>): Promise<T | null> {
    namespace = namespace || "default";
   const namespaceKey = `${namespace}:${key}`;
    const lock = this._lockMap.get(namespaceKey);
    if (lock) {
      await lock;
    }
    const result = this._cache.get(namespaceKey);
    if (result) {
      if (classConstructor) {
        return plainToInstance(classConstructor(), JSON.parse(result));
      }
      return result as T;
    }
    return null;
  }

  getAndRemove<T>(key: string, namespace?: string | undefined, classConstructor?: (() => ClassConstructor<T>) | undefined): Promise<T | null> {
    namespace = namespace || "default";
    const namespaceKey = `${namespace}:${key}`;
    return new Promise<T | null>((resolveGet) => {
      this._lockMap.set(namespaceKey, new Promise<void>((resolveLock) => {
        const result = this._cache.get(namespaceKey);
        if (result) {
          if (classConstructor) {
            resolveGet(plainToInstance(classConstructor(), JSON.parse(result)));
          } else {
            resolveGet(result as T);
          }
        } else {
          resolveGet(null);
        }
        this._cache.delete(namespaceKey);
        resolveLock();
        this._lockMap.delete(namespaceKey);
      }));
=======
    key = `${namespace}:${key}`;
    return Promise.resolve(this._cache.get(key)).then((result) => {
      if (result) {
        if (classConstructor) {
          return plainToInstance(classConstructor(), JSON.parse(result));
        }
        return result as T;
      }
      return null;
>>>>>>> a01f9e3a
    });
  }

  getSync<T>(key: string, namespace?: string, classConstructor?: () => ClassConstructor<T>): T | null {
    namespace = namespace || "default";
<<<<<<< HEAD
    const namespaceKey = `${namespace}:${key}`;
    const lock = this._lockMap.get(namespaceKey);
    if (lock) {
      throw new Error("Cannot call getSync() on a locked key");
    }
    const value = this._cache.get(namespaceKey);
=======
    key = `${namespace}:${key}`;
    const value = this._cache.get(key);
>>>>>>> a01f9e3a
    if (value) {
      if (classConstructor) {
        return plainToInstance(classConstructor(), JSON.parse(value));
      }
      return value as T;
    } else {
      return null;
    }
  }

  set(key: string, value: string, namespace?: string, expireSeconds?: number): Promise<boolean> {
    namespace = namespace || "default";
<<<<<<< HEAD
    const namespaceKey = `${namespace}:${key}`;
    const lock = this._lockMap.get(namespaceKey);
    if (lock) {
      await lock;
    }
    this._cache.set(namespaceKey, value);
    if (this._timeoutMap.has(namespaceKey)) {
      clearTimeout(this._timeoutMap.get(namespaceKey));
=======
    key = `${namespace}:${key}`;
    this._cache.set(key, value);
    if (this._timeoutMap.has(key)) {
      clearTimeout(this._timeoutMap.get(key));
>>>>>>> a01f9e3a
    }
    if (expireSeconds) {
      this._timeoutMap.set(namespaceKey, setTimeout(() => {
        this._cache.delete(namespaceKey);
      }, expireSeconds * 1000));
    }
    return Promise.resolve(true);
  }

  setSync(key: string, value: string, namespace?: string, expireSeconds?: number): boolean {
    namespace = namespace || "default";
<<<<<<< HEAD
    const namespaceKey = `${namespace}:${key}`;
    const lock = this._lockMap.get(namespaceKey);
    if (lock) {
      throw new Error("Cannot call setSync() on a locked key");
    }
    this._cache.set(namespaceKey, value);
    if (this._timeoutMap.has(namespaceKey)) {
      clearTimeout(this._timeoutMap.get(namespaceKey));
=======
    key = `${namespace}:${key}`;
    this._cache.set(key, value);
    if (this._timeoutMap.has(key)) {
      clearTimeout(this._timeoutMap.get(key));
>>>>>>> a01f9e3a
    }
    if (expireSeconds) {
      this._timeoutMap.set(namespaceKey, setTimeout(() => {
        this._cache.delete(namespaceKey);
      }, expireSeconds * 1000));
    }
    return true;
  }
}<|MERGE_RESOLUTION|>--- conflicted
+++ resolved
@@ -23,10 +23,12 @@
 export class MemoryCache implements ICache {
 
   private _cache: Map<string, string>;
+  private _keySubscriptionMap: Map<string, (arg: string | null) => void>;
+  private _keySubscriptionPromiseMap: Map<string, Promise<string | null>>;
+  private _lockMap: Map<string, Promise<void>>;
   private _timeoutMap: Map<string, NodeJS.Timeout>;
 
   constructor() {
-<<<<<<< HEAD
     const keySubscriptionMap: Map<string, (arg: string | null) => void> = new Map();
     const subscriptionHandler: ProxyHandler<Map<string, string>> = {
       // Returns value on keySubscriptions when Map.set(key, value) is called
@@ -60,10 +62,8 @@
     this._keySubscriptionMap = keySubscriptionMap;
     this._keySubscriptionPromiseMap = new Map();
     this._lockMap = new Map();
-=======
-    this._cache = new Map();
->>>>>>> a01f9e3a
     this._timeoutMap = new Map();
+
   }
 
   exists(key: string, namespace?: string): Promise<boolean> {
@@ -72,24 +72,18 @@
     return Promise.resolve(this._cache.has(namespaceKey));
   }
 
-  remove(key: string, namespace?: string): Promise<boolean> {
-    namespace = namespace || "default";
-<<<<<<< HEAD
+  async remove(key: string, namespace?: string): Promise<boolean> {
+    namespace = namespace || "default";
     const namespaceKey = `${namespace}:${key}`;
     const lock = this._lockMap.get(namespaceKey);
     if (lock) {
       await lock;
     }
     return this._cache.delete(namespaceKey);
-=======
-    key = `${namespace}:${key}`;
-    return Promise.resolve(this._cache.delete(key));
->>>>>>> a01f9e3a
-  }
-
-  get<T>(key: string, namespace?: string, classConstructor?: () => ClassConstructor<T>): Promise<T | null> {
-    namespace = namespace || "default";
-<<<<<<< HEAD
+  }
+
+  onChange<T>(key: string, waitSeconds: number, namespace?: string, classConstructor?: () => ClassConstructor<T>): Promise<T | null> {
+    namespace = namespace || "default";
     const namespaceKey = `${namespace}:${key}`;
 
     // Either get existing promise awaiting change on this key or create a new one and store it.
@@ -160,33 +154,17 @@
         resolveLock();
         this._lockMap.delete(namespaceKey);
       }));
-=======
-    key = `${namespace}:${key}`;
-    return Promise.resolve(this._cache.get(key)).then((result) => {
-      if (result) {
-        if (classConstructor) {
-          return plainToInstance(classConstructor(), JSON.parse(result));
-        }
-        return result as T;
-      }
-      return null;
->>>>>>> a01f9e3a
     });
   }
 
   getSync<T>(key: string, namespace?: string, classConstructor?: () => ClassConstructor<T>): T | null {
     namespace = namespace || "default";
-<<<<<<< HEAD
     const namespaceKey = `${namespace}:${key}`;
     const lock = this._lockMap.get(namespaceKey);
     if (lock) {
       throw new Error("Cannot call getSync() on a locked key");
     }
     const value = this._cache.get(namespaceKey);
-=======
-    key = `${namespace}:${key}`;
-    const value = this._cache.get(key);
->>>>>>> a01f9e3a
     if (value) {
       if (classConstructor) {
         return plainToInstance(classConstructor(), JSON.parse(value));
@@ -197,9 +175,8 @@
     }
   }
 
-  set(key: string, value: string, namespace?: string, expireSeconds?: number): Promise<boolean> {
-    namespace = namespace || "default";
-<<<<<<< HEAD
+  async set(key: string, value: string, namespace?: string, expireSeconds?: number): Promise<boolean> {
+    namespace = namespace || "default";
     const namespaceKey = `${namespace}:${key}`;
     const lock = this._lockMap.get(namespaceKey);
     if (lock) {
@@ -208,24 +185,17 @@
     this._cache.set(namespaceKey, value);
     if (this._timeoutMap.has(namespaceKey)) {
       clearTimeout(this._timeoutMap.get(namespaceKey));
-=======
-    key = `${namespace}:${key}`;
-    this._cache.set(key, value);
-    if (this._timeoutMap.has(key)) {
-      clearTimeout(this._timeoutMap.get(key));
->>>>>>> a01f9e3a
     }
     if (expireSeconds) {
       this._timeoutMap.set(namespaceKey, setTimeout(() => {
         this._cache.delete(namespaceKey);
       }, expireSeconds * 1000));
     }
-    return Promise.resolve(true);
+    return true;
   }
 
   setSync(key: string, value: string, namespace?: string, expireSeconds?: number): boolean {
     namespace = namespace || "default";
-<<<<<<< HEAD
     const namespaceKey = `${namespace}:${key}`;
     const lock = this._lockMap.get(namespaceKey);
     if (lock) {
@@ -234,12 +204,6 @@
     this._cache.set(namespaceKey, value);
     if (this._timeoutMap.has(namespaceKey)) {
       clearTimeout(this._timeoutMap.get(namespaceKey));
-=======
-    key = `${namespace}:${key}`;
-    this._cache.set(key, value);
-    if (this._timeoutMap.has(key)) {
-      clearTimeout(this._timeoutMap.get(key));
->>>>>>> a01f9e3a
     }
     if (expireSeconds) {
       this._timeoutMap.set(namespaceKey, setTimeout(() => {
