{
  "name": "@citrineos/data",
  "version": "1.6.0",
  "description": "The OCPP data module which includes all persistence layer implementation.",
  "main": "dist/index.js",
  "types": "dist/index.d.ts",
  "files": [
    "dist"
  ],
  "scripts": {
    "prepublish": "npx eslint",
    "test": "echo \"Error: no test specified\" && exit 1"
  },
  "keywords": [
    "ocpp",
    "ocpp_v201"
  ],
  "author": "S44",
  "license": "Apache-2.0",
  "devDependencies": {
<<<<<<< HEAD
    "@types/uuid": "9.0.1",
    "eslint": "8.48.0",
    "typescript": "5.0.4"
=======
    "@types/bcrypt": "5.0.1"
>>>>>>> f37007a3
  },
  "dependencies": {
    "@citrineos/base": "1.6.0",
    "@types/sequelize": "4.28.20",
    "pg": "8.11.3",
    "pg-hstore": "2.3.4",
    "sequelize-typescript": "2.1.6"
  }
}<|MERGE_RESOLUTION|>--- conflicted
+++ resolved
@@ -18,13 +18,9 @@
   "author": "S44",
   "license": "Apache-2.0",
   "devDependencies": {
-<<<<<<< HEAD
     "@types/uuid": "9.0.1",
     "eslint": "8.48.0",
     "typescript": "5.0.4"
-=======
-    "@types/bcrypt": "5.0.1"
->>>>>>> f37007a3
   },
   "dependencies": {
     "@citrineos/base": "1.6.0",
