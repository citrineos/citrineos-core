--- conflicted
+++ resolved
@@ -8,11 +8,7 @@
     it('should be equal after mapping', () => {
       const givenBoot = aBoot();
 
-<<<<<<< HEAD
-      const actualMapper = new BootMapper(givenBoot);
-=======
       const actualMapper = BootMapper.fromModel(givenBoot);
->>>>>>> fc28286a
       expect(actualMapper).toBeTruthy();
       expect(actualMapper.id).toBe(givenBoot.id);
       expect(actualMapper.lastBootTime).toBe(givenBoot.lastBootTime);
@@ -25,34 +21,13 @@
       expect(actualMapper.variablesRejectedOnLastBoot).toEqual(givenBoot.variablesRejectedOnLastBoot);
       expect(actualMapper.bootWithRejectedVariables).toEqual(givenBoot.bootWithRejectedVariables);
       expect(actualMapper.customData).toEqual(givenBoot.customData);
-<<<<<<< HEAD
-
-      const actualModel = actualMapper.toModel();
-      expect(actualModel).toBeTruthy();
-      expect(actualModel.id).toBe(givenBoot.id);
-      expect(actualModel.lastBootTime).toBe(givenBoot.lastBootTime);
-      expect(actualModel.heartbeatInterval).toBe(givenBoot.heartbeatInterval);
-      expect(actualModel.bootRetryInterval).toBe(givenBoot.bootRetryInterval);
-      expect(actualModel.status).toBe(givenBoot.status);
-      expect(actualModel.statusInfo).toEqual(givenBoot.statusInfo);
-      expect(actualModel.getBaseReportOnPending).toBe(givenBoot.getBaseReportOnPending);
-      expect(actualModel.pendingBootSetVariables).toEqual(givenBoot.pendingBootSetVariables);
-      expect(actualModel.variablesRejectedOnLastBoot).toEqual(givenBoot.variablesRejectedOnLastBoot);
-      expect(actualModel.bootWithRejectedVariables).toEqual(givenBoot.bootWithRejectedVariables);
-      expect(actualModel.customData).toEqual(givenBoot.customData);
-=======
->>>>>>> fc28286a
     });
 
     it('should throw error when missing required fields', () => {
       const bootMissingRequiredFields: Boot = aBoot();
       bootMissingRequiredFields.variablesRejectedOnLastBoot = null;
 
-<<<<<<< HEAD
-      expect(() => new BootMapper(bootMissingRequiredFields)).toThrowError(
-=======
       expect(() => BootMapper.fromModel(bootMissingRequiredFields)).toThrowError(
->>>>>>> fc28286a
         `Validation failed: [{"value":null,"property":"variablesRejectedOnLastBoot","children":[],"constraints":{"isNotEmpty":"variablesRejectedOnLastBoot should not be empty"}}]`,
       );
     });
@@ -62,11 +37,7 @@
       console.log(`bootWithInvalidStatus: ${JSON.stringify(bootWithInvalidStatus)}`, `status: ${bootWithInvalidStatus}`);
       bootWithInvalidStatus.status = 'InvalidStatus';
 
-<<<<<<< HEAD
-      expect(() => new BootMapper(bootWithInvalidStatus)).toThrowError(
-=======
       expect(() => BootMapper.fromModel(bootWithInvalidStatus)).toThrowError(
->>>>>>> fc28286a
         `Validation failed: [{"value":"InvalidStatus","property":"status","children":[],"constraints":{"isEnum":"status must be one of the following values: Accepted, Pending, Rejected"}}]`,
       );
     });
