--- conflicted
+++ resolved
@@ -3,33 +3,6 @@
 // SPDX-License-Identifier: Apache 2.0
 
 // Sequelize Persistence Models
-<<<<<<< HEAD
-export { Boot } from "./model/Boot";
-export { VariableAttribute, VariableCharacteristics, Component, Evse, Variable } from "./model/DeviceModel";
-export { Authorization, IdToken, IdTokenInfo, AdditionalInfo } from "./model/Authorization";
-export { Transaction, TransactionEvent, MeterValue } from "./model/TransactionEvent";
-export { SecurityEvent } from "./model/SecurityEvent";
-export { VariableMonitoring, EventData, VariableMonitoringStatus } from "./model/VariableMonitoring";
-export { ChargingStation, Location } from "./model/Location";
-export { MessageInfo } from "./model/MessageInfo";
-export { Tariff } from "./model/Tariff/Tariffs";
-export { Subscription } from "./model/Subscription";
-export { Certificate } from "./model/Certificate";
-
-// Sequelize Repositories
-export { SequelizeRepository } from "./repository/Base";
-export { AuthorizationRepository } from "./repository/Authorization";
-export { BootRepository } from "./repository/Boot";
-export { DeviceModelRepository } from "./repository/DeviceModel";
-export { LocationRepository } from "./repository/Location";
-export { TransactionEventRepository } from "./repository/TransactionEvent";
-export { SecurityEventRepository } from "./repository/SecurityEvent";
-export { VariableMonitoringRepository } from "./repository/VariableMonitoring";
-export { MessageInfoRepository } from "./repository/MessageInfo";
-export { TariffRepository } from "./repository/Tariff";
-export { SubscriptionRepository } from "./repository/Subscription";
-export { CertificateRepository } from "./repository/Certificate";
-=======
 export { Boot } from './model/Boot';
 export { VariableAttribute, VariableCharacteristics, Component, Evse, Variable } from './model/DeviceModel';
 export { Authorization, IdToken, IdTokenInfo, AdditionalInfo } from './model/Authorization';
@@ -40,6 +13,7 @@
 export { MessageInfo } from './model/MessageInfo';
 export { Tariff } from './model/Tariff/Tariffs';
 export { Subscription } from './model/Subscription';
+export { Certificate } from './model/Certificate';
 
 // Sequelize Repositories
 export { SequelizeRepository } from './repository/Base';
@@ -53,7 +27,7 @@
 export { MessageInfoRepository } from './repository/MessageInfo';
 export { TariffRepository } from './repository/Tariff';
 export { SubscriptionRepository } from './repository/Subscription';
->>>>>>> 631ab765
+export { CertificateRepository } from './repository/Certificate';
 
 // Sequelize Utilities
 export { DefaultSequelizeInstance } from './util';