// Copyright (c) 2023 S44, LLC
// Copyright Contributors to the CitrineOS Project
//
// SPDX-License-Identifier: Apache 2.0

import { type ChargingStateEnumType, CrudRepository, type EVSEType, IdTokenEnumType, type IdTokenType, MeterValueType, MeterValueUtils, SystemConfig, TransactionEventEnumType, type TransactionEventRequest } from '@citrineos/base';
import { type ITransactionEventRepository } from '../../../interfaces';
import { MeterValue, Transaction, TransactionEvent } from '../model/TransactionEvent';
import { SequelizeRepository } from './Base';
import { IdToken } from '../model/Authorization';
import { Evse } from '../model/DeviceModel';
import { Op, WhereOptions } from 'sequelize';
import { Sequelize } from 'sequelize-typescript';
import { ILogObj, Logger } from 'tslog';

export class SequelizeTransactionEventRepository extends SequelizeRepository<TransactionEvent> implements ITransactionEventRepository {
  transaction: CrudRepository<Transaction>;
  evse: CrudRepository<Evse>;
  idToken: CrudRepository<IdToken>;
  meterValue: CrudRepository<MeterValue>;

  constructor(
    config: SystemConfig,
    logger?: Logger<ILogObj>,
    namespace = TransactionEvent.MODEL_NAME,
    sequelizeInstance?: Sequelize,
    transaction?: CrudRepository<Transaction>,
    evse?: CrudRepository<Evse>,
    idToken?: CrudRepository<IdToken>,
    meterValue?: CrudRepository<MeterValue>,
  ) {
    super(config, namespace, logger, sequelizeInstance);
    this.transaction = transaction ? transaction : new SequelizeRepository<Transaction>(config, Transaction.MODEL_NAME, logger, sequelizeInstance);
    this.evse = evse ? evse : new SequelizeRepository<Evse>(config, Evse.MODEL_NAME, logger, sequelizeInstance);
    this.idToken = idToken ? idToken : new SequelizeRepository<IdToken>(config, IdToken.MODEL_NAME, logger, sequelizeInstance);
    this.meterValue = meterValue ? meterValue : new SequelizeRepository<MeterValue>(config, MeterValue.MODEL_NAME, logger, sequelizeInstance);
  }

  /**
   * @param value TransactionEventRequest received from charging station. Will be used to create TransactionEvent,
   * MeterValues, and either create or update Transaction. IdTokens (and associated AdditionalInfo) and EVSEs are
   * assumed to already exist and will not be created as part of this call.
   *
   * @param stationId StationId of charging station which sent TransactionEventRequest.
   *
   * @returns Saved TransactionEvent
   */
  async createOrUpdateTransactionByTransactionEventAndStationId(value: TransactionEventRequest, stationId: string): Promise<Transaction> {
    let evse: Evse | undefined;
    if (value.evse) {
      [evse] = await this.evse.readOrCreateByQuery({
        where: {
          id: value.evse.id,
          connectorId: value.evse.connectorId ? value.evse.connectorId : null,
        },
      });
    }

    return await this.s.transaction(async (sequelizeTransaction) => {
      let finalTransaction: Transaction;
      let created = false;
      const existingTransaction = await this.transaction.readOnlyOneByQuery({
        where: {
          stationId,
          transactionId: value.transactionInfo.transactionId,
        },
        transaction: sequelizeTransaction,
      });

      if (existingTransaction) {
        finalTransaction = await existingTransaction.update(
          {
            isActive: value.eventType !== TransactionEventEnumType.Ended,
            ...value.transactionInfo,
          },
          {
            transaction: sequelizeTransaction,
          },
        );
      } else {
        const newTransaction = Transaction.build({
          stationId,
          isActive: value.eventType !== TransactionEventEnumType.Ended,
          ...(evse ? { evseDatabaseId: evse.databaseId } : {}),
          ...value.transactionInfo,
        });

        finalTransaction = await newTransaction.save({ transaction: sequelizeTransaction });
        created = true;
      }

      const transactionDatabaseId = finalTransaction.id;

      let event = TransactionEvent.build({
        stationId,
        transactionDatabaseId,
        ...value,
      });

      if (value.idToken && value.idToken.type !== IdTokenEnumType.NoAuthorization) {
        // TODO: ensure that Authorization is passed into this method if idToken exists
        // At this point, token MUST already be authorized and thus exist in the database
        // It can be either the primary idToken of an Authorization or a group idToken
        const idToken = await this.idToken.readOnlyOneByQuery({
          where: {
            idToken: value.idToken.idToken,
            type: value.idToken.type,
          },
          transaction: sequelizeTransaction,
        });
        if (!idToken) {
          // TODO: Log Warning...
          // TODO: Save raw transaction event in TransactionEvent model
        } else {
          event.idTokenId = idToken.id;
        }
      }

      event = await event.save({ transaction: sequelizeTransaction });

      if (value.meterValue && value.meterValue.length > 0) {
        await Promise.all(
          value.meterValue.map(async (meterValue) => {
            const savedMeterValue = await MeterValue.create(
              {
                transactionEventId: event.id,
                transactionDatabaseId: transactionDatabaseId,
                ...meterValue,
              },
              { transaction: sequelizeTransaction },
            );
            this.meterValue.emit('created', [savedMeterValue]);
          }),
        );
      }
      await event.reload({ include: [MeterValue], transaction: sequelizeTransaction });
      this.emit('created', [event]);

      const allMeterValues = await this.meterValue.readAllByQuery({
        where: {
          transactionDatabaseId,
        },
      });

      await finalTransaction.update({ totalKwh: MeterValueUtils.getTotalKwh(allMeterValues) }, { transaction: sequelizeTransaction });
      await finalTransaction.reload({
        include: [{ model: TransactionEvent, as: Transaction.TRANSACTION_EVENTS_ALIAS, include: [IdToken] }, MeterValue, Evse],
        transaction: sequelizeTransaction,
      });

      this.transaction.emit(created ? 'created' : 'updated', [finalTransaction]);

      return finalTransaction;
    });
  }

  async readAllByStationIdAndTransactionId(stationId: string, transactionId: string): Promise<TransactionEventRequest[]> {
    return await super
      .readAllByQuery({
        where: { stationId },
        include: [{ model: Transaction, where: { transactionId } }, MeterValue, Evse, IdToken],
      })
      .then((transactionEvents) => {
        transactionEvents?.forEach((transactionEvent) => (transactionEvent.transaction = undefined));
        return transactionEvents;
      });
  }

  async readTransactionByStationIdAndTransactionId(stationId: string, transactionId: string): Promise<Transaction | undefined> {
    return await this.transaction.readOnlyOneByQuery({
      where: { stationId, transactionId },
      include: [MeterValue, Evse],
    });
  }

  /**
   * @param stationId StationId of the charging station where the transaction took place.
   * @param evse Evse where the transaction took place.
   * @param chargingStates Optional list of {@link ChargingStateEnumType}s the transactions must be in.
   * If not present, will grab transactions regardless of charging state. If not present, will grab transactions
   * without charging states, such as transactions started when a parking bay occupancy detector detects
   * an EV (trigger reason "EVDetected")
   *
   * @returns List of transactions which meet the requirements.
   */
  async readAllTransactionsByStationIdAndEvseAndChargingStates(stationId: string, evse?: EVSEType, chargingStates?: ChargingStateEnumType[] | undefined): Promise<Transaction[]> {
    const includeObj = evse
      ? [
          {
            model: Evse,
            where: { id: evse.id, connectorId: evse.connectorId ? evse.connectorId : null },
          },
        ]
      : [];
    return await this.transaction
      .readAllByQuery({
        where: { stationId, ...(chargingStates ? { chargingState: { [Op.in]: chargingStates } } : {}) },
        include: includeObj,
      })
      .then((row) => row as Transaction[]);
  }

  readAllActiveTransactionsByIdToken(idToken: IdTokenType): Promise<Transaction[]> {
    return this.transaction
      .readAllByQuery({
        where: { isActive: true },
        include: [
          {
            model: TransactionEvent,
            as: Transaction.TRANSACTION_EVENTS_ALIAS,
            include: [
              {
                model: IdToken,
                where: {
                  idToken: idToken.idToken,
                  type: idToken.type,
                },
              },
            ],
          },
        ],
      })
      .then((row) => row as Transaction[]);
  }

  readAllMeterValuesByTransactionDataBaseId(transactionDataBaseId: number): Promise<MeterValue[]> {
    return this.meterValue
      .readAllByQuery({
        where: { transactionDatabaseId: transactionDataBaseId },
      })
      .then((row) => row as MeterValue[]);
  }

  findByTransactionId(transactionId: string): Promise<Transaction | undefined> {
    return this.transaction.readOnlyOneByQuery({
      where: { transactionId },
      include: [{ model: TransactionEvent, as: Transaction.TRANSACTION_EVENTS_ALIAS, include: [IdToken] }, MeterValue, Evse],
    });
  }

  async getTransactions(dateFrom?: Date, dateTo?: Date, offset?: number, limit?: number): Promise<Transaction[]> {
    const queryOptions: any = {
      where: {},
      include: [{ model: TransactionEvent, as: Transaction.TRANSACTION_EVENTS_ALIAS, include: [IdToken] }, MeterValue, Evse],
    };

    if (dateFrom) {
      queryOptions.where.updatedAt = queryOptions.where.updatedAt || {};
      queryOptions.where.updatedAt[Op.gte] = dateFrom;
    }

    if (dateTo) {
      queryOptions.where.updatedAt = queryOptions.where.updatedAt || {};
      queryOptions.where.updatedAt[Op.lt] = dateTo;
    }

    if (offset) {
      queryOptions.offset = offset;
    }

    if (limit) {
      queryOptions.limit = limit;
    }

    return this.transaction.readAllByQuery(queryOptions);
  }

  async getTransactionsCount(dateFrom?: Date, dateTo?: Date): Promise<number> {
    const queryOptions: WhereOptions<any> = {
      where: {},
    };

    if (dateFrom) {
      queryOptions.where.updatedAt = queryOptions.where.updatedAt || {};
      queryOptions.where.updatedAt[Op.gte] = dateFrom;
    }

    if (dateTo) {
      queryOptions.where.updatedAt = queryOptions.where.updatedAt || {};
      queryOptions.where.updatedAt[Op.lt] = dateTo;
    }

    return Transaction.count(queryOptions);
  }

  async readAllTransactionsByQuery(query: object): Promise<Transaction[]> {
    return await this.transaction.readAllByQuery(query);
  }

  async getEvseIdsWithActiveTransactionByStationId(stationId: string): Promise<number[]> {
    const activeTransactions = await this.transaction.readAllByQuery({
      where: {
        stationId: stationId,
        isActive: true,
      },
      include: [Evse],
    });

    const evseIds: number[] = [];
    activeTransactions.forEach((transaction) => {
      const evseId = transaction.evse?.id;
      if (evseId) {
        evseIds.push(evseId);
      }
    });
    return evseIds;
  }

  async getActiveTransactionByStationIdAndEvseId(stationId: string, evseId: number): Promise<Transaction | undefined> {
    // TODO: replace with readOneByQuery after we add the logic
    //  to guarantee that only one active transaction per evse exists
    return await this.transaction
      .readAllByQuery({
        where: {
          stationId,
          isActive: true,
        },
        include: [{ model: TransactionEvent, as: Transaction.TRANSACTION_EVENTS_ALIAS, include: [IdToken] }, MeterValue, { model: Evse, where: { id: evseId } }],
      })
      .then((transactions) => {
        if (transactions.length > 1) {
          transactions.sort((t1, t2) => t2.createdAt.getTime() - t1.createdAt.getTime());
        }
        return transactions[0];
      });
  }
<<<<<<< HEAD

  async createMeterValue(meterValue: MeterValueType): Promise<void> {
    const createdMeterValue = await MeterValue.create({ ...meterValue });
    this.meterValue.emit('created', [createdMeterValue]);
  }

  private async calculateAndUpdateTotalKwh(transaction: Transaction): Promise<number> {
    const totalKwh = MeterValueUtils.getTotalKwh(transaction.meterValues ?? []);

    await transaction.update({ totalKwh });

    return totalKwh;
  }
=======
>>>>>>> 0a29a73b
}<|MERGE_RESOLUTION|>--- conflicted
+++ resolved
@@ -324,20 +324,9 @@
         return transactions[0];
       });
   }
-<<<<<<< HEAD
 
   async createMeterValue(meterValue: MeterValueType): Promise<void> {
     const createdMeterValue = await MeterValue.create({ ...meterValue });
     this.meterValue.emit('created', [createdMeterValue]);
   }
-
-  private async calculateAndUpdateTotalKwh(transaction: Transaction): Promise<number> {
-    const totalKwh = MeterValueUtils.getTotalKwh(transaction.meterValues ?? []);
-
-    await transaction.update({ totalKwh });
-
-    return totalKwh;
-  }
-=======
->>>>>>> 0a29a73b
 }