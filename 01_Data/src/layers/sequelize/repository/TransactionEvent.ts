--- conflicted
+++ resolved
@@ -244,11 +244,7 @@
   }
 
   findByTransactionId(transactionId: string): Promise<Transaction | undefined> {
-<<<<<<< HEAD
     return this.transaction.readOnlyOneByQuery({ where: { transactionId }, include: [{ model: TransactionEvent, include: [IdToken] }, MeterValue, Evse]});
-=======
-    return this.transaction.readOnlyOneByQuery({where: {transactionId}, include: [Evse]});
->>>>>>> 6765e8ab
   }
 
   async getTransactions(dateFrom: Date, dateTo: Date, offset: number, limit: number): Promise<Transaction[]> {
