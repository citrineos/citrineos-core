--- conflicted
+++ resolved
@@ -23,12 +23,7 @@
   TransactionEvent,
 } from '../model/TransactionEvent';
 import { SequelizeRepository } from './Base';
-<<<<<<< HEAD
-import { IdToken } from '../model/Authorization';
 import { EvseType } from '../model/DeviceModel';
-=======
-import { Evse } from '../model/DeviceModel';
->>>>>>> db014b0f
 import { Op, WhereOptions } from 'sequelize';
 import { Sequelize } from 'sequelize-typescript';
 import { ILogObj, Logger } from 'tslog';
@@ -42,12 +37,7 @@
   implements ITransactionEventRepository
 {
   transaction: CrudRepository<Transaction>;
-<<<<<<< HEAD
   evse: CrudRepository<EvseType>;
-  idToken: CrudRepository<IdToken>;
-=======
-  evse: CrudRepository<Evse>;
->>>>>>> db014b0f
   meterValue: CrudRepository<MeterValue>;
   startTransaction: CrudRepository<StartTransaction>;
   stopTransaction: CrudRepository<StopTransaction>;
@@ -60,12 +50,7 @@
     namespace = TransactionEvent.MODEL_NAME,
     sequelizeInstance?: Sequelize,
     transaction?: CrudRepository<Transaction>,
-<<<<<<< HEAD
     evse?: CrudRepository<EvseType>,
-    idToken?: CrudRepository<IdToken>,
-=======
-    evse?: CrudRepository<Evse>,
->>>>>>> db014b0f
     meterValue?: CrudRepository<MeterValue>,
     startTransaction?: CrudRepository<StartTransaction>,
     stopTransaction?: CrudRepository<StopTransaction>,
@@ -83,14 +68,7 @@
         );
     this.evse = evse
       ? evse
-<<<<<<< HEAD
       : new SequelizeRepository<EvseType>(config, EvseType.MODEL_NAME, logger, sequelizeInstance);
-    this.idToken = idToken
-      ? idToken
-      : new SequelizeRepository<IdToken>(config, IdToken.MODEL_NAME, logger, sequelizeInstance);
-=======
-      : new SequelizeRepository<Evse>(config, Evse.MODEL_NAME, logger, sequelizeInstance);
->>>>>>> db014b0f
     this.meterValue = meterValue
       ? meterValue
       : new SequelizeRepository<MeterValue>(
@@ -264,11 +242,7 @@
     return await super
       .readAllByQuery(tenantId, {
         where: { stationId },
-<<<<<<< HEAD
-        include: [{ model: Transaction, where: { transactionId } }, MeterValue, EvseType, IdToken],
-=======
-        include: [{ model: Transaction, where: { transactionId } }, MeterValue, Evse],
->>>>>>> db014b0f
+        include: [{ model: Transaction, where: { transactionId } }, MeterValue, EvseType],
       })
       .then((transactionEvents) => {
         transactionEvents?.forEach(
