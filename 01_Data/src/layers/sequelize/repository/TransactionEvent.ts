--- conflicted
+++ resolved
@@ -3,146 +3,83 @@
 //
 // SPDX-License-Identifier: Apache 2.0
 
-import { TransactionEventRequest, ChargingStateEnumType, IdTokenType, TransactionEventEnumType, EVSEType, TransactionEventResponse } from '@citrineos/base';
-import { ITransactionEventRepository } from '../../../interfaces';
-import { MeterValue, Transaction, TransactionEvent } from '../model/TransactionEvent';
-import { SequelizeRepository } from './Base';
-import { IdToken } from '../model/Authorization';
-import { Evse } from '../model/DeviceModel';
+import { TransactionEventRequest, ChargingStateEnumType, IdTokenType, TransactionEventEnumType, EVSEType, TransactionEventResponse } from "@citrineos/base";
+import { ITransactionEventRepository } from "../../../interfaces";
+import { MeterValue, Transaction, TransactionEvent } from "../model/TransactionEvent";
+import { SequelizeRepository } from "./Base";
+import { IdToken } from "../model/Authorization";
+import { Evse } from "../model/DeviceModel";
 import { Op } from 'sequelize';
-import { Model } from 'sequelize-typescript';
+import { Model } from "sequelize-typescript";
 
 export class TransactionEventRepository extends SequelizeRepository<TransactionEvent> implements ITransactionEventRepository {
-  /**
-   * @param value TransactionEventRequest received from charging station. Will be used to create TransactionEvent,
-   * MeterValues, and either create or update Transaction. IdTokens (and associated AdditionalInfo) and EVSEs are
-   * assumed to already exist and will not be created as part of this call.
-   *
-   * @param stationId StationId of charging station which sent TransactionEventRequest.
-   *
-   * @returns Saved TransactionEvent
-   */
-  async createOrUpdateTransactionByTransactionEventAndStationId(value: TransactionEventRequest, stationId: string): Promise<Transaction> {
-    let evse: Evse | undefined = undefined;
-    if (value.evse) {
-      evse = await this.s.models[Evse.MODEL_NAME].findOne({ where: { id: value.evse.id, connectorId: value.evse.connectorId ? value.evse.connectorId : null } }).then((row) => row as Evse);
-      if (!evse) {
-        evse = await Evse.build({
-          id: value.evse.id,
-          connectorId: value.evse.connectorId ? value.evse.connectorId : null,
-        }).save();
-      }
+    /**
+     * @param value TransactionEventRequest received from charging station. Will be used to create TransactionEvent,
+     * MeterValues, and either create or update Transaction. IdTokens (and associated AdditionalInfo) and EVSEs are 
+     * assumed to already exist and will not be created as part of this call.
+     * 
+     * @param stationId StationId of charging station which sent TransactionEventRequest.
+     * 
+     * @returns Saved TransactionEvent
+     */
+    async createOrUpdateTransactionByTransactionEventAndStationId(value: TransactionEventRequest, stationId: string): Promise<Transaction> {
+        let evse: Evse | undefined = undefined;
+        if (value.evse) {
+            evse = await this.s.models[Evse.MODEL_NAME]
+                .findOne({ where: { id: value.evse.id, connectorId: value.evse.connectorId ? value.evse.connectorId : null } }).then(row => row as Evse);
+            if (!evse) {
+                evse = await Evse.build({
+                    id: value.evse.id,
+                    connectorId: value.evse.connectorId ? value.evse.connectorId : null
+                }).save();
+            }
+        }
+        const transaction = Transaction.build({
+            stationId: stationId,
+            isActive: value.eventType !== TransactionEventEnumType.Ended,
+            evseDatabaseId: evse ? evse.get('databaseId') : null,
+            ...value.transactionInfo
+        });
+        return this.s.models[Transaction.MODEL_NAME]
+            .findOne({ where: { transactionId: transaction.transactionId } }).then(model => {
+                if (model) {
+                    for (const k in transaction.dataValues) {
+                        if (k !== 'id') { // id is not a field that can be updated
+                            const newValue = transaction.getDataValue(k);
+                            // Certain fields, such as charging state, may be updated with null
+                            // In current version of ocpp (2.0.1) this is purposeful as charging state doesn't have an 'unplug' state--null is used instead
+                            // This is not ideal, and will hopefully be addressed in future versions.
+                            model.setDataValue(k, newValue);
+                        }
+                    }
+                    return model.save();
+                } else {
+                    return transaction.save();
+                }
+            }).then(model => {
+                const transactionDatabaseId = (model as Model<any, any>).id;
+                const event = TransactionEvent.build({
+                    stationId: stationId,
+                    transactionDatabaseId: transactionDatabaseId,
+                    ...value
+                }, { include: [MeterValue] });
+                event.meterValue?.forEach(meterValue => meterValue.transactionDatabaseId = transactionDatabaseId);
+                super.create(event);
+                return model as Transaction;
+            });
     }
-    const transaction = Transaction.build({
-      stationId: stationId,
-      isActive: value.eventType !== TransactionEventEnumType.Ended,
-      evseDatabaseId: evse ? evse.get('databaseId') : null,
-      ...value.transactionInfo,
-    });
-    return this.s.models[Transaction.MODEL_NAME]
-      .findOne({ where: { transactionId: transaction.transactionId } })
-      .then((model) => {
-        if (model) {
-          for (const k in transaction.dataValues) {
-            if (k !== 'id') {
-              // id is not a field that can be updated
-              const newValue = transaction.getDataValue(k);
-              // Certain fields, such as charging state, may be updated with null
-              // In current version of ocpp (2.0.1) this is purposeful as charging state doesn't have an 'unplug' state--null is used instead
-              // This is not ideal, and will hopefully be addressed in future versions.
-              model.setDataValue(k, newValue);
-            }
-          }
-          return model.save();
-        } else {
-          return transaction.save();
-        }
-      })
-      .then((model) => {
-        const transactionDatabaseId = (model as Model<any, any>).id;
-        const event = TransactionEvent.build(
-          {
-            stationId: stationId,
-            transactionDatabaseId: transactionDatabaseId,
-            ...value,
-          },
-          { include: [MeterValue] },
-        );
-        event.meterValue?.forEach((meterValue) => (meterValue.transactionDatabaseId = transactionDatabaseId));
-        super.create(event);
-        return model as Transaction;
-      });
-  }
 
-<<<<<<< HEAD
-  readAllByStationIdAndTransactionId(stationId: string, transactionId: string): Promise<TransactionEventRequest[]> {
-    return super
-      .readAllByQuery(
-        {
-          where: { stationId: stationId },
-          include: [{ model: Transaction, where: { transactionId: transactionId }, include: [IdToken] }, MeterValue, Evse, IdToken],
-=======
     readAllByStationIdAndTransactionId(stationId: string, transactionId: string): Promise<TransactionEventRequest[]> {
         return super.readAllByQuery({
             where: { stationId: stationId },
             include: [{ model: Transaction, where: { transactionId: transactionId } }, MeterValue, Evse, IdToken]
->>>>>>> c6148b31
         },
-        TransactionEvent.MODEL_NAME,
-      )
-      .then((transactionEvents) => {
-        transactionEvents?.forEach((transactionEvent) => (transactionEvent.transaction = undefined));
-        return transactionEvents;
-      });
-  }
+            TransactionEvent.MODEL_NAME).then(transactionEvents => {
+                transactionEvents?.forEach(transactionEvent => transactionEvent.transaction = undefined);
+                return transactionEvents;
+            });
+    }
 
-<<<<<<< HEAD
-  readTransactionByStationIdAndTransactionId(stationId: string, transactionId: string): Promise<Transaction | undefined> {
-    return this.s.models[Transaction.MODEL_NAME]
-      .findOne({
-        where: { stationId: stationId, transactionId: transactionId },
-        include: [MeterValue, IdToken],
-      })
-      .then((row) => row as Transaction);
-  }
-
-  /**
-   * @param stationId StationId of the charging station where the transaction took place.
-   * @param evse Evse where the transaction took place.
-   * @param chargingStates Optional list of {@link ChargingStateEnumType}s the transactions must be in.
-   * If not present, will grab transactions regardless of charging state. If not present, will grab transactions
-   * without charging states, such as transactions started when a parking bay occupancy detector detects
-   * an EV (trigger reason "EVDetected")
-   *
-   * @returns List of transactions which meet the requirements.
-   */
-  readAllTransactionsByStationIdAndEvseAndChargingStates(stationId: string, evse?: EVSEType, chargingStates?: ChargingStateEnumType[] | undefined): Promise<Transaction[]> {
-    const includeObj = evse ? [{ model: Evse, where: { id: evse.id, connectorId: evse.connectorId ? evse.connectorId : null } }, IdToken] : [IdToken];
-    return this.s.models[Transaction.MODEL_NAME]
-      .findAll({
-        where: { stationId: stationId, ...(chargingStates ? { chargingState: { [Op.in]: chargingStates } } : {}) },
-        include: includeObj,
-      })
-      .then((row) => row as Transaction[]);
-  }
-
-  readAllActiveTransactionByIdToken(idToken: IdTokenType): Promise<Transaction[]> {
-    return this.s.models[Transaction.MODEL_NAME]
-      .findAll({
-        where: { isActive: true },
-        include: [
-          {
-            model: IdToken,
-            where: {
-              idToken: idToken.idToken,
-              type: idToken.type,
-            },
-          },
-        ],
-      })
-      .then((row) => row as Transaction[]);
-  }
-=======
     readTransactionByStationIdAndTransactionId(stationId: string, transactionId: string): Promise<Transaction | undefined> {
         return this.s.models[Transaction.MODEL_NAME].findOne({
             where: { stationId: stationId, transactionId: transactionId },
@@ -184,5 +121,4 @@
         })
             .then(row => (row as Transaction[]));
     }
->>>>>>> c6148b31
 }