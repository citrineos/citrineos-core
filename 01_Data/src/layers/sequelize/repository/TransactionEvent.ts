// Copyright (c) 2023 S44, LLC
// Copyright Contributors to the CitrineOS Project
//
// SPDX-License-Identifier: Apache 2.0

import {
  ChargingStationSequenceType,
  CrudRepository,
  MeterValueUtils,
  OCPP1_6,
  OCPP2_0_1,
  SystemConfig,
} from '@citrineos/base';
import {
  IChargingStationSequenceRepository,
  type ITransactionEventRepository,
} from '../../../interfaces';
import {
  MeterValue,
  StartTransaction,
  StopTransaction,
  Transaction,
  TransactionEvent,
} from '../model/TransactionEvent';
import { SequelizeRepository } from './Base';
import { Evse } from '../model/DeviceModel';
import { Op, WhereOptions } from 'sequelize';
import { Sequelize } from 'sequelize-typescript';
import { ILogObj, Logger } from 'tslog';
import { MeterValueMapper } from '../mapper/2.0.1';
import { ChargingStation, Connector } from '../model/Location';
import { SequelizeChargingStationSequenceRepository } from './ChargingStationSequence';
import { Authorization } from '../model/Authorization';

export class SequelizeTransactionEventRepository
  extends SequelizeRepository<TransactionEvent>
  implements ITransactionEventRepository
{
  transaction: CrudRepository<Transaction>;
  evse: CrudRepository<Evse>;
<<<<<<< HEAD
  station: CrudRepository<ChargingStation>;
  idToken: CrudRepository<IdToken>;
=======
>>>>>>> 9d946947
  meterValue: CrudRepository<MeterValue>;
  startTransaction: CrudRepository<StartTransaction>;
  stopTransaction: CrudRepository<StopTransaction>;
  connector: CrudRepository<Connector>;
  chargingStationSequence: IChargingStationSequenceRepository;

  constructor(
    config: SystemConfig,
    logger?: Logger<ILogObj>,
    namespace = TransactionEvent.MODEL_NAME,
    sequelizeInstance?: Sequelize,
    transaction?: CrudRepository<Transaction>,
    station?: CrudRepository<ChargingStation>,
    evse?: CrudRepository<Evse>,
    meterValue?: CrudRepository<MeterValue>,
    startTransaction?: CrudRepository<StartTransaction>,
    stopTransaction?: CrudRepository<StopTransaction>,
    connector?: CrudRepository<Connector>,
    chargingStationSequence?: IChargingStationSequenceRepository,
  ) {
    super(config, namespace, logger, sequelizeInstance);
    this.transaction = transaction
      ? transaction
      : new SequelizeRepository<Transaction>(
          config,
          Transaction.MODEL_NAME,
          logger,
          sequelizeInstance,
        );
    this.evse = evse
      ? evse
      : new SequelizeRepository<Evse>(config, Evse.MODEL_NAME, logger, sequelizeInstance);
<<<<<<< HEAD
    this.station = station
      ? station
      : new SequelizeRepository<ChargingStation>(
          config,
          ChargingStation.MODEL_NAME,
          logger,
          sequelizeInstance,
        );
    this.idToken = idToken
      ? idToken
      : new SequelizeRepository<IdToken>(config, IdToken.MODEL_NAME, logger, sequelizeInstance);
=======
>>>>>>> 9d946947
    this.meterValue = meterValue
      ? meterValue
      : new SequelizeRepository<MeterValue>(
          config,
          MeterValue.MODEL_NAME,
          logger,
          sequelizeInstance,
        );
    this.startTransaction = startTransaction
      ? startTransaction
      : new SequelizeRepository<StartTransaction>(
          config,
          StartTransaction.MODEL_NAME,
          logger,
          sequelizeInstance,
        );
    this.stopTransaction = stopTransaction
      ? stopTransaction
      : new SequelizeRepository<StopTransaction>(
          config,
          StopTransaction.MODEL_NAME,
          logger,
          sequelizeInstance,
        );
    this.connector = connector
      ? connector
      : new SequelizeRepository<Connector>(config, Connector.MODEL_NAME, logger, sequelizeInstance);
    this.chargingStationSequence =
      chargingStationSequence || new SequelizeChargingStationSequenceRepository(config, logger);
  }

  /**
   * @param value TransactionEventRequest received from charging station. Will be used to create TransactionEvent,
   * MeterValues, and either create or update Transaction. IdTokens (and associated AdditionalInfo) and EVSEs are
   * assumed to already exist and will not be created as part of this call.
   *
   * @param stationId StationId of charging station which sent TransactionEventRequest.
   *
   * @returns Saved TransactionEvent
   */
  async createOrUpdateTransactionByTransactionEventAndStationId(
    tenantId: number,
    value: OCPP2_0_1.TransactionEventRequest,
    stationId: string,
  ): Promise<Transaction> {
    let evse: Evse | undefined;
    if (value.evse) {
      [evse] = await this.evse.readOrCreateByQuery(tenantId, {
        where: {
          tenantId,
          id: value.evse.id,
          connectorId: value.evse.connectorId ? value.evse.connectorId : null,
        },
      });
    }

    return await this.s.transaction(async (sequelizeTransaction) => {
      let finalTransaction: Transaction;
      let created = false;
      const existingTransaction = await this.transaction.readOnlyOneByQuery(tenantId, {
        where: {
          stationId,
          transactionId: value.transactionInfo.transactionId,
        },
        transaction: sequelizeTransaction,
      });

      if (existingTransaction) {
        finalTransaction = await existingTransaction.update(
          {
            isActive: value.eventType !== OCPP2_0_1.TransactionEventEnumType.Ended,
            ...value.transactionInfo,
          },
          {
            transaction: sequelizeTransaction,
          },
        );
      } else {
        const newTransaction = Transaction.build({
          tenantId,
          stationId,
          isActive: value.eventType !== OCPP2_0_1.TransactionEventEnumType.Ended,
          ...(evse ? { evseDatabaseId: evse.databaseId } : {}),
          ...value.transactionInfo,
        });

        const chargingStation = await this.station.readByKey(tenantId, stationId);
        if (!chargingStation) {
          this.logger.error(`Charging station with stationId ${stationId} does not exist.`);
        } else {
          if (chargingStation.locationId) {
            newTransaction.locationId = chargingStation.locationId;
          } else {
            this.logger.warn(
              `Charging station with stationId ${stationId} does not have a locationId. Transaction ${newTransaction.transactionId} will not be associated with a location, which may prevent it from being sent to upstream partners.`,
            );
          }
        }

        finalTransaction = await newTransaction.save({ transaction: sequelizeTransaction });
        created = true;
      }

      const transactionDatabaseId = finalTransaction.id;

      let event = TransactionEvent.build({
        tenantId,
        stationId,
        transactionDatabaseId,
        ...value,
      });

      if (value.idToken && value.idToken.type !== OCPP2_0_1.IdTokenEnumType.NoAuthorization) {
        const authorization = await Authorization.findOne({
          where: {
            idToken: value.idToken.idToken,
            idTokenType: value.idToken.type,
          },
          transaction: sequelizeTransaction,
        });
        if (!authorization) {
          // TODO: Log Warning...
        } else {
          event.idTokenValue = authorization.idToken;
          event.idTokenType =
            typeof authorization.idTokenType === 'string' ? authorization.idTokenType : undefined;
        }
      }

      event = await event.save({ transaction: sequelizeTransaction });

      if (value.meterValue && value.meterValue.length > 0) {
        await Promise.all(
          value.meterValue.map(async (meterValue) => {
            const savedMeterValue = await MeterValue.create(
              {
                tenantId,
                transactionEventId: event.id,
                transactionDatabaseId: transactionDatabaseId,
                ...meterValue,
              },
              { transaction: sequelizeTransaction },
            );
            this.meterValue.emit('created', [savedMeterValue]);
          }),
        );
      }
      await event.reload({ include: [MeterValue], transaction: sequelizeTransaction });
      this.emit('created', [event]);

      const allMeterValues = await this.meterValue.readAllByQuery(tenantId, {
        where: {
          transactionDatabaseId,
        },
        transaction: sequelizeTransaction,
      });
      const meterValueTypes = allMeterValues.map((meterValue) =>
        MeterValueMapper.toMeterValueType(meterValue),
      );
      await finalTransaction.update(
        { totalKwh: MeterValueUtils.getTotalKwh(meterValueTypes) },
        { transaction: sequelizeTransaction },
      );
      await finalTransaction.reload({
        include: [
          { model: TransactionEvent, as: Transaction.TRANSACTION_EVENTS_ALIAS, include: [Evse] },
          MeterValue,
          Evse,
        ],
        transaction: sequelizeTransaction,
      });

      this.transaction.emit(created ? 'created' : 'updated', [finalTransaction]);

      return finalTransaction;
    });
  }

  async readAllByStationIdAndTransactionId(
    tenantId: number,
    stationId: string,
    transactionId: string,
  ): Promise<TransactionEvent[]> {
    return await super
      .readAllByQuery(tenantId, {
        where: { stationId },
        include: [{ model: Transaction, where: { transactionId } }, MeterValue, Evse],
      })
      .then((transactionEvents) => {
        transactionEvents?.forEach(
          (transactionEvent) => (transactionEvent.transaction = undefined),
        );
        return transactionEvents;
      });
  }

  async readTransactionByStationIdAndTransactionId(
    tenantId: number,
    stationId: string,
    transactionId: string,
  ): Promise<Transaction | undefined> {
    return await this.transaction.readOnlyOneByQuery(tenantId, {
      where: { stationId, transactionId },
      include: [MeterValue, Evse],
    });
  }

  async readAllTransactionsByStationIdAndEvseAndChargingStates(
    tenantId: number,
    stationId: string,
    evse?: OCPP2_0_1.EVSEType,
    chargingStates?: OCPP2_0_1.ChargingStateEnumType[] | undefined,
  ): Promise<Transaction[]> {
    const includeObj = evse
      ? [
          {
            model: Evse,
            where: { id: evse.id, connectorId: evse.connectorId ? evse.connectorId : null },
          },
        ]
      : [];
    return await this.transaction
      .readAllByQuery(tenantId, {
        where: {
          stationId,
          ...(chargingStates ? { chargingState: { [Op.in]: chargingStates } } : {}),
        },
        include: includeObj,
      })
      .then((row) => row as Transaction[]);
  }

  async readAllActiveTransactionsIncludeTransactionEventByIdToken(
    tenantId: number,
    idToken: OCPP2_0_1.IdTokenType,
  ): Promise<Transaction[]> {
    return await this.transaction.readAllByQuery(tenantId, {
      where: { isActive: true },
      include: [
        {
          model: TransactionEvent,
          as: Transaction.TRANSACTION_EVENTS_ALIAS,
          required: true,
          include: [
            {
              model: Evse,
              required: true,
              where: {
                idToken: idToken.idToken,
                type: idToken.type,
              },
            },
          ],
        },
      ],
    });
  }

  async readAllActiveTransactionsIncludeStartTransactionByIdToken(
    tenantId: number,
    idToken: string,
  ): Promise<Transaction[]> {
    return await this.transaction.readAllByQuery(tenantId, {
      where: { isActive: true },
      include: [
        {
          model: StartTransaction,
          required: true,
          include: [
            {
              model: Evse,
              required: true,
              where: {
                idToken: idToken,
              },
            },
          ],
        },
      ],
    });
  }

  async readAllMeterValuesByTransactionDataBaseId(
    tenantId: number,
    transactionDataBaseId: number,
  ): Promise<MeterValue[]> {
    return this.meterValue
      .readAllByQuery(tenantId, {
        where: { transactionDatabaseId: transactionDataBaseId },
      })
      .then((row) => row as MeterValue[]);
  }

  async findByTransactionId(
    tenantId: number,
    transactionId: string,
  ): Promise<Transaction | undefined> {
    return this.transaction.readOnlyOneByQuery(tenantId, {
      where: { transactionId },
      include: [
        { model: TransactionEvent, as: Transaction.TRANSACTION_EVENTS_ALIAS, include: [Evse] },
        MeterValue,
        Evse,
      ],
    });
  }

  async getTransactions(
    tenantId: number,
    dateFrom?: Date,
    dateTo?: Date,
    offset?: number,
    limit?: number,
  ): Promise<Transaction[]> {
    const queryOptions: any = {
      where: {},
      include: [
        { model: TransactionEvent, as: Transaction.TRANSACTION_EVENTS_ALIAS, include: [Evse] },
        MeterValue,
        Evse,
      ],
    };

    if (dateFrom) {
      queryOptions.where.updatedAt = queryOptions.where.updatedAt || {};
      queryOptions.where.updatedAt[Op.gte] = dateFrom;
    }

    if (dateTo) {
      queryOptions.where.updatedAt = queryOptions.where.updatedAt || {};
      queryOptions.where.updatedAt[Op.lt] = dateTo;
    }

    if (offset) {
      queryOptions.offset = offset;
    }

    if (limit) {
      queryOptions.limit = limit;
    }

    return this.transaction.readAllByQuery(tenantId, queryOptions);
  }

  async getTransactionsCount(tenantId: number, dateFrom?: Date, dateTo?: Date): Promise<number> {
    const queryOptions: WhereOptions<any> = {
      where: {},
    };

    if (dateFrom) {
      queryOptions.where.updatedAt = queryOptions.where.updatedAt || {};
      queryOptions.where.updatedAt[Op.gte] = dateFrom;
    }

    if (dateTo) {
      queryOptions.where.updatedAt = queryOptions.where.updatedAt || {};
      queryOptions.where.updatedAt[Op.lt] = dateTo;
    }

    return Transaction.count(queryOptions);
  }

  async readAllTransactionsByQuery(tenantId: number, query: object): Promise<Transaction[]> {
    return await this.transaction.readAllByQuery(tenantId, query);
  }

  async getEvseIdsWithActiveTransactionByStationId(
    tenantId: number,
    stationId: string,
  ): Promise<number[]> {
    const activeTransactions = await this.transaction.readAllByQuery(tenantId, {
      where: {
        stationId: stationId,
        isActive: true,
      },
      include: [Evse],
    });

    const evseIds: number[] = [];
    activeTransactions.forEach((transaction) => {
      const evseId = transaction.evse?.id;
      if (evseId) {
        evseIds.push(evseId);
      }
    });
    return evseIds;
  }

  async getActiveTransactionByStationIdAndEvseId(
    tenantId: number,
    stationId: string,
    evseId: number,
  ): Promise<Transaction | undefined> {
    return await this.transaction
      .readAllByQuery(tenantId, {
        where: {
          stationId,
          isActive: true,
        },
        include: [
          { model: TransactionEvent, as: Transaction.TRANSACTION_EVENTS_ALIAS, include: [Evse] },
          MeterValue,
          { model: Evse, where: { id: evseId }, required: true },
        ],
      })
      .then((transactions) => {
        if (transactions.length > 1) {
          transactions.sort((t1, t2) => t2.updatedAt.getTime() - t1.updatedAt.getTime());
        }
        return transactions[0];
      });
  }

  async createMeterValue(
    tenantId: number,
    meterValue: OCPP2_0_1.MeterValueType,
    transactionDatabaseId?: number | null,
  ): Promise<void> {
    await this.s.transaction(async (sequelizeTransaction) => {
      const savedMeterValue = await MeterValue.create(
        {
          tenantId,
          transactionDatabaseId: transactionDatabaseId,
          ...meterValue,
        },
        { transaction: sequelizeTransaction },
      );
      this.meterValue.emit('created', [savedMeterValue]);
    });
  }

  async updateTransactionTotalCostById(
    tenantId: number,
    totalCost: number,
    id: number,
  ): Promise<void> {
    await this.transaction.updateByKey(tenantId, { totalCost: totalCost }, id.toString());
  }

  async updateTransactionByMeterValues(
    tenantId: number,
    meterValues: MeterValue[],
    stationId: string,
    transactionId: number,
  ): Promise<void> {
    // Find existing transaction
    const transaction = await this.readTransactionByStationIdAndTransactionId(
      tenantId,
      stationId,
      transactionId.toString(),
    );
    if (!transaction) {
      this.logger.error(`Transaction ${transactionId} on station ${stationId} does not exist.`);
      return;
    }

    // Store meter values
    await Promise.all(
      meterValues.map(async (meterValue) => {
        meterValue.transactionDatabaseId = transaction.id;
        await meterValue.save();
        this.meterValue.emit('created', [meterValue]);
      }),
    );

    // Update transaction total kWh
    const allMeterValues = await this.meterValue.readAllByQuery(tenantId, {
      where: {
        transactionDatabaseId: transaction.id,
      },
    });
    const meterValueTypes = allMeterValues.map((meterValue) =>
      MeterValueMapper.toMeterValueType(meterValue),
    );
    await transaction.update({ totalKwh: MeterValueUtils.getTotalKwh(meterValueTypes) });
  }

  async createTransactionByStartTransaction(
    tenantId: number,
    request: OCPP1_6.StartTransactionRequest,
    stationId: string,
  ): Promise<Transaction> {
    return await this.s.transaction(async (sequelizeTransaction) => {
      // Build StartTransaction event
      let event = StartTransaction.build({
        tenantId,
        stationId,
        ...request,
      });

      // Associate Connector with StartTransaction
      const connector = await this.connector.readOnlyOneByQuery(tenantId, {
        where: {
          connectorId: request.connectorId,
          stationId,
        },
        sequelizeTransaction,
      });
      if (!connector) {
        this.logger.error(`Unable to find connector ${request.connectorId}.`);
        throw new Error(`Unable to find connector ${request.connectorId}.`);
      }
      event.connectorDatabaseId = connector.id;

      // Generate transactionId
      const transactionId = await this.chargingStationSequence.getNextSequenceValue(
        tenantId,
        stationId,
        ChargingStationSequenceType.transactionId,
      );
      // Store transaction in db
      let newTransaction = Transaction.build({
        tenantId,
        stationId,
        isActive: true,
        transactionId: transactionId.toString(),
      });

      const chargingStation = await this.station.readByKey(tenantId, stationId);
      if (!chargingStation) {
        this.logger.error(`Charging station with stationId ${stationId} does not exist.`);
      } else {
        if (chargingStation.locationId) {
          newTransaction.locationId = chargingStation.locationId;
        } else {
          this.logger.warn(
            `Charging station with stationId ${stationId} does not have a locationId. Transaction ${newTransaction.transactionId} will not be associated with a location, which may prevent it from being sent to upstream partners.`,
          );
        }
      }

      newTransaction = await newTransaction.save({ transaction: sequelizeTransaction });

      // Store StartTransaction in db
      event.transactionDatabaseId = newTransaction.id;
      event = await event.save({ transaction: sequelizeTransaction });
      this.startTransaction.emit('created', [event]);

      // Return the new transaction with StartTransaction and IdToken
      await newTransaction.reload({
        include: [{ model: StartTransaction, include: [Evse] }],
        transaction: sequelizeTransaction,
      });
      this.transaction.emit('created', [newTransaction]);
      return newTransaction;
    });
  }

  async createStopTransaction(
    tenantId: number,
    transactionDatabaseId: number,
    stationId: string,
    meterStop: number,
    timestamp: Date,
    meterValues: MeterValue[],
    reason?: string,
  ): Promise<StopTransaction> {
    const stopTransaction = await StopTransaction.create({
      tenantId,
      stationId,
      transactionDatabaseId,
      meterStop,
      timestamp: timestamp.toISOString(),
      reason,
      meterValues,
    });
    this.stopTransaction.emit('created', [stopTransaction]);

    if (meterValues.length > 0) {
      await Promise.all(
        meterValues.map(async (meterValue) => {
          meterValue.transactionDatabaseId = transactionDatabaseId;
          meterValue.stopTransactionDatabaseId = stopTransaction.id;
          await meterValue.save();
          this.meterValue.emit('created', [meterValue]);
        }),
      );
    }

    return stopTransaction;
  }

  async updateTransactionByStationIdAndTransactionId(
    tenantId: number,
    transaction: Partial<Transaction>,
    transactionId: string,
    stationId: string,
  ): Promise<Transaction | undefined> {
    const transactions = await this.transaction.updateAllByQuery(tenantId, transaction, {
      where: {
        // unique constraint
        transactionId,
        stationId,
      },
    });
    return transactions.length > 0 ? transactions[0] : undefined;
  }
}<|MERGE_RESOLUTION|>--- conflicted
+++ resolved
@@ -38,11 +38,7 @@
 {
   transaction: CrudRepository<Transaction>;
   evse: CrudRepository<Evse>;
-<<<<<<< HEAD
   station: CrudRepository<ChargingStation>;
-  idToken: CrudRepository<IdToken>;
-=======
->>>>>>> 9d946947
   meterValue: CrudRepository<MeterValue>;
   startTransaction: CrudRepository<StartTransaction>;
   stopTransaction: CrudRepository<StopTransaction>;
@@ -75,7 +71,6 @@
     this.evse = evse
       ? evse
       : new SequelizeRepository<Evse>(config, Evse.MODEL_NAME, logger, sequelizeInstance);
-<<<<<<< HEAD
     this.station = station
       ? station
       : new SequelizeRepository<ChargingStation>(
@@ -84,11 +79,6 @@
           logger,
           sequelizeInstance,
         );
-    this.idToken = idToken
-      ? idToken
-      : new SequelizeRepository<IdToken>(config, IdToken.MODEL_NAME, logger, sequelizeInstance);
-=======
->>>>>>> 9d946947
     this.meterValue = meterValue
       ? meterValue
       : new SequelizeRepository<MeterValue>(
