// Copyright (c) 2023 S44, LLC
// Copyright Contributors to the CitrineOS Project
//
// SPDX-License-Identifier: Apache 2.0

import { CrudRepository, type SystemConfig } from '@citrineos/base';
import { type Model, type Sequelize } from 'sequelize-typescript';
import { DefaultSequelizeInstance } from '../util';
import { type ILogObj, type Logger } from 'tslog';
import { Attributes, FindOptions, ModelStatic, UpdateOptions } from 'sequelize';

export class SequelizeRepository<T extends Model<any, any>> extends CrudRepository<T> {
  protected s: Sequelize;
  protected namespace: string;

  constructor(config: SystemConfig, namespace: string, logger?: Logger<ILogObj>, sequelizeInstance?: Sequelize) {
    super();
    this.s = sequelizeInstance ?? DefaultSequelizeInstance.getInstance(config, logger);
    this.namespace = namespace;
  }

  async readByKey(key: string): Promise<T | undefined> {
    return await this.s.models[this.namespace].findByPk(key).then((row) => row as T);
  }

  async readAllByQuery(query: object): Promise<T[]> {
    return await this.s.models[this.namespace].findAll(query as FindOptions<any>).then((row) => row as T[]);
  }

  async existsByKey(key: string): Promise<boolean> {
    return await this.s.models[this.namespace].findByPk(key).then((row) => row !== null);
  }

  async existByQuery(query: object): Promise<number> {
    return await this.s.models[this.namespace].findAll(query).then((row) => row.length);
  }

  protected async _create(value: T): Promise<T> {
    return await value.save();
  }

  protected async _createByKey(value: T, key: string): Promise<T> {
    const primaryKey = this.s.models[this.namespace].primaryKeyAttribute;
    value.setDataValue(primaryKey, key);
    return await value.save();
  }

<<<<<<< HEAD
  async readByKey(key: string): Promise<T | undefined> {
    return await this.s.models[this.namespace].findByPk(key).then((row) => row as T);
  }

  async readAllByQuery(query: object): Promise<T[]> {
    return await this.s.models[this.namespace].findAll(query as FindOptions<any>).then((row) => row as T[]);
  }

=======
>>>>>>> aed648b2
  protected async _readOrCreateByQuery(query: object): Promise<[T, boolean]> {
    return await this.s.models[this.namespace].findOrCreate(query as FindOptions<any>).then((result) => [result[0] as T, result[1]]);
  }

  protected async _updateByKey(value: Partial<T>, key: string): Promise<T | undefined> {
    const primaryKey = this.s.models[this.namespace].primaryKeyAttribute;
    return await this._updateAllByQuery(value, { where: { [primaryKey]: key } }).then((rows) => (rows.length === 1 ? rows[0] : undefined));
  }

  protected async _updateAllByQuery(value: Partial<T>, query: object): Promise<T[]> {
    const updateOptions = query as UpdateOptions<any>;
    updateOptions.returning = true;
    // Lengthy type conversion to satisfy sequelize-typescript
    return await (this.s.models[this.namespace] as ModelStatic<T>)
      .update(
        value,
        updateOptions as Omit<UpdateOptions<Attributes<T>>, 'returning'> & {
          returning: Exclude<UpdateOptions<Attributes<T>>['returning'], undefined | false>;
        },
      )
      .then((result) => result[1] as T[]);
  }

<<<<<<< HEAD
  protected async _upsert(value: T): Promise<[T, boolean]> {
    // There will be an exception if sql attempts to create and value is missing required fields.
    // However, the typing of upsert requires a Partial. This is a workaround.
    // The created boolean (second element of the result) can only be null if the SQL engine in use is SQLite. In that case, it is assumed the entry was created.
    // This is a compromise for compilation's sake, it's highly recommended you do NOT use SQLite.
    return await this.s.models[this.namespace].upsert(value as Partial<T>).then((result) => {
      console.log(`Upsert result: ${JSON.stringify(result)}`);
      return [result[0] as T, result[1] == null ? true : result[1]];
    });
  }

=======
>>>>>>> aed648b2
  protected async _deleteByKey(key: string): Promise<T | undefined> {
    return this.s.transaction(async (transaction) => {
      const entryToDelete = await this.s.models[this.namespace].findByPk(key, { transaction }).then((row) => row as T);

      if (entryToDelete) {
<<<<<<< HEAD
        await entryToDelete.destroy({ transaction });
=======
        await entryToDelete.destroy({ transaction: transaction });
>>>>>>> aed648b2
        return entryToDelete;
      } else {
        return undefined;
      }
    });
  }

  protected async _deleteAllByQuery(query: object): Promise<T[]> {
    return this.s.transaction(async (transaction) => {
<<<<<<< HEAD
      const entriesToDelete = await this.s.models[this.namespace].findAll({ ...query, transaction }).then((rows) => rows as T[]);
=======
      const entriesToDelete = await this.s.models[this.namespace]
        .findAll({
          ...query,
          transaction,
        })
        .then((rows) => rows as T[]);
>>>>>>> aed648b2
      const deletedCount = await this.s.models[this.namespace].destroy({ ...query, transaction });
      if (entriesToDelete.length === deletedCount) {
        return entriesToDelete;
      } else {
        throw new Error(`Deleted ${deletedCount} entries, expected ${entriesToDelete.length}`);
      }
    });
  }
}<|MERGE_RESOLUTION|>--- conflicted
+++ resolved
@@ -45,17 +45,6 @@
     return await value.save();
   }
 
-<<<<<<< HEAD
-  async readByKey(key: string): Promise<T | undefined> {
-    return await this.s.models[this.namespace].findByPk(key).then((row) => row as T);
-  }
-
-  async readAllByQuery(query: object): Promise<T[]> {
-    return await this.s.models[this.namespace].findAll(query as FindOptions<any>).then((row) => row as T[]);
-  }
-
-=======
->>>>>>> aed648b2
   protected async _readOrCreateByQuery(query: object): Promise<[T, boolean]> {
     return await this.s.models[this.namespace].findOrCreate(query as FindOptions<any>).then((result) => [result[0] as T, result[1]]);
   }
@@ -79,30 +68,12 @@
       .then((result) => result[1] as T[]);
   }
 
-<<<<<<< HEAD
-  protected async _upsert(value: T): Promise<[T, boolean]> {
-    // There will be an exception if sql attempts to create and value is missing required fields.
-    // However, the typing of upsert requires a Partial. This is a workaround.
-    // The created boolean (second element of the result) can only be null if the SQL engine in use is SQLite. In that case, it is assumed the entry was created.
-    // This is a compromise for compilation's sake, it's highly recommended you do NOT use SQLite.
-    return await this.s.models[this.namespace].upsert(value as Partial<T>).then((result) => {
-      console.log(`Upsert result: ${JSON.stringify(result)}`);
-      return [result[0] as T, result[1] == null ? true : result[1]];
-    });
-  }
-
-=======
->>>>>>> aed648b2
   protected async _deleteByKey(key: string): Promise<T | undefined> {
     return this.s.transaction(async (transaction) => {
       const entryToDelete = await this.s.models[this.namespace].findByPk(key, { transaction }).then((row) => row as T);
 
       if (entryToDelete) {
-<<<<<<< HEAD
-        await entryToDelete.destroy({ transaction });
-=======
         await entryToDelete.destroy({ transaction: transaction });
->>>>>>> aed648b2
         return entryToDelete;
       } else {
         return undefined;
@@ -112,16 +83,12 @@
 
   protected async _deleteAllByQuery(query: object): Promise<T[]> {
     return this.s.transaction(async (transaction) => {
-<<<<<<< HEAD
-      const entriesToDelete = await this.s.models[this.namespace].findAll({ ...query, transaction }).then((rows) => rows as T[]);
-=======
       const entriesToDelete = await this.s.models[this.namespace]
         .findAll({
           ...query,
           transaction,
         })
         .then((rows) => rows as T[]);
->>>>>>> aed648b2
       const deletedCount = await this.s.models[this.namespace].destroy({ ...query, transaction });
       if (entriesToDelete.length === deletedCount) {
         return entriesToDelete;
