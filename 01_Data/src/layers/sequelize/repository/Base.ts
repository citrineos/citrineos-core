// Copyright (c) 2023 S44, LLC
// Copyright Contributors to the CitrineOS Project
//
// SPDX-License-Identifier: Apache 2.0

import { CrudRepository, type SystemConfig } from '@citrineos/base';
import { type Model, type Sequelize } from 'sequelize-typescript';
import { DefaultSequelizeInstance } from '../util';
import { type ILogObj, type Logger } from 'tslog';
import { Attributes, FindOptions, ModelStatic, UpdateOptions } from 'sequelize';

export class SequelizeRepository<T extends Model<any, any>> extends CrudRepository<T> {
  protected s: Sequelize;
  protected namespace: string;

  constructor(config: SystemConfig, namespace: string, logger?: Logger<ILogObj>, sequelizeInstance?: Sequelize) {
    super();
    this.s = sequelizeInstance ?? DefaultSequelizeInstance.getInstance(config, logger);
    this.namespace = namespace;
  }

<<<<<<< HEAD
  async readByKey(key: string): Promise<T> {
=======
  async readByKey(key: string): Promise<T | undefined> {
>>>>>>> 80ed2e57
    return await this.s.models[this.namespace].findByPk(key).then((row) => row as T);
  }

  async readAllByQuery(query: object): Promise<T[]> {
    return await this.s.models[this.namespace].findAll(query as FindOptions<any>).then((row) => row as T[]);
  }

  async existsByKey(key: string): Promise<boolean> {
    return await this.s.models[this.namespace].findByPk(key).then((row) => row !== null);
  }

  async existByQuery(query: object): Promise<number> {
    return await this.s.models[this.namespace].findAll(query).then((row) => row.length);
  }

  protected async _create(value: T): Promise<T> {
    return await value.save();
  }

  protected async _createByKey(value: T, key: string): Promise<T> {
    const primaryKey = this.s.models[this.namespace].primaryKeyAttribute;
    value.setDataValue(primaryKey, key);
    return await value.save();
  }

  protected async _readOrCreateByQuery(query: object): Promise<[T, boolean]> {
    return await this.s.models[this.namespace].findOrCreate(query as FindOptions<any>).then((result) => [result[0] as T, result[1]]);
  }

  protected async _updateByKey(value: Partial<T>, key: string): Promise<T | undefined> {
    const primaryKey = this.s.models[this.namespace].primaryKeyAttribute;
    return await this._updateAllByQuery(value, { where: { [primaryKey]: key } }).then((rows) => (rows.length === 1 ? rows[0] : undefined));
  }

  protected async _updateAllByQuery(value: Partial<T>, query: object): Promise<T[]> {
    const updateOptions = query as UpdateOptions<any>;
    updateOptions.returning = true;
    // Lengthy type conversion to satisfy sequelize-typescript
    return await (this.s.models[this.namespace] as ModelStatic<T>)
      .update(
        value,
        updateOptions as Omit<UpdateOptions<Attributes<T>>, 'returning'> & {
          returning: Exclude<UpdateOptions<Attributes<T>>['returning'], undefined | false>;
        },
      )
      .then((result) => result[1] as T[]);
  }

  protected async _deleteByKey(key: string): Promise<T | undefined> {
    return this.s.transaction(async (transaction) => {
      const entryToDelete = await this.s.models[this.namespace].findByPk(key, { transaction }).then((row) => row as T);

      if (entryToDelete) {
        await entryToDelete.destroy({ transaction: transaction });
        return entryToDelete;
      } else {
        return undefined;
      }
    });
  }

  protected async _deleteAllByQuery(query: object): Promise<T[]> {
<<<<<<< HEAD
    return this.s.transaction(async (_t) => {
      const entriesToDelete = await this.s.models[this.namespace].findAll(query).then((rows) => rows as T[]);
      const deletedCount = await this.s.models[this.namespace].destroy(query);
=======
    return this.s.transaction(async (transaction) => {
      const entriesToDelete = await this.s.models[this.namespace]
        .findAll({
          ...query,
          transaction,
        })
        .then((rows) => rows as T[]);
      const deletedCount = await this.s.models[this.namespace].destroy({ ...query, transaction });
>>>>>>> 80ed2e57
      if (entriesToDelete.length === deletedCount) {
        return entriesToDelete;
      } else {
        throw new Error(`Deleted ${deletedCount} entries, expected ${entriesToDelete.length}`);
      }
    });
  }
}<|MERGE_RESOLUTION|>--- conflicted
+++ resolved
@@ -19,11 +19,7 @@
     this.namespace = namespace;
   }
 
-<<<<<<< HEAD
-  async readByKey(key: string): Promise<T> {
-=======
   async readByKey(key: string): Promise<T | undefined> {
->>>>>>> 80ed2e57
     return await this.s.models[this.namespace].findByPk(key).then((row) => row as T);
   }
 
@@ -86,11 +82,6 @@
   }
 
   protected async _deleteAllByQuery(query: object): Promise<T[]> {
-<<<<<<< HEAD
-    return this.s.transaction(async (_t) => {
-      const entriesToDelete = await this.s.models[this.namespace].findAll(query).then((rows) => rows as T[]);
-      const deletedCount = await this.s.models[this.namespace].destroy(query);
-=======
     return this.s.transaction(async (transaction) => {
       const entriesToDelete = await this.s.models[this.namespace]
         .findAll({
@@ -99,7 +90,6 @@
         })
         .then((rows) => rows as T[]);
       const deletedCount = await this.s.models[this.namespace].destroy({ ...query, transaction });
->>>>>>> 80ed2e57
       if (entriesToDelete.length === deletedCount) {
         return entriesToDelete;
       } else {
