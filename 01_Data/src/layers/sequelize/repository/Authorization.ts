// Copyright (c) 2023 S44, LLC
// Copyright Contributors to the CitrineOS Project
//
// SPDX-License-Identifier: Apache 2.0

import { AuthorizationData, IdTokenType } from '@citrineos/base';
import { BuildOptions, Includeable } from 'sequelize';
import { AuthorizationQuerystring } from '../../../interfaces/queries/Authorization';
import { IAuthorizationRepository } from '../../../interfaces/repositories';
import { AdditionalInfo, Authorization, IdToken, IdTokenInfo } from '../model/Authorization';
import { SequelizeRepository } from './Base';
import { AuthorizationRestrictions } from '../../../interfaces';

export class AuthorizationRepository extends SequelizeRepository<Authorization> implements IAuthorizationRepository {
  async createOrUpdateByQuery(value: AuthorizationData, query: AuthorizationQuerystring): Promise<Authorization | undefined> {
    if (value.idToken.idToken !== query.idToken || value.idToken.type !== query.type) {
      throw new Error('Authorization idToken does not match query');
    }

    const savedAuthorizationModel = await this.readByQuery(query);
    const authorizationModel = savedAuthorizationModel ? savedAuthorizationModel : Authorization.build({}, this._createInclude(value));

    authorizationModel.idTokenId = (await this._updateIdToken(value.idToken, authorizationModel.idTokenId)).id;

<<<<<<< HEAD
    if (value.idTokenInfo) {
      const valueIdTokenInfo = IdTokenInfo.build({
        id: undefined,
        ...value.idTokenInfo,
      });
      if (authorizationModel.idTokenInfoId) {
        let savedIdTokenInfo = (await this.s.models[IdTokenInfo.MODEL_NAME].findOne({
          where: { id: authorizationModel.idTokenInfoId },
          include: [{ model: IdToken, include: [AdditionalInfo] }],
        })) as IdTokenInfo;
        for (const k in valueIdTokenInfo.dataValues) {
          const updatedValue = valueIdTokenInfo.getDataValue(k);
          if (updatedValue != undefined) {
            // Null can still be used to remove data
            savedIdTokenInfo.setDataValue(k, valueIdTokenInfo.getDataValue(k));
          }
        }
        if (value.idTokenInfo.groupIdToken) {
          const savedGroupIdToken = await this._updateIdToken(value.idTokenInfo.groupIdToken, savedIdTokenInfo.groupIdTokenId);
          if (!savedIdTokenInfo.groupIdTokenId) {
            savedIdTokenInfo.groupIdTokenId = savedGroupIdToken.id;
          }
        } else if (savedIdTokenInfo.groupIdTokenId) {
          savedIdTokenInfo.groupIdTokenId = undefined;
          savedIdTokenInfo.groupIdToken = undefined;
        }
        savedIdTokenInfo = await savedIdTokenInfo.save();
      } else {
        if (value.idTokenInfo.groupIdToken) {
          const savedGroupIdToken = await this._updateIdToken(value.idTokenInfo.groupIdToken);
          valueIdTokenInfo.groupIdTokenId = savedGroupIdToken.id;
        }
        authorizationModel.idTokenInfoId = (await valueIdTokenInfo.save()).id;
        await authorizationModel.save();
      }
    } else if (authorizationModel.idTokenInfoId) {
      // Remove idTokenInfo
      authorizationModel.idTokenInfoId = undefined;
      authorizationModel.idTokenInfo = undefined;
      await authorizationModel.save();
=======
        if (value.idTokenInfo) {
            const valueIdTokenInfo = IdTokenInfo.build({
                id: undefined,
                ...value.idTokenInfo
            });
            if (authorizationModel.idTokenInfoId) {
                let savedIdTokenInfo = await this.s.models[IdTokenInfo.MODEL_NAME].findOne({
                    where: { id: authorizationModel.idTokenInfoId },
                    include: [{ model: IdToken, include: [AdditionalInfo] }]
                }) as IdTokenInfo;
                for (const k in valueIdTokenInfo.dataValues) {
                    const updatedValue = valueIdTokenInfo.getDataValue(k);
                    if (updatedValue != undefined) { // Null can still be used to remove data
                        savedIdTokenInfo.setDataValue(k, valueIdTokenInfo.getDataValue(k));
                    }
                }
                if (value.idTokenInfo.groupIdToken) {
                    const savedGroupIdToken = await this._updateIdToken(value.idTokenInfo.groupIdToken, savedIdTokenInfo.groupIdTokenId);
                    if (!savedIdTokenInfo.groupIdTokenId) {
                        savedIdTokenInfo.groupIdTokenId = savedGroupIdToken.id;
                    }
                } else if (savedIdTokenInfo.groupIdTokenId) {
                    savedIdTokenInfo.groupIdTokenId = undefined;
                    savedIdTokenInfo.groupIdToken = undefined;
                }
                savedIdTokenInfo = await savedIdTokenInfo.save();
            } else {
                if (value.idTokenInfo.groupIdToken) {
                    const savedGroupIdToken = await this._updateIdToken(value.idTokenInfo.groupIdToken);
                    valueIdTokenInfo.groupIdTokenId = savedGroupIdToken.id;
                }
                authorizationModel.idTokenInfoId = (await valueIdTokenInfo.save()).id;
            }
        } else if (authorizationModel.idTokenInfoId) {
            // Remove idTokenInfo
            authorizationModel.idTokenInfoId = undefined;
            authorizationModel.idTokenInfo = undefined;
        }
        return authorizationModel.save();

>>>>>>> c6148b31
    }
    return authorizationModel.reload();
  }

  updateRestrictionsByQuery(value: AuthorizationRestrictions, query: AuthorizationQuerystring): Promise<Authorization | undefined> {
    return this.readByQuery(query).then((dbValue) => {
      if (dbValue) {
        return super.updateByModel(
          Authorization.build({
            ...value,
          }),
          dbValue,
        );
      } else {
        // Do nothing
      }
    });
  }

  readByQuery(query: AuthorizationQuerystring): Promise<Authorization> {
    return super.readByQuery(this._constructQuery(query), Authorization.MODEL_NAME);
  }

  existsByQuery(query: AuthorizationQuerystring): Promise<boolean> {
    return super.existsByQuery(this._constructQuery(query), Authorization.MODEL_NAME);
  }

  deleteAllByQuery(query: AuthorizationQuerystring): Promise<number> {
    return super.deleteAllByQuery(this._constructQuery(query), Authorization.MODEL_NAME);
  }

  /**
   * Private Methods
   */

  private _constructQuery(queryParams: AuthorizationQuerystring): object {
    return {
      where: {},
      include: [
        {
          model: IdToken,
          where: { idToken: queryParams.idToken, type: queryParams.type },
          required: true, // This ensures the inner join, so only Authorizations with the matching IdToken are returned
        },
        { model: IdTokenInfo, include: [{ model: IdToken, include: [AdditionalInfo] }] },
      ],
    };
  }

  private _createInclude(value: AuthorizationData): BuildOptions {
    const include: Includeable[] = [];
    if (value.idTokenInfo) {
      const idTokenInfoInclude: Includeable[] = [];
      if (value.idTokenInfo.groupIdToken) {
        const idTokenInfoGroupIdTokenInclude: Includeable[] = [];
        if (value.idTokenInfo?.groupIdToken.additionalInfo) {
          idTokenInfoGroupIdTokenInclude.push(AdditionalInfo);
        }
        idTokenInfoInclude.push({ model: IdToken, include: idTokenInfoGroupIdTokenInclude });
      }
      include.push({ model: IdTokenInfo, include: idTokenInfoInclude });
    }
    const idTokenInclude: Includeable[] = [];
    if (value.idToken.additionalInfo) {
      idTokenInclude.push(AdditionalInfo);
    }
    include.push({ model: IdToken, include: idTokenInclude });
    return { include: include };
  }

  private async _updateIdToken(value: IdTokenType, savedIdTokenId?: number) {
    const idTokenModel = IdToken.build(
      {
        id: undefined,
        ...value,
      },
      {
        include: [AdditionalInfo],
      },
    );
    let savedIdTokenModel: IdToken | undefined = undefined;
    if (savedIdTokenId) {
      savedIdTokenModel = (await this.s.models[IdToken.MODEL_NAME].findOne({
        where: { id: savedIdTokenId },
        include: [AdditionalInfo],
      })) as IdToken;
    }
    if (!savedIdTokenModel || savedIdTokenModel.idToken != value.idToken || savedIdTokenModel.type != value.type) {
      savedIdTokenModel = (await this.s.models[IdToken.MODEL_NAME].findOne({
        where: { idToken: value.idToken, type: value.type },
        include: [AdditionalInfo],
      })) as IdToken;
    }
    if (savedIdTokenModel) {
      // idToken.idToken and idToken.type should be treated as immutable.
      // Therefore, only update additionalInfo
      savedIdTokenModel.additionalInfo?.forEach((savedAdditionalInfo) => {
        // Remove additionalInfo not in value.additionalInfo
        if (!value?.additionalInfo?.some((valueAdditionalInfo) => valueAdditionalInfo.additionalIdToken == savedAdditionalInfo.additionalIdToken && valueAdditionalInfo.type == savedAdditionalInfo.type)) {
          (savedAdditionalInfo as AdditionalInfo).destroy();
        }
      });
      value.additionalInfo?.forEach((valueAdditionalInfo) => {
        // Create additionalInfo not in savedIdTokenModel.additionalInfo
        if (!savedIdTokenModel?.additionalInfo?.some((savedAdditionalInfo) => savedAdditionalInfo.additionalIdToken == valueAdditionalInfo.additionalIdToken && savedAdditionalInfo.type == valueAdditionalInfo.type)) {
          AdditionalInfo.build({
            idTokenId: (savedIdTokenModel as IdToken).id,
            ...valueAdditionalInfo,
          }).save();
        }
      });
      return savedIdTokenModel.save();
    } else {
      return idTokenModel.save();
    }
  }
}<|MERGE_RESOLUTION|>--- conflicted
+++ resolved
@@ -3,67 +3,26 @@
 //
 // SPDX-License-Identifier: Apache 2.0
 
-import { AuthorizationData, IdTokenType } from '@citrineos/base';
-import { BuildOptions, Includeable } from 'sequelize';
-import { AuthorizationQuerystring } from '../../../interfaces/queries/Authorization';
-import { IAuthorizationRepository } from '../../../interfaces/repositories';
-import { AdditionalInfo, Authorization, IdToken, IdTokenInfo } from '../model/Authorization';
-import { SequelizeRepository } from './Base';
-import { AuthorizationRestrictions } from '../../../interfaces';
+import { AuthorizationData, IdTokenType } from "@citrineos/base";
+import { BuildOptions, Includeable } from "sequelize";
+import { AuthorizationQuerystring } from "../../../interfaces/queries/Authorization";
+import { IAuthorizationRepository } from "../../../interfaces/repositories";
+import { AdditionalInfo, Authorization, IdToken, IdTokenInfo } from "../model/Authorization";
+import { SequelizeRepository } from "./Base";
+import { AuthorizationRestrictions } from "../../../interfaces";
 
 export class AuthorizationRepository extends SequelizeRepository<Authorization> implements IAuthorizationRepository {
-  async createOrUpdateByQuery(value: AuthorizationData, query: AuthorizationQuerystring): Promise<Authorization | undefined> {
-    if (value.idToken.idToken !== query.idToken || value.idToken.type !== query.type) {
-      throw new Error('Authorization idToken does not match query');
-    }
 
-    const savedAuthorizationModel = await this.readByQuery(query);
-    const authorizationModel = savedAuthorizationModel ? savedAuthorizationModel : Authorization.build({}, this._createInclude(value));
+    async createOrUpdateByQuery(value: AuthorizationData, query: AuthorizationQuerystring): Promise<Authorization | undefined> {
+        if (value.idToken.idToken !== query.idToken || value.idToken.type !== query.type) {
+            throw new Error("Authorization idToken does not match query");
+        }
+        
+        const savedAuthorizationModel = await this.readByQuery(query);
+        const authorizationModel = savedAuthorizationModel ? savedAuthorizationModel : Authorization.build({}, this._createInclude(value));
 
-    authorizationModel.idTokenId = (await this._updateIdToken(value.idToken, authorizationModel.idTokenId)).id;
+        authorizationModel.idTokenId = (await this._updateIdToken(value.idToken, authorizationModel.idTokenId)).id;
 
-<<<<<<< HEAD
-    if (value.idTokenInfo) {
-      const valueIdTokenInfo = IdTokenInfo.build({
-        id: undefined,
-        ...value.idTokenInfo,
-      });
-      if (authorizationModel.idTokenInfoId) {
-        let savedIdTokenInfo = (await this.s.models[IdTokenInfo.MODEL_NAME].findOne({
-          where: { id: authorizationModel.idTokenInfoId },
-          include: [{ model: IdToken, include: [AdditionalInfo] }],
-        })) as IdTokenInfo;
-        for (const k in valueIdTokenInfo.dataValues) {
-          const updatedValue = valueIdTokenInfo.getDataValue(k);
-          if (updatedValue != undefined) {
-            // Null can still be used to remove data
-            savedIdTokenInfo.setDataValue(k, valueIdTokenInfo.getDataValue(k));
-          }
-        }
-        if (value.idTokenInfo.groupIdToken) {
-          const savedGroupIdToken = await this._updateIdToken(value.idTokenInfo.groupIdToken, savedIdTokenInfo.groupIdTokenId);
-          if (!savedIdTokenInfo.groupIdTokenId) {
-            savedIdTokenInfo.groupIdTokenId = savedGroupIdToken.id;
-          }
-        } else if (savedIdTokenInfo.groupIdTokenId) {
-          savedIdTokenInfo.groupIdTokenId = undefined;
-          savedIdTokenInfo.groupIdToken = undefined;
-        }
-        savedIdTokenInfo = await savedIdTokenInfo.save();
-      } else {
-        if (value.idTokenInfo.groupIdToken) {
-          const savedGroupIdToken = await this._updateIdToken(value.idTokenInfo.groupIdToken);
-          valueIdTokenInfo.groupIdTokenId = savedGroupIdToken.id;
-        }
-        authorizationModel.idTokenInfoId = (await valueIdTokenInfo.save()).id;
-        await authorizationModel.save();
-      }
-    } else if (authorizationModel.idTokenInfoId) {
-      // Remove idTokenInfo
-      authorizationModel.idTokenInfoId = undefined;
-      authorizationModel.idTokenInfo = undefined;
-      await authorizationModel.save();
-=======
         if (value.idTokenInfo) {
             const valueIdTokenInfo = IdTokenInfo.build({
                 id: undefined,
@@ -104,121 +63,117 @@
         }
         return authorizationModel.save();
 
->>>>>>> c6148b31
     }
-    return authorizationModel.reload();
-  }
 
-  updateRestrictionsByQuery(value: AuthorizationRestrictions, query: AuthorizationQuerystring): Promise<Authorization | undefined> {
-    return this.readByQuery(query).then((dbValue) => {
-      if (dbValue) {
-        return super.updateByModel(
-          Authorization.build({
-            ...value,
-          }),
-          dbValue,
-        );
-      } else {
-        // Do nothing
-      }
-    });
-  }
+    updateRestrictionsByQuery(value: AuthorizationRestrictions, query: AuthorizationQuerystring): Promise<Authorization | undefined> {
+        return this.readByQuery(query).then(dbValue => {
+            if (dbValue) {
+                return super.updateByModel(Authorization.build({
+                    ...value
+                }), dbValue);
+            } else {
+                // Do nothing
+            }
+        });
+    }
 
-  readByQuery(query: AuthorizationQuerystring): Promise<Authorization> {
-    return super.readByQuery(this._constructQuery(query), Authorization.MODEL_NAME);
-  }
+    readByQuery(query: AuthorizationQuerystring): Promise<Authorization> {
+        return super.readByQuery(this._constructQuery(query), Authorization.MODEL_NAME);
+    }
 
-  existsByQuery(query: AuthorizationQuerystring): Promise<boolean> {
-    return super.existsByQuery(this._constructQuery(query), Authorization.MODEL_NAME);
-  }
+    existsByQuery(query: AuthorizationQuerystring): Promise<boolean> {
+        return super.existsByQuery(this._constructQuery(query), Authorization.MODEL_NAME);
+    }
 
-  deleteAllByQuery(query: AuthorizationQuerystring): Promise<number> {
-    return super.deleteAllByQuery(this._constructQuery(query), Authorization.MODEL_NAME);
-  }
+    deleteAllByQuery(query: AuthorizationQuerystring): Promise<number> {
+        return super.deleteAllByQuery(this._constructQuery(query), Authorization.MODEL_NAME);
+    }
 
-  /**
-   * Private Methods
-   */
+    /**
+     * Private Methods
+     */
 
-  private _constructQuery(queryParams: AuthorizationQuerystring): object {
-    return {
-      where: {},
-      include: [
-        {
-          model: IdToken,
-          where: { idToken: queryParams.idToken, type: queryParams.type },
-          required: true, // This ensures the inner join, so only Authorizations with the matching IdToken are returned
-        },
-        { model: IdTokenInfo, include: [{ model: IdToken, include: [AdditionalInfo] }] },
-      ],
-    };
-  }
+    private _constructQuery(queryParams: AuthorizationQuerystring): object {
+        return {
+            where: {},
+            include: [
+                {
+                    model: IdToken,
+                    where: { idToken: queryParams.idToken, type: queryParams.type },
+                    required: true  // This ensures the inner join, so only Authorizations with the matching IdToken are returned
+                },
+                { model: IdTokenInfo, include: [{ model: IdToken, include: [AdditionalInfo] }] }
+            ]
+        }
+    }
 
-  private _createInclude(value: AuthorizationData): BuildOptions {
-    const include: Includeable[] = [];
-    if (value.idTokenInfo) {
-      const idTokenInfoInclude: Includeable[] = [];
-      if (value.idTokenInfo.groupIdToken) {
-        const idTokenInfoGroupIdTokenInclude: Includeable[] = [];
-        if (value.idTokenInfo?.groupIdToken.additionalInfo) {
-          idTokenInfoGroupIdTokenInclude.push(AdditionalInfo);
+    private _createInclude(value: AuthorizationData): BuildOptions {
+        const include: Includeable[] = [];
+        if (value.idTokenInfo) {
+            const idTokenInfoInclude: Includeable[] = [];
+            if (value.idTokenInfo.groupIdToken) {
+                const idTokenInfoGroupIdTokenInclude: Includeable[] = [];
+                if (value.idTokenInfo?.groupIdToken.additionalInfo) {
+                    idTokenInfoGroupIdTokenInclude.push(AdditionalInfo);
+                }
+                idTokenInfoInclude.push({ model: IdToken, include: idTokenInfoGroupIdTokenInclude });
+            }
+            include.push({ model: IdTokenInfo, include: idTokenInfoInclude });
         }
-        idTokenInfoInclude.push({ model: IdToken, include: idTokenInfoGroupIdTokenInclude });
-      }
-      include.push({ model: IdTokenInfo, include: idTokenInfoInclude });
+        const idTokenInclude: Includeable[] = [];
+        if (value.idToken.additionalInfo) {
+            idTokenInclude.push(AdditionalInfo);
+        }
+        include.push({ model: IdToken, include: idTokenInclude });
+        return { include: include };
     }
-    const idTokenInclude: Includeable[] = [];
-    if (value.idToken.additionalInfo) {
-      idTokenInclude.push(AdditionalInfo);
+
+    private async _updateIdToken(value: IdTokenType, savedIdTokenId?: number) {
+        const idTokenModel = IdToken.build({
+            id: undefined,
+            ...value
+        }, {
+            include: [AdditionalInfo]
+        });
+        let savedIdTokenModel: IdToken | undefined = undefined;
+        if (savedIdTokenId) {
+            savedIdTokenModel = await this.s.models[IdToken.MODEL_NAME].findOne({
+                where: { id: savedIdTokenId },
+                include: [AdditionalInfo]
+            }) as IdToken;
+        }
+        if (!savedIdTokenModel || savedIdTokenModel.idToken != value.idToken || savedIdTokenModel.type != value.type) {
+            savedIdTokenModel = await this.s.models[IdToken.MODEL_NAME].findOne({
+                where: { idToken: value.idToken, type: value.type },
+                include: [AdditionalInfo]
+            }) as IdToken;
+        }
+        if (savedIdTokenModel) {
+            // idToken.idToken and idToken.type should be treated as immutable.
+            // Therefore, only update additionalInfo
+            savedIdTokenModel.additionalInfo?.forEach(savedAdditionalInfo => {
+                // Remove additionalInfo not in value.additionalInfo
+                if (!value?.additionalInfo?.some(valueAdditionalInfo =>
+                    valueAdditionalInfo.additionalIdToken == savedAdditionalInfo.additionalIdToken
+                    && valueAdditionalInfo.type == savedAdditionalInfo.type)) {
+                    (savedAdditionalInfo as AdditionalInfo).destroy();
+                }
+            });
+            value.additionalInfo?.forEach(valueAdditionalInfo => {
+                // Create additionalInfo not in savedIdTokenModel.additionalInfo
+                if (!savedIdTokenModel?.additionalInfo?.some(savedAdditionalInfo =>
+                    savedAdditionalInfo.additionalIdToken == valueAdditionalInfo.additionalIdToken
+                    && savedAdditionalInfo.type == valueAdditionalInfo.type)) {
+                    AdditionalInfo.build({
+                        idTokenId: (savedIdTokenModel as IdToken).id,
+                        ...valueAdditionalInfo
+                    }).save();
+                }
+            });
+            return savedIdTokenModel.save();
+        } else {
+            return idTokenModel.save();
+        }
     }
-    include.push({ model: IdToken, include: idTokenInclude });
-    return { include: include };
-  }
+}
 
-  private async _updateIdToken(value: IdTokenType, savedIdTokenId?: number) {
-    const idTokenModel = IdToken.build(
-      {
-        id: undefined,
-        ...value,
-      },
-      {
-        include: [AdditionalInfo],
-      },
-    );
-    let savedIdTokenModel: IdToken | undefined = undefined;
-    if (savedIdTokenId) {
-      savedIdTokenModel = (await this.s.models[IdToken.MODEL_NAME].findOne({
-        where: { id: savedIdTokenId },
-        include: [AdditionalInfo],
-      })) as IdToken;
-    }
-    if (!savedIdTokenModel || savedIdTokenModel.idToken != value.idToken || savedIdTokenModel.type != value.type) {
-      savedIdTokenModel = (await this.s.models[IdToken.MODEL_NAME].findOne({
-        where: { idToken: value.idToken, type: value.type },
-        include: [AdditionalInfo],
-      })) as IdToken;
-    }
-    if (savedIdTokenModel) {
-      // idToken.idToken and idToken.type should be treated as immutable.
-      // Therefore, only update additionalInfo
-      savedIdTokenModel.additionalInfo?.forEach((savedAdditionalInfo) => {
-        // Remove additionalInfo not in value.additionalInfo
-        if (!value?.additionalInfo?.some((valueAdditionalInfo) => valueAdditionalInfo.additionalIdToken == savedAdditionalInfo.additionalIdToken && valueAdditionalInfo.type == savedAdditionalInfo.type)) {
-          (savedAdditionalInfo as AdditionalInfo).destroy();
-        }
-      });
-      value.additionalInfo?.forEach((valueAdditionalInfo) => {
-        // Create additionalInfo not in savedIdTokenModel.additionalInfo
-        if (!savedIdTokenModel?.additionalInfo?.some((savedAdditionalInfo) => savedAdditionalInfo.additionalIdToken == valueAdditionalInfo.additionalIdToken && savedAdditionalInfo.type == valueAdditionalInfo.type)) {
-          AdditionalInfo.build({
-            idTokenId: (savedIdTokenModel as IdToken).id,
-            ...valueAdditionalInfo,
-          }).save();
-        }
-      });
-      return savedIdTokenModel.save();
-    } else {
-      return idTokenModel.save();
-    }
-  }
-}