// Copyright (c) 2023 S44, LLC
// Copyright Contributors to the CitrineOS Project
//
// SPDX-License-Identifier: Apache 2.0

import {
  AttributeEnumType,
  type ComponentType,
  CrudRepository,
  DataEnumType,
  type GetVariableResultType,
  MutabilityEnumType,
  type ReportDataType,
  type SetVariableDataType,
  type SetVariableResultType,
  SystemConfig,
  type VariableType,
} from '@citrineos/base';
import { SequelizeRepository } from './Base';
import { type IDeviceModelRepository, type VariableAttributeQuerystring } from '../../../interfaces';
import { Op } from 'sequelize';
import { Component, Evse, Variable, VariableAttribute, VariableCharacteristics, VariableStatus } from '../model/DeviceModel';
import { ComponentVariable } from '../model/DeviceModel/ComponentVariable';
import { Sequelize } from 'sequelize-typescript';
import { ILogObj, Logger } from 'tslog'; // TODO: Document this

// TODO: Document this

export class SequelizeDeviceModelRepository extends SequelizeRepository<VariableAttribute> implements IDeviceModelRepository {
  variable: CrudRepository<Variable>;
  component: CrudRepository<Component>;
  evse: CrudRepository<Evse>;
  variableCharacteristics: CrudRepository<VariableCharacteristics>;
  componentVariable: CrudRepository<ComponentVariable>;
  variableStatus: CrudRepository<VariableStatus>;

  constructor(
    config: SystemConfig,
    logger?: Logger<ILogObj>,
    sequelizeInstance?: Sequelize,
    variable?: CrudRepository<Variable>,
    component?: CrudRepository<Component>,
    evse?: CrudRepository<Evse>,
    componentVariable?: CrudRepository<ComponentVariable>,
    variableCharacteristics?: CrudRepository<VariableCharacteristics>,
    variableStatus?: CrudRepository<VariableStatus>,
  ) {
    super(config, VariableAttribute.MODEL_NAME, logger, sequelizeInstance);
    this.variable = variable ? variable : new SequelizeRepository<Variable>(config, Variable.MODEL_NAME, logger, sequelizeInstance);
    this.component = component ? component : new SequelizeRepository<Component>(config, Component.MODEL_NAME, logger, sequelizeInstance);
    this.evse = evse ? evse : new SequelizeRepository<Evse>(config, Evse.MODEL_NAME, logger, sequelizeInstance);
    this.componentVariable = componentVariable ? componentVariable : new SequelizeRepository<ComponentVariable>(config, ComponentVariable.MODEL_NAME, logger, sequelizeInstance);
    this.variableCharacteristics = variableCharacteristics ? variableCharacteristics : new SequelizeRepository<VariableCharacteristics>(config, VariableCharacteristics.MODEL_NAME, logger, sequelizeInstance);
    this.variableStatus = variableStatus ? variableStatus : new SequelizeRepository<VariableStatus>(config, VariableStatus.MODEL_NAME, logger, sequelizeInstance);
  }

  async createOrUpdateDeviceModelByStationId(value: ReportDataType, stationId: string): Promise<VariableAttribute[]> {
    // Doing this here so that no records are created if the data is invalid
    const variableAttributeTypes = value.variableAttribute.map((attr) => attr.type ?? AttributeEnumType.Actual);
    if (variableAttributeTypes.length !== new Set(variableAttributeTypes).size) {
      throw new Error('All variable attributes in ReportData must have different types.');
    }

    const [component, variable] = await this.findOrCreateEvseAndComponentAndVariable(value.component, value.variable, stationId);

    let dataType: DataEnumType | null = null;

    if (value.variableCharacteristics) {
      dataType = value.variableCharacteristics.dataType;
      const vc = VariableCharacteristics.build({
        ...value.variableCharacteristics,
        variableId: variable.id,
      });
<<<<<<< HEAD
      console.log(`variableCharacteristics: ${JSON.stringify(vc)}`);
      await this.s.transaction(async (transaction) => {
       const savedVariableCharacteristics = await this.s.models[VariableCharacteristics.MODEL_NAME].findOne({
=======
      await this.s.transaction(async (transaction) => {
        const savedVariableCharacteristics = await this.s.models[VariableCharacteristics.MODEL_NAME].findOne({
>>>>>>> aed648b2
          where: {
            variableId: variable.id,
          },
          transaction,
        });

        if (!savedVariableCharacteristics) {
<<<<<<< HEAD
          await vc.save({ transaction });
        }
        else {
          await savedVariableCharacteristics.update({ ...vc }, { transaction });
        }
      });
      // dataType = variableCharacteristics.dataType;
=======
          const createdVariableCharacteristics = await vc.save({ transaction });
          this.variableCharacteristics.emit('created', [createdVariableCharacteristics]);
          return createdVariableCharacteristics;
        } else {
          return await this.variableCharacteristics.updateAllByQuery(
            { ...vc },
            {
              where: {
                variableId: variable.id,
              },
              transaction,
            },
          );
        }
      });
>>>>>>> aed648b2
    }

    return await Promise.all(
      value.variableAttribute.map(async (variableAttribute) => {
        const [savedVariableAttribute, variableAttributeCreated] = await this.readOrCreateByQuery({
          where: {
            // the composite unique index of VariableAttribute
            stationId: stationId,
            variableId: variable.id,
            componentId: component.id,
            type: variableAttribute.type ?? AttributeEnumType.Actual,
          },
          defaults: {
            // used to define what must be created in case nothing was found. If the defaults do not
            // contain values for every column, Sequelize will take the values given to where (if present).
            evseDatabaseId: component.evseDatabaseId,
            dataType,
            value: variableAttribute.value,
            mutability: variableAttribute.mutability ?? MutabilityEnumType.ReadWrite,
            persistent: variableAttribute.persistent ? variableAttribute.persistent : false,
            constant: variableAttribute.constant ? variableAttribute.constant : false,
          },
        });
        if (!variableAttributeCreated) {
          return (await this.updateByKey(
            {
              evseDatabaseId: component.evseDatabaseId,
              dataType: dataType ?? savedVariableAttribute.dataType,
              ...variableAttribute,
            },
            savedVariableAttribute.id,
          )) as VariableAttribute;
        }
        return savedVariableAttribute;
      }),
    );
  }

  async findOrCreateEvseAndComponentAndVariable(componentType: ComponentType, variableType: VariableType, stationId: string): Promise<[Component, Variable]> {
    const component = await this.findOrCreateEvseAndComponent(componentType, stationId);

    const [variable] = await this.variable.readOrCreateByQuery({
      where: { name: variableType.name, instance: variableType.instance ? variableType.instance : null },
      defaults: {
        ...variableType,
      },
    });

    // This can happen asynchronously
    this.componentVariable.readOrCreateByQuery({
      where: { componentId: component.id, variableId: variable.id },
    });

    return [component, variable];
  }

  async findOrCreateEvseAndComponent(componentType: ComponentType, stationId: string): Promise<Component> {
    const evse = componentType.evse
      ? (
          await this.evse.readOrCreateByQuery({
            where: {
              id: componentType.evse.id,
              connectorId: componentType.evse.connectorId ? componentType.evse.connectorId : null,
            },
          })
        )[0]
      : undefined;

    const [component, componentCreated] = await this.component.readOrCreateByQuery({
      where: { name: componentType.name, instance: componentType.instance ? componentType.instance : null },
      defaults: {
        // Explicit assignment because evse field is a relation and is not able to accept a default value
        name: componentType.name,
        instance: componentType.instance,
      },
    });
    // Note: this permits changing the evse related to the component
    if (component.evseDatabaseId !== evse?.databaseId && evse) {
      await this.component.updateByKey({ evseDatabaseId: evse.databaseId }, component.get('id'));
    }

    if (componentCreated) {
      // Excerpt from OCPP 2.0.1 Part 1 Architecture & Topology - 4.2 :
      // "When a Charging Station does not report: Present, Available and/or Enabled
      // the Central System SHALL assume them to be readonly and set to true."
      // These default variables and their attributes are created here if the component is new,
      // and they will be overwritten if they are included in the update
      const defaultComponentVariableNames = ['Present', 'Available', 'Enabled'];
      for (const defaultComponentVariableName of defaultComponentVariableNames) {
        const [defaultComponentVariable, _defaultComponentVariableCreated] = await this.variable.readOrCreateByQuery({
          where: {
            name: defaultComponentVariableName,
            instance: null,
          },
        });

        // This can happen asynchronously
        this.componentVariable.readOrCreateByQuery({
          where: { componentId: component.id, variableId: defaultComponentVariable.id },
        });

        await this.create(
          VariableAttribute.build({
            stationId,
            variableId: defaultComponentVariable.id,
            componentId: component.id,
            evseDatabaseId: evse?.databaseId,
            dataType: DataEnumType.boolean,
            value: 'true',
            mutability: MutabilityEnumType.ReadOnly,
          }),
        );
      }
    }

    return component;
  }

  async createOrUpdateByGetVariablesResultAndStationId(getVariablesResult: GetVariableResultType[], stationId: string): Promise<VariableAttribute[]> {
    const savedVariableAttributes: VariableAttribute[] = [];
    for (const result of getVariablesResult) {
      const savedVariableAttribute = (
        await this.createOrUpdateDeviceModelByStationId(
          {
            component: {
              ...result.component,
            },
            variable: {
              ...result.variable,
            },
            variableAttribute: [
              {
                type: result.attributeType,
                value: result.attributeValue,
              },
            ],
          },
          stationId,
        )
      )[0];
      this.variableStatus.create(
        VariableStatus.build(
          {
            value: result.attributeValue,
            status: result.attributeStatus,
            statusInfo: result.attributeStatusInfo,
            variableAttributeId: savedVariableAttribute.get('id'),
          },
          { include: [VariableAttribute] },
        ),
      );
      savedVariableAttributes.push(savedVariableAttribute);
    }
    return savedVariableAttributes;
  }

  async createOrUpdateBySetVariablesDataAndStationId(setVariablesData: SetVariableDataType[], stationId: string): Promise<VariableAttribute[]> {
    const savedVariableAttributes: VariableAttribute[] = [];
    for (const data of setVariablesData) {
      const savedVariableAttribute = (
        await this.createOrUpdateDeviceModelByStationId(
          {
            component: {
              ...data.component,
            },
            variable: {
              ...data.variable,
            },
            variableAttribute: [
              {
                type: data.attributeType,
                value: data.attributeValue,
              },
            ],
          },
          stationId,
        )
      )[0];
      savedVariableAttributes.push(savedVariableAttribute);
    }
    return savedVariableAttributes;
  }

  async updateResultByStationId(result: SetVariableResultType, stationId: string): Promise<VariableAttribute | undefined> {
    const savedVariableAttributes = await super.readAllByQuery({
      where: { stationId, type: result.attributeType ?? AttributeEnumType.Actual },
      include: [
        {
          model: Component,
          where: {
            name: result.component.name,
            instance: result.component.instance ? result.component.instance : null,
          },
        },
        {
          model: Variable,
          where: {
            name: result.variable.name,
            instance: result.variable.instance ? result.variable.instance : null,
          },
        },
      ],
    });
    console.log(`${JSON.stringify(savedVariableAttributes)}`);
    const savedVariableAttribute = savedVariableAttributes[0];
    if (savedVariableAttribute) {
      await this.variableStatus.create(
        VariableStatus.build({
          value: savedVariableAttribute.value,
          status: result.attributeStatus,
          statusInfo: result.attributeStatusInfo,
          variableAttributeId: savedVariableAttribute.get('id'),
        }),
      );
      // Reload in order to include the statuses
      return await savedVariableAttribute.reload({
        include: [VariableStatus],
      });
    } else {
      throw new Error('Unable to update variable attribute status...');
    }
  }

  async readAllSetVariableByStationId(stationId: string): Promise<SetVariableDataType[]> {
    const variableAttributeArray = await super.readAllByQuery({
      where: {
        stationId,
        bootConfigSetId: { [Op.ne]: null },
      },
      include: [{ model: Component, include: [Evse] }, Variable],
    });

    return variableAttributeArray.map((variableAttribute) => this.createSetVariableDataType(variableAttribute));
  }

  async readAllByQuerystring(query: VariableAttributeQuerystring): Promise<VariableAttribute[]> {
    const readQuery = this.constructQuery(query);
    readQuery.include.push(VariableStatus);
    return await super.readAllByQuery(readQuery);
  }

  async existByQuerystring(query: VariableAttributeQuerystring): Promise<number> {
    return await super.existByQuery(this.constructQuery(query));
  }

  async deleteAllByQuerystring(query: VariableAttributeQuerystring): Promise<VariableAttribute[]> {
    return await super.deleteAllByQuery(this.constructQuery(query));
  }

  async findComponentAndVariable(componentType: ComponentType, variableType: VariableType): Promise<[Component | undefined, Variable | undefined]> {
    const component = await this.component.readOnlyOneByQuery({
      where: { name: componentType.name, instance: componentType.instance ? componentType.instance : undefined },
    });
    const variable = await this.variable.readOnlyOneByQuery({
      where: { name: variableType.name, instance: variableType.instance ? variableType.instance : undefined },
    });
    if (variable) {
      const variableCharacteristics = await this.variableCharacteristics.readOnlyOneByQuery({
        where: { variableId: variable.get('id') },
      });
      variable.variableCharacteristics = variableCharacteristics;
    }

    return [component, variable];
  }

  /**
   * Private Methods
   */

  private createSetVariableDataType(input: VariableAttribute): SetVariableDataType {
    if (!input.value) {
      throw new Error('Value must be present to generate SetVariableDataType from VariableAttribute');
    } else {
      return {
        attributeType: input.type,
        attributeValue: input.value,
        component: {
          ...input.component,
        },
        variable: {
          ...input.variable,
        },
      };
    }
  }

  private constructQuery(queryParams: VariableAttributeQuerystring): any {
    const evseInclude =
      queryParams.component_evse_id ?? queryParams.component_evse_connectorId
        ? {
            model: Evse,
            where: {
              ...(queryParams.component_evse_id ? { id: queryParams.component_evse_id } : {}),
              ...(queryParams.component_evse_connectorId ? { connectorId: queryParams.component_evse_connectorId } : {}),
            },
          }
        : Evse;
    const attributeType = queryParams.type && queryParams.type.toUpperCase() === 'NULL' ? null : queryParams.type;
    return {
      where: {
        ...(queryParams.stationId ? { stationId: queryParams.stationId } : {}),
        ...(queryParams.type === undefined ? {} : { type: attributeType }),
        ...(queryParams.value ? { value: queryParams.value } : {}),
        // TODO: Currently, the status param doesn't work since status of VariableAttribute are stored in
        //  VariableStatuses table separately. The table stores status history. We need find a proper way to filter it.
        ...(queryParams.status === undefined ? {} : { status: queryParams.status }),
      },
      include: [
        {
          model: Component,
          where: {
            ...(queryParams.component_name ? { name: queryParams.component_name } : {}),
            ...(queryParams.component_instance ? { instance: queryParams.component_instance } : {}),
          },
          include: [evseInclude],
        },
        {
          model: Variable,
          where: {
            ...(queryParams.variable_name ? { name: queryParams.variable_name } : {}),
            ...(queryParams.variable_instance ? { instance: queryParams.variable_instance } : {}),
          },
          include: [VariableCharacteristics],
        },
      ],
    };
  }
}<|MERGE_RESOLUTION|>--- conflicted
+++ resolved
@@ -71,14 +71,8 @@
         ...value.variableCharacteristics,
         variableId: variable.id,
       });
-<<<<<<< HEAD
-      console.log(`variableCharacteristics: ${JSON.stringify(vc)}`);
-      await this.s.transaction(async (transaction) => {
-       const savedVariableCharacteristics = await this.s.models[VariableCharacteristics.MODEL_NAME].findOne({
-=======
       await this.s.transaction(async (transaction) => {
         const savedVariableCharacteristics = await this.s.models[VariableCharacteristics.MODEL_NAME].findOne({
->>>>>>> aed648b2
           where: {
             variableId: variable.id,
           },
@@ -86,15 +80,6 @@
         });
 
         if (!savedVariableCharacteristics) {
-<<<<<<< HEAD
-          await vc.save({ transaction });
-        }
-        else {
-          await savedVariableCharacteristics.update({ ...vc }, { transaction });
-        }
-      });
-      // dataType = variableCharacteristics.dataType;
-=======
           const createdVariableCharacteristics = await vc.save({ transaction });
           this.variableCharacteristics.emit('created', [createdVariableCharacteristics]);
           return createdVariableCharacteristics;
@@ -110,7 +95,6 @@
           );
         }
       });
->>>>>>> aed648b2
     }
 
     return await Promise.all(
@@ -295,7 +279,7 @@
   }
 
   async updateResultByStationId(result: SetVariableResultType, stationId: string): Promise<VariableAttribute | undefined> {
-    const savedVariableAttributes = await super.readAllByQuery({
+    const savedVariableAttribute = await super.readOnlyOneByQuery({
       where: { stationId, type: result.attributeType ?? AttributeEnumType.Actual },
       include: [
         {
@@ -314,8 +298,6 @@
         },
       ],
     });
-    console.log(`${JSON.stringify(savedVariableAttributes)}`);
-    const savedVariableAttribute = savedVariableAttributes[0];
     if (savedVariableAttribute) {
       await this.variableStatus.create(
         VariableStatus.build({
