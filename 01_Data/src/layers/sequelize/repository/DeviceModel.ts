// Copyright (c) 2023 S44, LLC
// Copyright Contributors to the CitrineOS Project
//
// SPDX-License-Identifier: Apache 2.0

<<<<<<< HEAD
import {
    AttributeEnumType,
    ComponentType,
    DataEnumType,
    GetVariableResultType,
    injectable,
    MutabilityEnumType,
    ReportDataType,
    SetVariableDataType,
    SetVariableResultType,
    VariableType
} from "@citrineos/base";
import { VariableAttributeQuerystring } from "../../../interfaces/queries/VariableAttribute";
=======
import { AttributeEnumType, ComponentType, DataEnumType, GetVariableResultType, MutabilityEnumType, ReportDataType, SetVariableDataType, SetVariableResultType, VariableType } from "@citrineos/base";
import { VariableAttributeQuerystring } from "../../../interfaces";
>>>>>>> 4e0550a4
import { SequelizeRepository } from "./Base";
import { IDeviceModelRepository } from "../../../interfaces";
import { Op } from "sequelize";
import { VariableAttribute, Component, Evse, Variable, VariableCharacteristics } from "../model/DeviceModel";
import { VariableStatus } from "../model/DeviceModel";
import { ComponentVariable } from "../model/DeviceModel/ComponentVariable";

// TODO: Document this

@injectable()
export class DeviceModelRepository extends SequelizeRepository<VariableAttribute> implements IDeviceModelRepository {

    async createOrUpdateDeviceModelByStationId(value: ReportDataType, stationId: string): Promise<VariableAttribute[]> {
        // Doing this here so that no records are created if the data is invalid
        const variableAttributeTypes = value.variableAttribute.map(attr => attr.type ? attr.type : AttributeEnumType.Actual)
        if (variableAttributeTypes.length != (new Set(variableAttributeTypes)).size) {
            throw new Error("All variable attributes in ReportData must have different types.");
        }

        const [component, variable] = await this.findOrCreateEvseAndComponentAndVariable(value.component, value.variable, stationId);

        let dataType: DataEnumType | null = null;
        if (value.variableCharacteristics) {
            const [variableCharacteristics, variableCharacteristicsCreated] = await VariableCharacteristics.upsert({
                ...value.variableCharacteristics,
                variable: variable,
                variableId: variable.id
            });
            dataType = variableCharacteristics.dataType;
        }

        return await Promise.all(value.variableAttribute.map(async variableAttribute => {
            // Even though defaults are set on the VariableAttribute model, those only apply when creating an object
            // So we need to set them here to ensure they are set correctly when updating
            const [savedVariableAttribute, variableAttributeCreated] = await VariableAttribute.upsert({
                stationId: stationId,
                variableId: variable.id,
                componentId: component.id,
                evseDatabaseId: component.evseDatabaseId,
                type: variableAttribute.type ? variableAttribute.type : AttributeEnumType.Actual,
                dataType: dataType,
                value: variableAttribute.value,
                mutability: variableAttribute.mutability ? variableAttribute.mutability : MutabilityEnumType.ReadWrite,
                persistent: variableAttribute.persistent ? variableAttribute.persistent : false,
                constant: variableAttribute.constant ? variableAttribute.constant : false
            });
            return savedVariableAttribute;
        }));
    }
    async findOrCreateEvseAndComponentAndVariable(componentType: ComponentType, variableType: VariableType, stationId: string): Promise<[Component, Variable]> {
        const component = await this.findOrCreateEvseAndComponent(componentType, stationId);

        const [variable, variableCreated] = await Variable.findOrCreate({
            where: { name: variableType.name, instance: variableType.instance ? variableType.instance : null },
            defaults: {
                ...variableType
            }
        });

        // This can happen asynchronously
        ComponentVariable.findOrCreate({
            where: { componentId: component.id, variableId: variable.id }
        })

        return [component, variable]
    }

    async findOrCreateEvseAndComponent(componentType: ComponentType, stationId: string): Promise<Component> {
        const evse = componentType.evse ? (await Evse.findOrCreate({ where: { id: componentType.evse.id, connectorId: componentType.evse.connectorId ? componentType.evse.connectorId : null } }))[0] : undefined;

        const [component, componentCreated] = await Component.findOrCreate({
            where: { name: componentType.name, instance: componentType.instance ? componentType.instance : null },
            defaults: { // Explicit assignment because evse field is a relation and is not able to accept a default value
                name: componentType.name,
                instance: componentType.instance
            }
        });
        // Note: this permits changing the evse related to the component
        if (component.evseDatabaseId !== evse?.databaseId && evse) {
            await component.update({ evseDatabaseId: evse.databaseId });
        }

        if (componentCreated) {
            // Excerpt from OCPP 2.0.1 Part 1 Architecture & Topology - 4.2 :
            // "When a Charging Station does not report: Present, Available and/or Enabled
            // the Central System SHALL assume them to be readonly and set to true."
            // These default variables and their attributes are created here if the component is new,
            // and they will be overwritten if they are included in the update
            const defaultComponentVariableNames = ['Present', 'Available', 'Enabled'];
            for (const defaultComponentVariableName of defaultComponentVariableNames) {
                const [defaultComponentVariable, defaultComponentVariableCreated] = await Variable.findOrCreate({ where: { name: defaultComponentVariableName, instance: null } });

                // This can happen asynchronously
                ComponentVariable.findOrCreate({
                    where: { componentId: component.id, variableId: defaultComponentVariable.id }
                })

                await VariableAttribute.create({
                    stationId: stationId,
                    variableId: defaultComponentVariable.id,
                    componentId: component.id,
                    evseDatabaseId: evse?.databaseId,
                    dataType: DataEnumType.boolean,
                    value: 'true',
                    mutability: MutabilityEnumType.ReadOnly
                });
            }
        }

        return component;
    }

    async createOrUpdateByGetVariablesResultAndStationId(getVariablesResult: GetVariableResultType[], stationId: string): Promise<VariableAttribute[]> {
        let savedVariableAttributes: VariableAttribute[] = [];
        for (const result of getVariablesResult) {
            const savedVariableAttribute = (await this.createOrUpdateDeviceModelByStationId({
                component: {
                    ...result.component
                },
                variable: {
                    ...result.variable
                },
                variableAttribute: [
                    {
                        type: result.attributeType,
                        value: result.attributeValue
                    }
                ]
            }, stationId))[0];
            VariableStatus.build({
                value: result.attributeValue,
                status: result.attributeStatus,
                statusInfo: result.attributeStatusInfo,
                variableAttributeId: savedVariableAttribute.get('id')
            }, { include: [VariableAttribute] }).save();
            savedVariableAttributes.push(savedVariableAttribute);
        }
        return savedVariableAttributes;
    }

    async createOrUpdateBySetVariablesDataAndStationId(setVariablesData: SetVariableDataType[], stationId: string): Promise<VariableAttribute[]> {
        let savedVariableAttributes: VariableAttribute[] = [];
        for (const data of setVariablesData) {
            const savedVariableAttribute = (await this.createOrUpdateDeviceModelByStationId({
                component: {
                    ...data.component
                },
                variable: {
                    ...data.variable
                },
                variableAttribute: [
                    {
                        type: data.attributeType,
                        value: data.attributeValue
                    }
                ]
            }, stationId))[0];
            savedVariableAttributes.push(savedVariableAttribute);
        }
        return savedVariableAttributes;
    }

    async updateResultByStationId(result: SetVariableResultType, stationId: string): Promise<VariableAttribute | undefined> {
        const savedVariableAttribute = await super.readByQuery({
            where: { stationId: stationId, type: result.attributeType ? result.attributeType : AttributeEnumType.Actual },
            include: [{ model: Component, where: { name: result.component.name, instance: result.component.instance ? result.component.instance : null } },
            { model: Variable, where: { name: result.variable.name, instance: result.variable.instance ? result.variable.instance : null } }]
        }, VariableAttribute.MODEL_NAME);
        if (savedVariableAttribute) {
            await VariableStatus.create({
                value: savedVariableAttribute.value,
                status: result.attributeStatus,
                statusInfo: result.attributeStatusInfo,
                variableAttributeId: savedVariableAttribute.get('id')
            });
            // Reload in order to include the statuses
            return savedVariableAttribute.reload({
                include: [VariableStatus]
            });
        } else {
            throw new Error("Unable to update variable attribute status...");
        }

    }

    async readAllSetVariableByStationId(stationId: string): Promise<SetVariableDataType[]> {
        const variableAttributeArray = await super.readAllByQuery({
            where: {
                stationId: stationId, bootConfigSetId: { [Op.ne]: null }
            },
            include: [{ model: Component, include: [Evse] }, Variable]
        }, VariableAttribute.MODEL_NAME);

        return variableAttributeArray.map(variableAttribute => this.createSetVariableDataType(variableAttribute));
    }

    readAllByQuery(query: VariableAttributeQuerystring): Promise<VariableAttribute[]> {
        const readQuery = this.constructQuery(query);
        readQuery.include.push(VariableStatus);
        return super.readAllByQuery(readQuery, VariableAttribute.MODEL_NAME);
    }

    existsByQuery(query: VariableAttributeQuerystring): Promise<boolean> {
        return super.existsByQuery(this.constructQuery(query), VariableAttribute.MODEL_NAME);
    }

    deleteAllByQuery(query: VariableAttributeQuerystring): Promise<number> {
        return super.deleteAllByQuery(this.constructQuery(query), VariableAttribute.MODEL_NAME);
    }

    async findComponentAndVariable(componentType: ComponentType, variableType: VariableType): Promise<[Component | null, Variable | null]> {
        const component = await Component.findOne({
            where: {name: componentType.name, instance: componentType.instance ? componentType.instance : null}
        })
        const variable = await Variable.findOne({
            where: {name: variableType.name, instance: variableType.instance ? variableType.instance : null}
        })
        if (variable) {
            const variableCharacteristic = await VariableCharacteristics.findOne({
                where: {variableId: variable.get('id')}
            })
            variable.variableCharacteristics = variableCharacteristic ? variableCharacteristic : undefined;
        }

        return [component, variable]
    }

    /**
     * Private Methods
     */

    private createSetVariableDataType(input: VariableAttribute): SetVariableDataType {
        if (!input.value) {
            throw new Error("Value must be present to generate SetVariableDataType from VariableAttribute");
        } else {
            return {
                attributeType: input.type,
                attributeValue: input.value,
                component: {
                    ...input.component
                },
                variable: {
                    ...input.variable
                }
            };
        }
    }

    private constructQuery(queryParams: VariableAttributeQuerystring): any {
        const evseInclude = (queryParams.component_evse_id || queryParams.component_evse_connectorId) ?
            {
                model: Evse,
                where: {
                    ...(queryParams.component_evse_id ? { id: queryParams.component_evse_id } : {}),
                    ...(queryParams.component_evse_connectorId ? { connectorId: queryParams.component_evse_connectorId } : {})
                }
            } :
            Evse;
        return {
            where: {
                ...(queryParams.stationId ? { stationId: queryParams.stationId } : {}),
                ...(queryParams.type ? { type: queryParams.type } : {}),
                ...(queryParams.value ? { value: queryParams.value } : {}),
                ...(queryParams.status ? { status: queryParams.status } : {})
            },
            include: [
                {
                    model: Component,
                    where: {
                        ...(queryParams.component_name ? { name: queryParams.component_name } : {}),
                        ...(queryParams.component_instance ? { instance: queryParams.component_instance } : {})
                    },
                    include: [evseInclude]
                },
                {
                    model: Variable,
                    where: {
                        ...(queryParams.variable_name ? { name: queryParams.variable_name } : {}),
                        ...(queryParams.variable_instance ? { instance: queryParams.variable_instance } : {})
                    },
                    include: [VariableCharacteristics]
                }
            ]
        }
    }
}<|MERGE_RESOLUTION|>--- conflicted
+++ resolved
@@ -3,7 +3,6 @@
 //
 // SPDX-License-Identifier: Apache 2.0
 
-<<<<<<< HEAD
 import {
     AttributeEnumType,
     ComponentType,
@@ -16,17 +15,19 @@
     SetVariableResultType,
     VariableType
 } from "@citrineos/base";
-import { VariableAttributeQuerystring } from "../../../interfaces/queries/VariableAttribute";
-=======
-import { AttributeEnumType, ComponentType, DataEnumType, GetVariableResultType, MutabilityEnumType, ReportDataType, SetVariableDataType, SetVariableResultType, VariableType } from "@citrineos/base";
-import { VariableAttributeQuerystring } from "../../../interfaces";
->>>>>>> 4e0550a4
-import { SequelizeRepository } from "./Base";
-import { IDeviceModelRepository } from "../../../interfaces";
-import { Op } from "sequelize";
-import { VariableAttribute, Component, Evse, Variable, VariableCharacteristics } from "../model/DeviceModel";
-import { VariableStatus } from "../model/DeviceModel";
-import { ComponentVariable } from "../model/DeviceModel/ComponentVariable";
+import {VariableAttributeQuerystring} from "../../../interfaces/queries/VariableAttribute";
+import {IDeviceModelRepository, VariableAttributeQuerystring} from "../../../interfaces";
+import {SequelizeRepository} from "./Base";
+import {Op} from "sequelize";
+import {
+    Component,
+    Evse,
+    Variable,
+    VariableAttribute,
+    VariableCharacteristics,
+    VariableStatus
+} from "../model/DeviceModel";
+import {ComponentVariable} from "../model/DeviceModel/ComponentVariable";
 
 // TODO: Document this
 
