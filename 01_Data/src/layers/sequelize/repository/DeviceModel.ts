// Copyright (c) 2023 S44, LLC
// Copyright Contributors to the CitrineOS Project
//
// SPDX-License-Identifier: Apache 2.0

<<<<<<< HEAD
import {
  AttributeEnumType,
  type ComponentType,
  DataEnumType,
  type GetVariableResultType,
  MutabilityEnumType,
  type ReportDataType,
  type SetVariableDataType,
  type SetVariableResultType,
  type VariableType,
  CrudRepository,
  SystemConfig,
} from '@citrineos/base';
import { type VariableAttributeQuerystring } from '../../../interfaces/queries/VariableAttribute';
=======
import { AttributeEnumType, type ComponentType, DataEnumType, type GetVariableResultType, MutabilityEnumType, type ReportDataType, type SetVariableDataType, type SetVariableResultType, type VariableType } from '@citrineos/base';
>>>>>>> 7ec1ec08
import { SequelizeRepository } from './Base';
import { type IDeviceModelRepository, type VariableAttributeQuerystring } from '../../../interfaces';
import { Op } from 'sequelize';
import { Component, Evse, Variable, VariableAttribute, VariableCharacteristics } from '../model/DeviceModel';
import { VariableStatus } from '../model/DeviceModel';
import { ComponentVariable } from '../model/DeviceModel/ComponentVariable';
import { Sequelize } from 'sequelize-typescript';
import { Logger, ILogObj } from 'tslog';

// TODO: Document this

export class SequelizeDeviceModelRepository extends SequelizeRepository<VariableAttribute> implements IDeviceModelRepository {
  variable: CrudRepository<Variable>;
  component: CrudRepository<Component>;
  evse: CrudRepository<Evse>;
  variableCharacteristics: CrudRepository<VariableCharacteristics>;
  componentVariable: CrudRepository<ComponentVariable>;
  variableStatus: CrudRepository<VariableStatus>;

  constructor(
    config: SystemConfig,
    logger?: Logger<ILogObj>,
    sequelizeInstance?: Sequelize,
    variable?: CrudRepository<Variable>,
    component?: CrudRepository<Component>,
    evse?: CrudRepository<Evse>,
    componentVariable?: CrudRepository<ComponentVariable>,
    variableCharacteristics?: CrudRepository<VariableCharacteristics>,
    variableStatus?: CrudRepository<VariableStatus>,
  ) {
    super(config, VariableAttribute.MODEL_NAME, logger, sequelizeInstance);
    this.variable = variable ? variable : new SequelizeRepository<Variable>(config, Variable.MODEL_NAME, logger, sequelizeInstance);
    this.component = component ? component : new SequelizeRepository<Component>(config, Component.MODEL_NAME, logger, sequelizeInstance);
    this.evse = evse ? evse : new SequelizeRepository<Evse>(config, Evse.MODEL_NAME, logger, sequelizeInstance);
    this.componentVariable = componentVariable ? componentVariable : new SequelizeRepository<ComponentVariable>(config, ComponentVariable.MODEL_NAME, logger, sequelizeInstance);
    this.variableCharacteristics = variableCharacteristics ? variableCharacteristics : new SequelizeRepository<VariableCharacteristics>(config, VariableCharacteristics.MODEL_NAME, logger, sequelizeInstance);
    this.variableStatus = variableStatus ? variableStatus : new SequelizeRepository<VariableStatus>(config, VariableStatus.MODEL_NAME, logger, sequelizeInstance);
  }

  async createOrUpdateDeviceModelByStationId(value: ReportDataType, stationId: string): Promise<VariableAttribute[]> {
    // Doing this here so that no records are created if the data is invalid
    const variableAttributeTypes = value.variableAttribute.map((attr) => attr.type ?? AttributeEnumType.Actual);
    if (variableAttributeTypes.length !== new Set(variableAttributeTypes).size) {
      throw new Error('All variable attributes in ReportData must have different types.');
    }

    const [component, variable] = await this.findOrCreateEvseAndComponentAndVariable(value.component, value.variable, stationId);

    let dataType: DataEnumType | null = null;
    if (value.variableCharacteristics) {
      const [variableCharacteristics, _variableCharacteristicsCreated] = await this.variableCharacteristics.upsert(
        VariableCharacteristics.build({
          ...value.variableCharacteristics,
          variable,
          variableId: variable.id,
        }),
      );
      dataType = variableCharacteristics.dataType;
    }

    return await Promise.all(
      value.variableAttribute.map(async (variableAttribute) => {
        // Even though defaults are set on the VariableAttribute model, those only apply when creating an object
        // So we need to set them here to ensure they are set correctly when updating
        const [savedVariableAttribute, _variableAttributeCreated] = await this.upsert(
          VariableAttribute.build({
            stationId,
            variableId: variable.id,
            componentId: component.id,
            evseDatabaseId: component.evseDatabaseId,
            type: variableAttribute.type ?? AttributeEnumType.Actual,
            dataType,
            value: variableAttribute.value,
            mutability: variableAttribute.mutability ?? MutabilityEnumType.ReadWrite,
            persistent: variableAttribute.persistent ? variableAttribute.persistent : false,
            constant: variableAttribute.constant ? variableAttribute.constant : false,
          }),
        );
        return savedVariableAttribute;
      }),
    );
  }

  async findOrCreateEvseAndComponentAndVariable(componentType: ComponentType, variableType: VariableType, stationId: string): Promise<[Component, Variable]> {
    const component = await this.findOrCreateEvseAndComponent(componentType, stationId);

    const [variable] = await this.variable.readOrCreateByQuery({
      where: { name: variableType.name, instance: variableType.instance ? variableType.instance : null },
      defaults: {
        ...variableType,
      },
    });

    // This can happen asynchronously
    this.componentVariable.readOrCreateByQuery({
      where: { componentId: component.id, variableId: variable.id },
    });

    return [component, variable];
  }

  async findOrCreateEvseAndComponent(componentType: ComponentType, stationId: string): Promise<Component> {
    const evse = componentType.evse ? (await this.evse.readOrCreateByQuery({ where: { id: componentType.evse.id, connectorId: componentType.evse.connectorId ? componentType.evse.connectorId : null } }))[0] : undefined;

    const [component, componentCreated] = await this.component.readOrCreateByQuery({
      where: { name: componentType.name, instance: componentType.instance ? componentType.instance : null },
      defaults: {
        // Explicit assignment because evse field is a relation and is not able to accept a default value
        name: componentType.name,
        instance: componentType.instance,
      },
    });
    // Note: this permits changing the evse related to the component
    if (component.evseDatabaseId !== evse?.databaseId && evse) {
      await this.component.updateByKey({ evseDatabaseId: evse.databaseId }, component.get('id'));
    }

    if (componentCreated) {
      // Excerpt from OCPP 2.0.1 Part 1 Architecture & Topology - 4.2 :
      // "When a Charging Station does not report: Present, Available and/or Enabled
      // the Central System SHALL assume them to be readonly and set to true."
      // These default variables and their attributes are created here if the component is new,
      // and they will be overwritten if they are included in the update
      const defaultComponentVariableNames = ['Present', 'Available', 'Enabled'];
      for (const defaultComponentVariableName of defaultComponentVariableNames) {
        const [defaultComponentVariable, _defaultComponentVariableCreated] = await this.variable.readOrCreateByQuery({ where: { name: defaultComponentVariableName, instance: null } });

        // This can happen asynchronously
        this.componentVariable.readOrCreateByQuery({
          where: { componentId: component.id, variableId: defaultComponentVariable.id },
        });

        await this.create(
          VariableAttribute.build({
            stationId,
            variableId: defaultComponentVariable.id,
            componentId: component.id,
            evseDatabaseId: evse?.databaseId,
            dataType: DataEnumType.boolean,
            value: 'true',
            mutability: MutabilityEnumType.ReadOnly,
          }),
        );
      }
    }

    return component;
  }

  async createOrUpdateByGetVariablesResultAndStationId(getVariablesResult: GetVariableResultType[], stationId: string): Promise<VariableAttribute[]> {
    const savedVariableAttributes: VariableAttribute[] = [];
    for (const result of getVariablesResult) {
      const savedVariableAttribute = (
        await this.createOrUpdateDeviceModelByStationId(
          {
            component: {
              ...result.component,
            },
            variable: {
              ...result.variable,
            },
            variableAttribute: [
              {
                type: result.attributeType,
                value: result.attributeValue,
              },
            ],
          },
          stationId,
        )
      )[0];
      this.variableStatus.create(
        VariableStatus.build(
          {
            value: result.attributeValue,
            status: result.attributeStatus,
            statusInfo: result.attributeStatusInfo,
            variableAttributeId: savedVariableAttribute.get('id'),
          },
          { include: [VariableAttribute] },
        ),
      );
      savedVariableAttributes.push(savedVariableAttribute);
    }
    return savedVariableAttributes;
  }

  async createOrUpdateBySetVariablesDataAndStationId(setVariablesData: SetVariableDataType[], stationId: string): Promise<VariableAttribute[]> {
    const savedVariableAttributes: VariableAttribute[] = [];
    for (const data of setVariablesData) {
      const savedVariableAttribute = (
        await this.createOrUpdateDeviceModelByStationId(
          {
            component: {
              ...data.component,
            },
            variable: {
              ...data.variable,
            },
            variableAttribute: [
              {
                type: data.attributeType,
                value: data.attributeValue,
              },
            ],
          },
          stationId,
        )
      )[0];
      savedVariableAttributes.push(savedVariableAttribute);
    }
    return savedVariableAttributes;
  }

  async updateResultByStationId(result: SetVariableResultType, stationId: string): Promise<VariableAttribute | undefined> {
    const savedVariableAttribute = await super
      .readOnlyOneByQuery({
        where: { stationId, type: result.attributeType ?? AttributeEnumType.Actual },
        include: [
          { model: Component, where: { name: result.component.name, instance: result.component.instance ? result.component.instance : null } },
          { model: Variable, where: { name: result.variable.name, instance: result.variable.instance ? result.variable.instance : null } },
        ],
      });
    if (savedVariableAttribute) {
      await this.variableStatus.create(
        VariableStatus.build({
          value: savedVariableAttribute.value,
          status: result.attributeStatus,
          statusInfo: result.attributeStatusInfo,
          variableAttributeId: savedVariableAttribute.get('id'),
        }),
      );
      // Reload in order to include the statuses
      return await savedVariableAttribute.reload({
        include: [VariableStatus],
      });
    } else {
      throw new Error('Unable to update variable attribute status...');
    }
  }

  async readAllSetVariableByStationId(stationId: string): Promise<SetVariableDataType[]> {
    const variableAttributeArray = await super.readAllByQuery({
      where: {
        stationId,
        bootConfigSetId: { [Op.ne]: null },
      },
      include: [{ model: Component, include: [Evse] }, Variable],
    });

    return variableAttributeArray.map((variableAttribute) => this.createSetVariableDataType(variableAttribute));
  }

  async readAllByQuery(query: VariableAttributeQuerystring): Promise<VariableAttribute[]> {
    const readQuery = this.constructQuery(query);
    readQuery.include.push(VariableStatus);
    return await super.readAllByQuery(readQuery);
  }

  async existByQuery(query: VariableAttributeQuerystring): Promise<number> {
    return await super.existByQuery(this.constructQuery(query));
  }

  async deleteAllByQuery(query: VariableAttributeQuerystring): Promise<VariableAttribute[]> {
    return await super.deleteAllByQuery(this.constructQuery(query));
  }

  async findComponentAndVariable(componentType: ComponentType, variableType: VariableType): Promise<[Component | undefined, Variable | undefined]> {
    const component = await this.component
      .readOnlyOneByQuery({
        where: { name: componentType.name, instance: componentType.instance ? componentType.instance : undefined },
      });
    const variable = await this.variable
      .readOnlyOneByQuery({
        where: { name: variableType.name, instance: variableType.instance ? variableType.instance : undefined },
      });
    if (variable) {
      const variableCharacteristics = await this.variableCharacteristics
        .readOnlyOneByQuery({
          where: { variableId: variable.get('id') },
        });
      variable.variableCharacteristics = variableCharacteristics;
    }

    return [component, variable];
  }

  /**
   * Private Methods
   */

  private createSetVariableDataType(input: VariableAttribute): SetVariableDataType {
    if (!input.value) {
      throw new Error('Value must be present to generate SetVariableDataType from VariableAttribute');
    } else {
      return {
        attributeType: input.type,
        attributeValue: input.value,
        component: {
          ...input.component,
        },
        variable: {
          ...input.variable,
        },
      };
    }
  }

  private constructQuery(queryParams: VariableAttributeQuerystring): any {
    const evseInclude =
      queryParams.component_evse_id ?? queryParams.component_evse_connectorId
        ? {
            model: Evse,
            where: {
              ...(queryParams.component_evse_id ? { id: queryParams.component_evse_id } : {}),
              ...(queryParams.component_evse_connectorId ? { connectorId: queryParams.component_evse_connectorId } : {}),
            },
          }
        : Evse;
    const attributeType = queryParams.type && queryParams.type.toUpperCase() === 'NULL' ? null : queryParams.type;
    return {
      where: {
        ...(queryParams.stationId ? { stationId: queryParams.stationId } : {}),
        ...(queryParams.type === undefined ? {} : { type: attributeType }),
        ...(queryParams.value ? { value: queryParams.value } : {}),
        // TODO: Currently, the status param doesn't work since status of VariableAttribute are stored in
        //  VariableStatuses table separately. The table stores status history. We need find a proper way to filter it.
        ...(queryParams.status === undefined ? {} : { status: queryParams.status }),
      },
      include: [
        {
          model: Component,
          where: {
            ...(queryParams.component_name ? { name: queryParams.component_name } : {}),
            ...(queryParams.component_instance ? { instance: queryParams.component_instance } : {}),
          },
          include: [evseInclude],
        },
        {
          model: Variable,
          where: {
            ...(queryParams.variable_name ? { name: queryParams.variable_name } : {}),
            ...(queryParams.variable_instance ? { instance: queryParams.variable_instance } : {}),
          },
          include: [VariableCharacteristics],
        },
      ],
    };
  }
}<|MERGE_RESOLUTION|>--- conflicted
+++ resolved
@@ -3,7 +3,6 @@
 //
 // SPDX-License-Identifier: Apache 2.0
 
-<<<<<<< HEAD
 import {
   AttributeEnumType,
   type ComponentType,
@@ -18,9 +17,6 @@
   SystemConfig,
 } from '@citrineos/base';
 import { type VariableAttributeQuerystring } from '../../../interfaces/queries/VariableAttribute';
-=======
-import { AttributeEnumType, type ComponentType, DataEnumType, type GetVariableResultType, MutabilityEnumType, type ReportDataType, type SetVariableDataType, type SetVariableResultType, type VariableType } from '@citrineos/base';
->>>>>>> 7ec1ec08
 import { SequelizeRepository } from './Base';
 import { type IDeviceModelRepository, type VariableAttributeQuerystring } from '../../../interfaces';
 import { Op } from 'sequelize';
