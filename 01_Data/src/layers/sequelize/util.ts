--- conflicted
+++ resolved
@@ -24,12 +24,15 @@
   CompositeSchedule,
   Connector,
   EventData,
+  Evse,
   EvseType,
   InstalledCertificate,
+  LatestStatusNotification,
   LocalListAuthorization,
   LocalListVersion,
   LocalListVersionAuthorization,
   Location,
+  MessageInfo,
   MeterValue,
   OCPPMessage,
   Reservation,
@@ -38,6 +41,12 @@
   SendLocalList,
   SendLocalListAuthorization,
   ServerNetworkProfile,
+  SetNetworkProfile,
+  StartTransaction,
+  StatusNotification,
+  StopTransaction,
+  Subscription,
+  Tariff,
   Tenant,
   Transaction,
   TransactionEvent,
@@ -46,14 +55,8 @@
   VariableCharacteristics,
   VariableMonitoring,
   VariableMonitoringStatus,
+  VariableStatus,
 } from '.';
-import { EvseType, VariableStatus } from './model/DeviceModel';
-import { MessageInfo } from './model/MessageInfo';
-import { Subscription } from './model/Subscription';
-import { Tariff } from './model/Tariff';
-import { SetNetworkProfile, StatusNotification } from './model/Location';
-import { LatestStatusNotification } from './model/Location/LatestStatusNotification';
-import { StartTransaction, StopTransaction } from './model/TransactionEvent';
 
 export class DefaultSequelizeInstance {
   /**
@@ -142,10 +145,7 @@
         ComponentVariable,
         CompositeSchedule,
         Connector,
-<<<<<<< HEAD
         Evse,
-=======
->>>>>>> ef23049b
         EvseType,
         EventData,
         Location,
