--- conflicted
+++ resolved
@@ -3,16 +3,23 @@
 // SPDX-License-Identifier: Apache 2.0
 
 import { Namespace, StatusNotificationRequest } from '@citrineos/base';
-import { BelongsTo, BelongsToMany, Column, DataType, ForeignKey, HasMany, Model, PrimaryKey, Table } from 'sequelize-typescript';
+import {
+  BelongsTo,
+  BelongsToMany,
+  Column,
+  DataType,
+  ForeignKey,
+  HasMany,
+  Model,
+  PrimaryKey,
+  Table,
+} from 'sequelize-typescript';
 import { Location } from './Location';
 import { StatusNotification } from './StatusNotification';
 import { ChargingStationNetworkProfile } from './ChargingStationNetworkProfile';
 import { SetNetworkProfile } from './SetNetworkProfile';
-<<<<<<< HEAD
 import { InstalledCertificate } from '../Certificate';
-=======
 import { OCPPLog } from './OCPPLog';
->>>>>>> bdb1877a
 
 /**
  * Represents a charging station.
@@ -36,13 +43,11 @@
   @HasMany(() => StatusNotification)
   declare statusNotifications?: StatusNotificationRequest[];
 
-<<<<<<< HEAD
   @HasMany(() => InstalledCertificate)
   declare installedCertificates?: InstalledCertificate[];
-=======
+
   @HasMany(() => OCPPLog)
   declare liveLogs?: OCPPLog[];
->>>>>>> bdb1877a
 
   /**
    * The business Location of the charging station. Optional in case a charging station is not yet in the field, or retired.
