--- conflicted
+++ resolved
@@ -5,12 +5,7 @@
 
 import { OCPP2_0_1, OCPP2_0_1_Namespace } from '@citrineos/base';
 import { BelongsTo, Column, DataType, ForeignKey, HasMany, Table } from 'sequelize-typescript';
-<<<<<<< HEAD
-import { Evse } from '../DeviceModel';
-=======
-import { IdToken } from '../Authorization';
 import { EvseType } from '../DeviceModel';
->>>>>>> b02dd38e
 import { MeterValue } from './MeterValue';
 import { Transaction } from './Transaction';
 import { BaseModelWithTenant } from '../BaseModelWithTenant';
