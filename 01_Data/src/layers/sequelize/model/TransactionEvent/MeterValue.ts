// Copyright (c) 2023 S44, LLC
// Copyright Contributors to the CitrineOS Project
//
// SPDX-License-Identifier: Apache 2.0

<<<<<<< HEAD
import {
  DEFAULT_TENANT_ID,
  IMeterValueDto,
  ITenantDto,
  Namespace,
  SampledValue,
} from '@citrineos/base';
import {
  BeforeCreate,
  BeforeUpdate,
  BelongsTo,
  Column,
  DataType,
  ForeignKey,
  Model,
  Table,
} from 'sequelize-typescript';
import { TransactionEvent } from './TransactionEvent.js';
import { Transaction } from './Transaction.js';
import { StopTransaction } from './StopTransaction.js';
import { Tenant } from '../Tenant.js';
=======
import { IMeterValueDto, Namespace, SampledValue } from '@citrineos/base';
import { Column, DataType, ForeignKey, Table } from 'sequelize-typescript';
import { TransactionEvent } from './TransactionEvent';
import { Transaction } from './Transaction';
import { StopTransaction } from './StopTransaction';
import { BaseModelWithTenant } from '../BaseModelWithTenant';
import { Tariff } from '../Tariff';
>>>>>>> d489495b

@Table
export class MeterValue extends Model implements IMeterValueDto {
  static readonly MODEL_NAME: string = Namespace.MeterValue;

  @ForeignKey(() => TransactionEvent)
  @Column(DataType.INTEGER)
  declare transactionEventId?: number | null;

  @ForeignKey(() => Transaction)
  @Column(DataType.INTEGER)
  declare transactionDatabaseId?: number | null;

  @ForeignKey(() => StopTransaction)
  @Column(DataType.INTEGER)
  declare stopTransactionDatabaseId?: number | null;

  @Column(DataType.JSONB)
  declare sampledValue: [SampledValue, ...SampledValue[]];

  @Column({
    type: DataType.DATE,
    get() {
      return this.getDataValue('timestamp').toISOString();
    },
  })
  declare timestamp: string;

  @Column(DataType.INTEGER)
  declare connectorId?: number;

  declare customData?: any | null;

<<<<<<< HEAD
  @ForeignKey(() => Tenant)
  @Column({
    type: DataType.INTEGER,
    allowNull: false,
    onUpdate: 'CASCADE',
    onDelete: 'RESTRICT',
  })
  declare tenantId: number;

  @BelongsTo(() => Tenant)
  declare tenant?: ITenantDto;

  @BeforeUpdate
  @BeforeCreate
  static setDefaultTenant(instance: MeterValue) {
    if (instance.tenantId == null) {
      instance.tenantId = DEFAULT_TENANT_ID;
    }
  }

  constructor(...args: any[]) {
    super(...args);
    if (this.tenantId == null) {
      this.tenantId = DEFAULT_TENANT_ID;
    }
  }
=======
  @ForeignKey(() => Tariff)
  @Column(DataType.INTEGER)
  declare tariffId?: number | null;

  @Column(DataType.STRING)
  declare transactionId?: string | null;
>>>>>>> d489495b
}<|MERGE_RESOLUTION|>--- conflicted
+++ resolved
@@ -3,7 +3,6 @@
 //
 // SPDX-License-Identifier: Apache 2.0
 
-<<<<<<< HEAD
 import {
   DEFAULT_TENANT_ID,
   IMeterValueDto,
@@ -25,15 +24,7 @@
 import { Transaction } from './Transaction.js';
 import { StopTransaction } from './StopTransaction.js';
 import { Tenant } from '../Tenant.js';
-=======
-import { IMeterValueDto, Namespace, SampledValue } from '@citrineos/base';
-import { Column, DataType, ForeignKey, Table } from 'sequelize-typescript';
-import { TransactionEvent } from './TransactionEvent';
-import { Transaction } from './Transaction';
-import { StopTransaction } from './StopTransaction';
-import { BaseModelWithTenant } from '../BaseModelWithTenant';
-import { Tariff } from '../Tariff';
->>>>>>> d489495b
+import { Tariff } from '../Tariff/index.js';
 
 @Table
 export class MeterValue extends Model implements IMeterValueDto {
@@ -67,7 +58,13 @@
 
   declare customData?: any | null;
 
-<<<<<<< HEAD
+  @ForeignKey(() => Tariff)
+  @Column(DataType.INTEGER)
+  declare tariffId?: number | null;
+
+  @Column(DataType.STRING)
+  declare transactionId?: string | null;
+
   @ForeignKey(() => Tenant)
   @Column({
     type: DataType.INTEGER,
@@ -94,12 +91,4 @@
       this.tenantId = DEFAULT_TENANT_ID;
     }
   }
-=======
-  @ForeignKey(() => Tariff)
-  @Column(DataType.INTEGER)
-  declare tariffId?: number | null;
-
-  @Column(DataType.STRING)
-  declare transactionId?: string | null;
->>>>>>> d489495b
 }