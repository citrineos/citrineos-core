// Copyright (c) 2023 S44, LLC
// Copyright Contributors to the CitrineOS Project
//
// SPDX-License-Identifier: Apache 2.0

import { Namespace, OCPP2_0_1 } from '@citrineos/base';
import { BelongsTo, Column, DataType, ForeignKey, HasMany, Model, Table } from 'sequelize-typescript';
import { MeterValue } from './MeterValue';
import { TransactionEvent } from './TransactionEvent';
import { Evse } from '../DeviceModel';
import { ChargingStation } from '../Location';

@Table
export class Transaction extends Model implements OCPP2_0_1.TransactionType {
  static readonly MODEL_NAME: string = Namespace.TransactionType;
  static readonly TRANSACTION_EVENTS_ALIAS = 'transactionEvents';
  static readonly TRANSACTION_EVENTS_FILTER_ALIAS = 'transactionEventsFilter';

  @Column({
    unique: 'stationId_transactionId',
  })
  @ForeignKey(() => ChargingStation)
  stationId!: string;

  @BelongsTo(() => ChargingStation)
  station!: ChargingStation;

  @BelongsTo(() => Evse)
  declare evse?: OCPP2_0_1.EVSEType;

  @ForeignKey(() => Evse)
  @Column(DataType.INTEGER)
  declare evseDatabaseId?: number;

  @Column({
    unique: 'stationId_transactionId',
  })
  declare transactionId: string;

  @Column(DataType.BOOLEAN)
  declare isActive: boolean;

  @HasMany(() => TransactionEvent, { as: Transaction.TRANSACTION_EVENTS_ALIAS, foreignKey: 'transactionDatabaseId' })
  declare transactionEvents?: OCPP2_0_1.TransactionEventRequest[];

  // required only for filtering, should not be used to pull transaction events
  @HasMany(() => TransactionEvent, { as: Transaction.TRANSACTION_EVENTS_FILTER_ALIAS, foreignKey: 'transactionDatabaseId' })
  declare transactionEventsFilter?: OCPP2_0_1.TransactionEventRequest[];

  @HasMany(() => MeterValue)
  declare meterValues?: OCPP2_0_1.MeterValueType[];

  @Column(DataType.STRING)
  declare chargingState?: OCPP2_0_1.ChargingStateEnumType | null;

  @Column(DataType.BIGINT)
  declare timeSpentCharging?: number | null;

  @Column(DataType.DECIMAL)
  declare totalKwh?: number | null;

  @Column(DataType.STRING)
  declare stoppedReason?: OCPP2_0_1.ReasonEnumType | null;

  @Column(DataType.INTEGER)
  declare remoteStartId?: number | null;

<<<<<<< HEAD
  declare customData?: OCPP2_0_1.CustomDataType | null;
=======
  @Column(DataType.DECIMAL)
  declare totalCost?: number;

  declare customData?: CustomDataType | null;
>>>>>>> ea75667f

  static buildTransaction(
    id: string, // todo temp
    stationId: string,
    transactionId: string,
    isActive: boolean,
    transactionEvents: OCPP2_0_1.TransactionEventRequest[],
    meterValues: OCPP2_0_1.MeterValueType[],
    chargingState?: OCPP2_0_1.ChargingStateEnumType,
    timeSpentCharging?: number,
    totalKwh?: number,
    stoppedReason?: OCPP2_0_1.ReasonEnumType,
    remoteStartId?: number,
<<<<<<< HEAD
    customData?: OCPP2_0_1.CustomDataType,
=======
    customData?: CustomDataType,
    totalCost?: number,
>>>>>>> ea75667f
  ) {
    const transaction = new Transaction();
    transaction.id = id;
    transaction.stationId = stationId;
    transaction.transactionId = transactionId;
    transaction.isActive = isActive;
    transaction.transactionEvents = transactionEvents;
    transaction.meterValues = meterValues;
    transaction.chargingState = chargingState;
    transaction.timeSpentCharging = timeSpentCharging;
    transaction.totalKwh = totalKwh;
    transaction.stoppedReason = stoppedReason;
    transaction.remoteStartId = remoteStartId;
    transaction.customData = customData;
    transaction.totalCost = totalCost;
    return transaction;
  }
}<|MERGE_RESOLUTION|>--- conflicted
+++ resolved
@@ -65,14 +65,10 @@
   @Column(DataType.INTEGER)
   declare remoteStartId?: number | null;
 
-<<<<<<< HEAD
-  declare customData?: OCPP2_0_1.CustomDataType | null;
-=======
   @Column(DataType.DECIMAL)
   declare totalCost?: number;
-
-  declare customData?: CustomDataType | null;
->>>>>>> ea75667f
+  
+  declare customData?: OCPP2_0_1.CustomDataType | null;
 
   static buildTransaction(
     id: string, // todo temp
@@ -86,12 +82,8 @@
     totalKwh?: number,
     stoppedReason?: OCPP2_0_1.ReasonEnumType,
     remoteStartId?: number,
-<<<<<<< HEAD
+    totalCost?: number,
     customData?: OCPP2_0_1.CustomDataType,
-=======
-    customData?: CustomDataType,
-    totalCost?: number,
->>>>>>> ea75667f
   ) {
     const transaction = new Transaction();
     transaction.id = id;
@@ -105,8 +97,8 @@
     transaction.totalKwh = totalKwh;
     transaction.stoppedReason = stoppedReason;
     transaction.remoteStartId = remoteStartId;
+    transaction.totalCost = totalCost;
     transaction.customData = customData;
-    transaction.totalCost = totalCost;
     return transaction;
   }
 }