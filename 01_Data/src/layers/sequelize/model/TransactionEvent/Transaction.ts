// Copyright (c) 2023 S44, LLC
// Copyright Contributors to the CitrineOS Project
//
// SPDX-License-Identifier: Apache 2.0

<<<<<<< HEAD
import { ChargingStateEnumType, type CustomDataType, EVSEType, type MeterValueType, Namespace, ReasonEnumType, type TransactionEventRequest, type TransactionType } from '@citrineos/base';
import { BelongsTo, Column, DataType, ForeignKey, HasMany, Model, Table } from 'sequelize-typescript';
=======
import { ChargingStateEnumType, CustomDataType, EVSEType, MeterValueType, Namespace, ReasonEnumType, TransactionEventRequest, TransactionType } from '@citrineos/base';
import {
  Table,
  Column,
  Model,
  DataType,
  ForeignKey,
  HasMany,
  BelongsTo
} from 'sequelize-typescript';
>>>>>>> b208f96c
import { MeterValue } from './MeterValue';
import { TransactionEvent } from './TransactionEvent';
import { Evse } from '../DeviceModel';

@Table
export class Transaction extends Model implements TransactionType {
  static readonly MODEL_NAME: string = Namespace.TransactionType;

  @Column({
    unique: 'stationId_transactionId',
  })
  declare stationId: string;

  @BelongsTo(() => Evse)
  declare evse?: EVSEType;

  @ForeignKey(() => Evse)
  @Column(DataType.INTEGER)
  declare evseDatabaseId?: number;

  @Column({
    unique: 'stationId_transactionId',
  })
  declare transactionId: string;

  @Column({
    defaultValue: true,
  })
  declare isActive: boolean;

  @HasMany(() => TransactionEvent)
  declare transactionEvents?: TransactionEventRequest[];

  @HasMany(() => MeterValue)
  declare meterValues?: MeterValueType[];

  @Column(DataType.STRING)
  declare chargingState?: ChargingStateEnumType;

  @Column(DataType.BIGINT)
  declare timeSpentCharging?: number;

  @Column(DataType.DECIMAL)
  declare totalKwh?: number;

  @Column(DataType.STRING)
  declare stoppedReason?: ReasonEnumType;

  @Column(DataType.INTEGER)
  declare remoteStartId?: number;

  declare customData?: CustomDataType;
}<|MERGE_RESOLUTION|>--- conflicted
+++ resolved
@@ -3,21 +3,8 @@
 //
 // SPDX-License-Identifier: Apache 2.0
 
-<<<<<<< HEAD
 import { ChargingStateEnumType, type CustomDataType, EVSEType, type MeterValueType, Namespace, ReasonEnumType, type TransactionEventRequest, type TransactionType } from '@citrineos/base';
 import { BelongsTo, Column, DataType, ForeignKey, HasMany, Model, Table } from 'sequelize-typescript';
-=======
-import { ChargingStateEnumType, CustomDataType, EVSEType, MeterValueType, Namespace, ReasonEnumType, TransactionEventRequest, TransactionType } from '@citrineos/base';
-import {
-  Table,
-  Column,
-  Model,
-  DataType,
-  ForeignKey,
-  HasMany,
-  BelongsTo
-} from 'sequelize-typescript';
->>>>>>> b208f96c
 import { MeterValue } from './MeterValue';
 import { TransactionEvent } from './TransactionEvent';
 import { Evse } from '../DeviceModel';
