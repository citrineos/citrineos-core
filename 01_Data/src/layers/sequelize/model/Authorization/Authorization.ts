// Copyright (c) 2023 S44, LLC
// Copyright Contributors to the CitrineOS Project
//
// SPDX-License-Identifier: Apache 2.0

import { Namespace, RealTimeAuthEnumType } from '@citrineos/base';
import { BelongsTo, Column, DataType, Default, ForeignKey, Table } from 'sequelize-typescript';
import { type AuthorizationRestrictions } from '../../../../interfaces';
import { BaseModelWithTenant } from '../BaseModelWithTenant';

@Table
export class Authorization extends BaseModelWithTenant implements AuthorizationRestrictions {
  static readonly MODEL_NAME: string = Namespace.AuthorizationData;

  @Column(DataType.ARRAY(DataType.STRING))
  declare allowedConnectorTypes?: string[];

  @Column(DataType.ARRAY(DataType.STRING))
  declare disallowedEvseIdPrefixes?: string[];

<<<<<<< HEAD
  @Default(RealTimeAuthEnumType.Never)
  @Column(DataType.ENUM(...Object.values(RealTimeAuthEnumType)))
  declare realTimeAuth: RealTimeAuthEnumType;

  @ForeignKey(() => IdToken)
=======
>>>>>>> de7c3d02
  @Column({
    type: DataType.STRING,
    unique: 'idToken_type',
  })
  declare idToken: string;

  @Column({
    type: DataType.STRING,
    unique: 'idToken_type',
  })
  declare idTokenType?: string | null;

  @Column(DataType.JSONB)
  declare additionalInfo?: any | null; // JSONB for AdditionalInfo

  @Column(DataType.STRING)
  declare status: string;

  @Column({
    type: DataType.DATE,
    get() {
      return this.getDataValue('cacheExpiryDateTime')?.toISOString();
    },
  })
  declare cacheExpiryDateTime?: string | null;

  @Column(DataType.INTEGER)
  declare chargingPriority?: number | null;

  @Column(DataType.STRING)
  declare language1?: string | null;

  @Column(DataType.STRING)
  declare language2?: string | null;

  @Column(DataType.JSON)
  declare personalMessage?: any | null;

  // Reference to another Authorization for groupAuthorization
  @ForeignKey(() => Authorization)
  @Column(DataType.INTEGER)
  declare groupAuthorizationId?: number | null;

  @BelongsTo(() => Authorization, { foreignKey: 'groupAuthorizationId', as: 'groupAuthorization' })
  declare groupAuthorization?: Authorization;

  @Default(false)
  @Column(DataType.BOOLEAN)
  declare concurrentTransaction?: boolean;

  declare customData?: any | null;
}<|MERGE_RESOLUTION|>--- conflicted
+++ resolved
@@ -18,14 +18,10 @@
   @Column(DataType.ARRAY(DataType.STRING))
   declare disallowedEvseIdPrefixes?: string[];
 
-<<<<<<< HEAD
   @Default(RealTimeAuthEnumType.Never)
   @Column(DataType.ENUM(...Object.values(RealTimeAuthEnumType)))
   declare realTimeAuth: RealTimeAuthEnumType;
 
-  @ForeignKey(() => IdToken)
-=======
->>>>>>> de7c3d02
   @Column({
     type: DataType.STRING,
     unique: 'idToken_type',
