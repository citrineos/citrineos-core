// Copyright (c) 2023 S44, LLC
// Copyright Contributors to the CitrineOS Project
//
// SPDX-License-Identifier: Apache 2.0

<<<<<<< HEAD
import { Namespace } from '@citrineos/base';
=======
import { OCPP2_0_1_Namespace, OCPP2_0_1 } from '@citrineos/base';
>>>>>>> 8b36a72d
import { BelongsTo, Column, DataType, ForeignKey, Model, Table } from 'sequelize-typescript';
import { IdToken, IdTokenInfo } from '.';

@Table
<<<<<<< HEAD
export class Authorization extends Model implements AuthorizationRestrictions {
  static readonly MODEL_NAME: string = Namespace.AuthorizationData;
=======
export class Authorization extends Model {
  static readonly MODEL_NAME: string = OCPP2_0_1_Namespace.AuthorizationData;
>>>>>>> 8b36a72d

  @Column(DataType.ARRAY(DataType.STRING))
  declare allowedConnectorTypes?: string[];

  @Column(DataType.ARRAY(DataType.STRING))
  declare disallowedEvseIdPrefixes?: string[];

  @ForeignKey(() => IdToken)
  @Column({
    type: DataType.INTEGER,
    unique: true,
  })
  declare idTokenId?: number | null;

  @BelongsTo(() => IdToken)
  declare idToken: IdToken;

  @ForeignKey(() => IdTokenInfo)
  @Column(DataType.INTEGER)
  declare idTokenInfoId?: number | null;

  @BelongsTo(() => IdTokenInfo)
  declare idTokenInfo?: IdTokenInfo | null;

  declare customData?: object | null;
}<|MERGE_RESOLUTION|>--- conflicted
+++ resolved
@@ -3,22 +3,14 @@
 //
 // SPDX-License-Identifier: Apache 2.0
 
-<<<<<<< HEAD
 import { Namespace } from '@citrineos/base';
-=======
-import { OCPP2_0_1_Namespace, OCPP2_0_1 } from '@citrineos/base';
->>>>>>> 8b36a72d
 import { BelongsTo, Column, DataType, ForeignKey, Model, Table } from 'sequelize-typescript';
 import { IdToken, IdTokenInfo } from '.';
+import { AuthorizationRestrictions } from '../../../../interfaces';
 
 @Table
-<<<<<<< HEAD
 export class Authorization extends Model implements AuthorizationRestrictions {
   static readonly MODEL_NAME: string = Namespace.AuthorizationData;
-=======
-export class Authorization extends Model {
-  static readonly MODEL_NAME: string = OCPP2_0_1_Namespace.AuthorizationData;
->>>>>>> 8b36a72d
 
   @Column(DataType.ARRAY(DataType.STRING))
   declare allowedConnectorTypes?: string[];
