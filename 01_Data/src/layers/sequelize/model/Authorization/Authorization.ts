// Copyright (c) 2023 S44, LLC
// Copyright Contributors to the CitrineOS Project
//
// SPDX-License-Identifier: Apache 2.0

<<<<<<< HEAD
import { AdditionalInfo, IAuthorizationDto, IdTokenType, Namespace } from '@citrineos/base';
=======
import { IAuthorizationDto, Namespace, RealTimeAuthEnumType } from '@citrineos/base';
>>>>>>> 9e48238e
import { BelongsTo, Column, DataType, Default, ForeignKey, Table } from 'sequelize-typescript';
import { BaseModelWithTenant } from '../BaseModelWithTenant';

@Table
export class Authorization extends BaseModelWithTenant implements IAuthorizationDto {
  static readonly MODEL_NAME: string = Namespace.AuthorizationData;

  @Column(DataType.ARRAY(DataType.STRING))
  declare allowedConnectorTypes?: string[];

  @Column(DataType.ARRAY(DataType.STRING))
  declare disallowedEvseIdPrefixes?: string[];

  @Column({
    type: DataType.STRING,
    unique: 'idToken_type',
  })
  declare idToken: string;

  @Column({
    type: DataType.STRING,
    unique: 'idToken_type',
  })
  declare idTokenType?: IdTokenType | null;

  @Column(DataType.JSONB)
  declare additionalInfo?: [AdditionalInfo, ...AdditionalInfo[]] | null; // JSONB for AdditionalInfo

  @Column(DataType.STRING)
  declare status: string;

  @Column({
    type: DataType.DATE,
    get() {
      return this.getDataValue('cacheExpiryDateTime')?.toISOString();
    },
  })
  declare cacheExpiryDateTime?: string | null;

  @Column(DataType.INTEGER)
  declare chargingPriority?: number | null;

  @Column(DataType.STRING)
  declare language1?: string | null;

  @Column(DataType.STRING)
  declare language2?: string | null;

  @Column(DataType.JSON)
  declare personalMessage?: any | null;

  @Default(RealTimeAuthEnumType.Never)
  @Column(DataType.ENUM(...Object.values(RealTimeAuthEnumType)))
  declare realTimeAuth: RealTimeAuthEnumType;

  @Column(DataType.STRING)
  declare realTimeAuthUrl?: string;

  // Reference to another Authorization for groupAuthorization
  @ForeignKey(() => Authorization)
  @Column(DataType.INTEGER)
  declare groupAuthorizationId?: number | null;

  @BelongsTo(() => Authorization, { foreignKey: 'groupAuthorizationId', as: 'groupAuthorization' })
  declare groupAuthorization?: Authorization;

  @Default(false)
  @Column(DataType.BOOLEAN)
  declare concurrentTransaction?: boolean;

  declare customData?: any | null;
}<|MERGE_RESOLUTION|>--- conflicted
+++ resolved
@@ -3,11 +3,13 @@
 //
 // SPDX-License-Identifier: Apache 2.0
 
-<<<<<<< HEAD
-import { AdditionalInfo, IAuthorizationDto, IdTokenType, Namespace } from '@citrineos/base';
-=======
-import { IAuthorizationDto, Namespace, RealTimeAuthEnumType } from '@citrineos/base';
->>>>>>> 9e48238e
+import {
+  AdditionalInfo,
+  IAuthorizationDto,
+  IdTokenType,
+  Namespace,
+  RealTimeAuthEnumType,
+} from '@citrineos/base';
 import { BelongsTo, Column, DataType, Default, ForeignKey, Table } from 'sequelize-typescript';
 import { BaseModelWithTenant } from '../BaseModelWithTenant';
 
