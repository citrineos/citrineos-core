--- conflicted
+++ resolved
@@ -1,10 +1,3 @@
-<<<<<<< HEAD
-import { Model } from 'sequelize-typescript';
-import { validateSync } from 'class-validator';
-
-export abstract class AbstractMapper {
-  abstract toModel(): Model;
-=======
 // Copyright Contributors to the CitrineOS Project
 //
 // SPDX-License-Identifier: Apache 2.0
@@ -13,7 +6,6 @@
 
 export abstract class AbstractMapper<T> {
   abstract toModel(): T;
->>>>>>> fc28286a
 
   protected validate(): void {
     const errors = validateSync(this, { validationError: { target: false } });
