--- conflicted
+++ resolved
@@ -6,7 +6,6 @@
 export * as sequelize from './layers/sequelize';
 export * from './interfaces';
 export * from 'sequelize-typescript';
-<<<<<<< HEAD
 export {
   Boot,
   ChargingStation,
@@ -35,9 +34,4 @@
   SequelizeTransactionEventRepository,
   SequelizeVariableMonitoringRepository,
 } from './layers/sequelize'; // TODO ensure all needed modules are properly exported
-=======
-export { Boot, Component, SequelizeDeviceModelRepository, MeterValue, Subscription, Tariff, Transaction, Variable, VariableAttribute, Certificate, CountryNameEnumType, SignatureAlgorithmEnumType, SequelizeTransactionEventRepository } from './layers/sequelize'; // todo export better as these seem to be used in other modules
-export { SequelizeRepository } from './layers/sequelize';
-export { DefaultSequelizeInstance } from './layers/sequelize/util';
-export { RepositoryStore } from './layers/sequelize/repository/RepositoryStore';
->>>>>>> f9bba510
+export { RepositoryStore } from './layers/sequelize/repository/RepositoryStore';