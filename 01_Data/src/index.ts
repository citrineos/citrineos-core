// Copyright (c) 2023 S44, LLC
// Copyright Contributors to the CitrineOS Project
//
// SPDX-License-Identifier: Apache 2.0
import 'reflect-metadata'
export * as sequelize from './layers/sequelize'
export * from './interfaces'
export { Boot, Component, Variable, VariableAttribute } from './layers/sequelize' // todo export better as these seem to be used in other modules

<<<<<<< HEAD
// Sequelize Repositories
export { SequelizeRepository } from './layers/sequelize/repository/Base'
export { AuthorizationRepository } from './layers/sequelize/repository/Authorization'
export { BootRepository } from './layers/sequelize/repository/Boot'
export { DeviceModelRepository } from './layers/sequelize/repository/DeviceModel'
export { LocationRepository } from './layers/sequelize/repository/Location'
export { TransactionEventRepository } from './layers/sequelize/repository/TransactionEvent'
export { SecurityEventRepository } from './layers/sequelize/repository/SecurityEvent'
export { VariableMonitoringRepository } from './layers/sequelize/repository/VariableMonitoring'

// models
export { Authorization } from './layers/sequelize/model/Authorization'
=======
export * as sequelize from "./layers/sequelize";
export * from "./interfaces";
export {
    Boot,
    Component,
    DeviceModelRepository,
    MeterValue,
    Subscription,
    Tariff,
    Transaction,
    Variable,
    VariableAttribute
} from "./layers/sequelize"; // todo export better as these seem to be used in other modules
>>>>>>> 4e0550a4
<|MERGE_RESOLUTION|>--- conflicted
+++ resolved
@@ -5,9 +5,7 @@
 import 'reflect-metadata'
 export * as sequelize from './layers/sequelize'
 export * from './interfaces'
-export { Boot, Component, Variable, VariableAttribute } from './layers/sequelize' // todo export better as these seem to be used in other modules
 
-<<<<<<< HEAD
 // Sequelize Repositories
 export { SequelizeRepository } from './layers/sequelize/repository/Base'
 export { AuthorizationRepository } from './layers/sequelize/repository/Authorization'
@@ -17,21 +15,18 @@
 export { TransactionEventRepository } from './layers/sequelize/repository/TransactionEvent'
 export { SecurityEventRepository } from './layers/sequelize/repository/SecurityEvent'
 export { VariableMonitoringRepository } from './layers/sequelize/repository/VariableMonitoring'
+export { MessageInfoRepository } from './layers/sequelize/repository/MessageInfo'
+export { TariffRepository } from './layers/sequelize/repository/Tariff'
 
 // models
 export { Authorization } from './layers/sequelize/model/Authorization'
-=======
-export * as sequelize from "./layers/sequelize";
-export * from "./interfaces";
 export {
-    Boot,
-    Component,
-    DeviceModelRepository,
-    MeterValue,
-    Subscription,
-    Tariff,
-    Transaction,
-    Variable,
-    VariableAttribute
-} from "./layers/sequelize"; // todo export better as these seem to be used in other modules
->>>>>>> 4e0550a4
+  Boot,
+  Component,
+  MeterValue,
+  Subscription,
+  Tariff,
+  Transaction,
+  Variable,
+  VariableAttribute
+} from './layers/sequelize' // todo export better as these seem to be used in other modules