// Copyright (c) 2023 S44, LLC
// Copyright Contributors to the CitrineOS Project
//
// SPDX-License-Identifier: Apache 2.0

import {
  type AbstractModule,
  type AbstractModuleApi,
  EventGroup,
  eventGroupFromString,
  type IAuthenticator,
  type ICache,
  type IMessageHandler,
  type IMessageSender,
  type IModule,
  type IModuleApi,
  type SystemConfig,
} from '@citrineos/base';
import { MonitoringModule, MonitoringModuleApi } from '@citrineos/monitoring';
import {
  Authenticator,
  DirectusUtil,
  initSwagger,
  MemoryCache,
  RabbitMqReceiver,
  RabbitMqSender,
  RedisCache,
  WebsocketNetworkConnection,
} from '@citrineos/util';
import { type JsonSchemaToTsProvider } from '@fastify/type-provider-json-schema-to-ts';
import Ajv from 'ajv';
import addFormats from 'ajv-formats';
import fastify, { type FastifyInstance } from 'fastify';
import { type ILogObj, Logger } from 'tslog';
import { systemConfig } from './config';
import {
  ConfigurationModule,
  ConfigurationModuleApi,
} from '@citrineos/configuration';
import {
  TransactionsModule,
  TransactionsModuleApi,
} from '@citrineos/transactions';
import {
  CertificatesModule,
  CertificatesModuleApi,
} from '@citrineos/certificates';
import { EVDriverModule, EVDriverModuleApi } from '@citrineos/evdriver';
import { ReportingModule, ReportingModuleApi } from '@citrineos/reporting';
import {
  SmartChargingModule,
  SmartChargingModuleApi,
} from '@citrineos/smartcharging';
import { sequelize } from '@citrineos/data';
import {
  type FastifyRouteSchemaDef,
  type FastifySchemaCompiler,
<<<<<<< HEAD
  type FastifyValidationResult,
} from 'fastify/types/schema';
import { MessageRouterImpl } from '@citrineos/ocpprouter';
=======
  type FastifyValidationResult
} from 'fastify/types/schema'
import {AdminApi, MessageRouterImpl} from '@citrineos/ocpprouter'
>>>>>>> b208f96c

interface ModuleConfig {
  ModuleClass: new (...args: any[]) => AbstractModule;
  ModuleApiClass: new (...args: any[]) => AbstractModuleApi<any>;
  configModule: any; // todo type?
}

export class CitrineOSServer {
  /**
   * Fields
   */
  private readonly _config: SystemConfig;
  private readonly _logger: Logger<ILogObj>;
  private readonly _server: FastifyInstance;
  private readonly _cache: ICache;
  private readonly _ajv: Ajv;
  private readonly modules: IModule[] = [];
  private readonly apis: IModuleApi[] = [];
  private host?: string;
  private port?: number;
  private eventGroup?: EventGroup;
  private _authenticator?: IAuthenticator;
  private _networkConnection?: WebsocketNetworkConnection;

  /**
   * Constructor for the class.
   *
   * @param {EventGroup} appName - app type
   * @param {SystemConfig} config - config
   * @param {FastifyInstance} server - optional Fastify server instance
   * @param {Ajv} ajv - optional Ajv JSON schema validator instance
   */
  // todo rename event group to type
  constructor(
    appName: string,
    config: SystemConfig,
    server?: FastifyInstance,
    ajv?: Ajv,
    cache?: ICache,
  ) {
    // Set system config
    // TODO: Create and export config schemas for each util module, such as amqp, redis, kafka, etc, to avoid passing them possibly invalid configuration
    if (!config.util.messageBroker.amqp) {
      throw new Error(
        'This server implementation requires amqp configuration for rabbitMQ.',
      );
    }
    this._config = config;

    // Create server instance
    this._server =
      server || fastify().withTypeProvider<JsonSchemaToTsProvider>();

    // Add health check
    this.initHealthCheck();

    // Create Ajv JSON schema validator instance
    this._ajv = this.initAjv(ajv);
    this.addAjvFormats();

    // Initialize parent logger
    this._logger = this.initLogger();

    // Force sync database
    this.forceDbSync();

    // Set cache implementation
    this._cache = this.initCache(cache);

    // Initialize Swagger if enabled
    this.initSwagger();

    // Add Directus Message API flow creation if enabled
    if (this._config.util.directus?.generateFlows) {
      const directusUtil = new DirectusUtil(this._config, this._logger);
      this._server.addHook(
        'onRoute',
        directusUtil.addDirectusMessageApiFlowsFastifyRouteHook.bind(
          directusUtil,
        ),
      );
      this._server.addHook('onReady', async () => {
        this._logger?.info('Directus actions initialization finished');
      });
    }

    // Register AJV for schema validation
    this.registerAjv();

    // Initialize module & API
    // Always initialize API after SwaggerUI
    this.initSystem(appName);

    process.on('SIGINT', this.shutdown.bind(this));
    process.on('SIGTERM', this.shutdown.bind(this));
    process.on('SIGQUIT', this.shutdown.bind(this));
  }

  shutdown() {
    // todo shut down depending on setup
    // Shut down all modules and central system
    this.modules.forEach((module) => {
      module.shutdown();
    });
    this._networkConnection?.shutdown();

    // Shutdown server
    this._server.close().then(); // todo async?

    setTimeout(() => {
      console.log('Exiting...');
      process.exit(1);
    }, 2000);
  }

  async run(): Promise<void> {
    try {
      await this._server
        .listen({
          host: this.host,
          port: this.port,
        })
        .then((address) => {
          this._logger?.info(`Server listening at ${address}`);
        })
        .catch((error) => {
          this._logger?.error(error);
          process.exit(1);
        });
      // TODO Push config to microservices
    } catch (error) {
      await Promise.reject(error);
    }
  }

  protected _createSender(): IMessageSender {
    return new RabbitMqSender(this._config, this._logger);
  }

  protected _createHandler(): IMessageHandler {
    return new RabbitMqReceiver(this._config, this._logger);
  }

  private initHealthCheck() {
    this._server.get('/health', async () => ({ status: 'healthy' }));
  }

  private initAjv(ajv?: Ajv) {
    return (
      ajv ||
      new Ajv({
        removeAdditional: 'all',
        useDefaults: true,
        coerceTypes: 'array',
        strict: false,
      })
    );
  }

  private addAjvFormats() {
    addFormats(this._ajv, {
      mode: 'fast',
      formats: ['date-time'],
    });
  }

  private initLogger() {
    return new Logger<ILogObj>({
      name: 'CitrineOS Logger',
      minLevel: systemConfig.logLevel,
      hideLogPositionForProduction: systemConfig.env === 'production',
      // Disable colors for cloud deployment as some cloude logging environments such as cloudwatch can not interpret colors
      stylePrettyLogs: process.env.DEPLOYMENT_TARGET !== 'cloud',
    });
  }

  private forceDbSync() {
    sequelize.DefaultSequelizeInstance.getInstance(
      this._config,
      this._logger,
      true,
    );
  }

  private initCache(cache?: ICache): ICache {
    return (
      cache ||
      (this._config.util.cache.redis
        ? new RedisCache({
            socket: {
              host: this._config.util.cache.redis.host,
              port: this._config.util.cache.redis.port,
            },
          })
        : new MemoryCache())
    );
  }

  private initSwagger() {
    if (this._config.util.swagger) {
      initSwagger(this._config, this._server);
    }
  }

  private registerAjv() {
    // todo type schema instead of any
    const fastifySchemaCompiler: FastifySchemaCompiler<any> = (
      routeSchema: FastifyRouteSchemaDef<any>,
    ) => this._ajv?.compile(routeSchema.schema) as FastifyValidationResult;
    this._server.setValidatorCompiler(fastifySchemaCompiler);
  }

  private initNetworkConnection() {
<<<<<<< HEAD
    this._authenticator = new Authenticator(
      this._cache,
      new sequelize.LocationRepository(this._config, this._logger),
      new sequelize.DeviceModelRepository(this._config, this._logger),
      this._logger,
    );

    // eslint-disable-next-line @typescript-eslint/no-unused-vars
    const router = new MessageRouterImpl(
      this._config,
      this._cache,
      this._createSender(),
      this._createHandler(),
      async (_identifier: string, _message: string) => false,
      this._logger,
      this._ajv,
    );

    this._networkConnection = new WebsocketNetworkConnection(
      this._config,
      this._cache,
      this._authenticator,
      router,
      this._logger,
    );
=======
    this._authenticator = new Authenticator(this._cache, new sequelize.LocationRepository(this._config, this._logger), new sequelize.DeviceModelRepository(this._config, this._logger), this._logger)

    const router = new MessageRouterImpl(this._config, this._cache, this._createSender(), this._createHandler(), async (identifier: string, message: string) => false, this._logger, this._ajv)

    this._networkConnection = new WebsocketNetworkConnection(this._config, this._cache, this._authenticator, router, this._logger)

    this.apis.push(new AdminApi(router, this._server, this._logger));

    this.host = this._config.centralSystem.host;
    this.port = this._config.centralSystem.port;
>>>>>>> b208f96c
  }

  private initAllModules() {
    [
      this.getModuleConfig(EventGroup.Certificates),
      this.getModuleConfig(EventGroup.Configuration),
      this.getModuleConfig(EventGroup.EVDriver),
      this.getModuleConfig(EventGroup.Monitoring),
      this.getModuleConfig(EventGroup.Reporting),
      this.getModuleConfig(EventGroup.SmartCharging),
      this.getModuleConfig(EventGroup.Transactions),
    ].forEach((moduleConfig) => {
      this.initModule(moduleConfig);
    });
  }

  private initModule(moduleConfig: ModuleConfig) {
    if (moduleConfig.configModule !== null) {
      const module = new moduleConfig.ModuleClass(
        this._config,
        this._cache,
        this._createSender(),
        this._createHandler(),
        this._logger,
      );
      this.modules.push(module);
      this.apis.push(
        new moduleConfig.ModuleApiClass(module, this._server, this._logger),
      );
      // TODO: take actions to make sure module has correct subscriptions and log proof
      this._logger?.info(`${moduleConfig.ModuleClass.name} module started...`);
      if (this.eventGroup !== EventGroup.All) {
        this.host = moduleConfig.configModule.host as string;
        this.port = moduleConfig.configModule.port as number;
      }
    } else {
      throw new Error(`No config for ${this.eventGroup} module`);
    }
  }

  private getModuleConfig(appName: EventGroup): ModuleConfig {
    switch (appName) {
      case EventGroup.Certificates:
        return {
          ModuleClass: CertificatesModule,
          ModuleApiClass: CertificatesModuleApi,
          configModule: this._config.modules.certificates,
        };
      case EventGroup.Configuration:
        return {
          ModuleClass: ConfigurationModule,
          ModuleApiClass: ConfigurationModuleApi,
          configModule: this._config.modules.configuration,
        };
      case EventGroup.EVDriver:
        return {
          ModuleClass: EVDriverModule,
          ModuleApiClass: EVDriverModuleApi,
          configModule: this._config.modules.evdriver,
        };
      case EventGroup.Monitoring:
        return {
          ModuleClass: MonitoringModule,
          ModuleApiClass: MonitoringModuleApi,
          configModule: this._config.modules.monitoring,
        };
      case EventGroup.Reporting:
        return {
          ModuleClass: ReportingModule,
          ModuleApiClass: ReportingModuleApi,
          configModule: this._config.modules.reporting,
        };
      case EventGroup.SmartCharging:
        return {
          ModuleClass: SmartChargingModule,
          ModuleApiClass: SmartChargingModuleApi,
          configModule: this._config.modules.smartcharging,
        };
      case EventGroup.Transactions:
        return {
          ModuleClass: TransactionsModule,
          ModuleApiClass: TransactionsModuleApi,
          configModule: this._config.modules.transactions,
        };
      default:
        throw new Error('Unhandled module type: ' + appName);
    }
  }

  private initSystem(appName: string) {
    this.eventGroup = eventGroupFromString(appName);
    if (this.eventGroup === EventGroup.All) {
<<<<<<< HEAD
      this.initAllModules();
=======
      this.initNetworkConnection()
      this.initAllModules()
>>>>>>> b208f96c
    } else if (this.eventGroup === EventGroup.General) {
      this.initNetworkConnection();
    } else {
      const moduleConfig: ModuleConfig = this.getModuleConfig(this.eventGroup);
      this.initModule(moduleConfig);
    }
  }
}

new CitrineOSServer(process.env.APP_NAME as EventGroup, systemConfig)
  .run()
  .catch((error: any) => {
    console.error(error);
    process.exit(1);
  });<|MERGE_RESOLUTION|>--- conflicted
+++ resolved
@@ -55,15 +55,9 @@
 import {
   type FastifyRouteSchemaDef,
   type FastifySchemaCompiler,
-<<<<<<< HEAD
   type FastifyValidationResult,
 } from 'fastify/types/schema';
-import { MessageRouterImpl } from '@citrineos/ocpprouter';
-=======
-  type FastifyValidationResult
-} from 'fastify/types/schema'
-import {AdminApi, MessageRouterImpl} from '@citrineos/ocpprouter'
->>>>>>> b208f96c
+import { AdminApi, MessageRouterImpl } from '@citrineos/ocpprouter';
 
 interface ModuleConfig {
   ModuleClass: new (...args: any[]) => AbstractModule;
@@ -277,7 +271,6 @@
   }
 
   private initNetworkConnection() {
-<<<<<<< HEAD
     this._authenticator = new Authenticator(
       this._cache,
       new sequelize.LocationRepository(this._config, this._logger),
@@ -303,18 +296,11 @@
       router,
       this._logger,
     );
-=======
-    this._authenticator = new Authenticator(this._cache, new sequelize.LocationRepository(this._config, this._logger), new sequelize.DeviceModelRepository(this._config, this._logger), this._logger)
-
-    const router = new MessageRouterImpl(this._config, this._cache, this._createSender(), this._createHandler(), async (identifier: string, message: string) => false, this._logger, this._ajv)
-
-    this._networkConnection = new WebsocketNetworkConnection(this._config, this._cache, this._authenticator, router, this._logger)
 
     this.apis.push(new AdminApi(router, this._server, this._logger));
 
     this.host = this._config.centralSystem.host;
     this.port = this._config.centralSystem.port;
->>>>>>> b208f96c
   }
 
   private initAllModules() {
@@ -407,12 +393,8 @@
   private initSystem(appName: string) {
     this.eventGroup = eventGroupFromString(appName);
     if (this.eventGroup === EventGroup.All) {
-<<<<<<< HEAD
+      this.initNetworkConnection();
       this.initAllModules();
-=======
-      this.initNetworkConnection()
-      this.initAllModules()
->>>>>>> b208f96c
     } else if (this.eventGroup === EventGroup.General) {
       this.initNetworkConnection();
     } else {
