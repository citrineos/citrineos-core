// Copyright (c) 2023 S44, LLC
// Copyright Contributors to the CitrineOS Project
//
// SPDX-License-Identifier: Apache 2.0
import "reflect-metadata";
import {
  type AbstractModuleApi,
  type BaseModule,
  CacheService,
  container,
  EventGroup,
  eventGroupFromString,
  type IAuthenticator,
  type ICache,
  type IMessageHandler,
  type IMessageSender,
  type IModule,
  type IModuleApi,
  inject,
  injectable,
  LoggerService,
  type SystemConfig,
  type SystemConfigInput,
  SystemConfigService,
} from "@citrineos/base";
import { MonitoringModule, MonitoringModuleApi } from "@citrineos/monitoring";
import {
  Authenticator,
  DirectusUtil,
  initSwagger,
  RabbitMqReceiver,
  RabbitMqSender,
  WebsocketNetworkConnection,
} from "@citrineos/util";
import { type JsonSchemaToTsProvider } from "@fastify/type-provider-json-schema-to-ts";
import Ajv from "ajv";
import addFormats from "ajv-formats";
import fastify, { type FastifyInstance } from "fastify";
import {
  ConfigurationModule,
  ConfigurationModuleApi,
} from "@citrineos/configuration";
import {
  TransactionsModule,
  TransactionsModuleApi,
} from "@citrineos/transactions";
import {
  CertificatesModule,
  CertificatesModuleApi,
} from "@citrineos/certificates";
import { EVDriverModule, EVDriverModuleApi } from "@citrineos/evdriver";
import { ReportingModule, ReportingModuleApi } from "@citrineos/reporting";
import {
  SmartChargingModule,
  SmartChargingModuleApi,
} from "@citrineos/smartcharging";
import {DeviceModelRepository, LocationRepository, sequelize} from "@citrineos/data";
import {
  type FastifyRouteSchemaDef,
  type FastifySchemaCompiler,
<<<<<<< HEAD
  type FastifyValidationResult,
} from "fastify/types/schema";
import { MessageRouterImpl } from "@citrineos/ocpprouter";
import { defaultDockerConfig } from "./config/envs/docker";
import { defaultLocalConfig } from "./config/envs/local";
=======
  type FastifyValidationResult
} from 'fastify/types/schema'
import { MessageRouterImpl } from '@citrineos/ocpprouter'
import { defaultDockerConfig } from './config/envs/docker'
import { defaultLocalConfig } from './config/envs/local'
import {AdminApi, MessageRouterImpl} from '@citrineos/ocpprouter'
>>>>>>> 4e0550a4

interface ModuleConfig {
  module: BaseModule | undefined;
  ModuleApiClass: new (...args: any[]) => AbstractModuleApi<any>;
  configModule: any; // todo type?
}

// @autoInjectable()
@injectable()
export class CitrineOSServer {
  /**
   * Fields
   */
  private readonly _config: SystemConfig;
  private readonly _server: FastifyInstance;
  private readonly _ajv: Ajv;
  private readonly modules: IModule[] = [];
  private readonly apis: IModuleApi[] = [];
  private host?: string;
  private port?: number;
  private eventGroup?: EventGroup;
  private _authenticator?: IAuthenticator;
  private _networkConnection?: WebsocketNetworkConnection;

  /**
   * Constructor for the class.
   *
   * @param configService
   * @param cacheService
   * @param loggerService
   */
  // todo rename event group to type
  constructor(
    @inject(SystemConfigService)
    private readonly configService?: SystemConfigService,
    @inject(CacheService) private readonly cacheService?: CacheService,
    @inject(LoggerService) private readonly loggerService?: LoggerService,
    @inject(RabbitMqSender) private readonly rabbitMqSender?: RabbitMqSender,
    @inject(RabbitMqReceiver) private readonly rabbitMqReceiver?: RabbitMqReceiver,
    @inject(CertificatesModule) private readonly certificatesModule?: CertificatesModule,
    @inject(ConfigurationModule) private readonly configurationModule?: ConfigurationModule,
    @inject(EVDriverModule) private readonly evDriverModule?: EVDriverModule,
    @inject(MonitoringModule) private readonly monitoringModule?: MonitoringModule,
    @inject(ReportingModule) private readonly reportingModule?: ReportingModule,
    @inject(SmartChargingModule) private readonly smartChargingModule?: SmartChargingModule,
    @inject(TransactionsModule) private readonly transactionsModule?: TransactionsModule,
  ) {
    const appName = process.env.APP_NAME as string;

    // Set system config
    // TODO: Create and export config schemas for each util module, such as amqp, redis, kafka, etc, to avoid passing them possibly invalid configuration
    if (!configService?.systemConfig.util.messageBroker.amqp) {
      throw new Error(
        "This server implementation requires amqp configuration for rabbitMQ."
      );
    }
    this._config = this.configService?.systemConfig as SystemConfig;

    // Create server instance
    this._server = fastify().withTypeProvider<JsonSchemaToTsProvider>();

    // Add health check
    this.initHealthCheck();

    // Create Ajv JSON schema validator instance
    this._ajv = this.initAjv();
    this.addAjvFormats();

    // Force sync database
    this.forceDbSync();

    // Initialize Swagger if enabled
    this.initSwagger();

    // Add Directus Message API flow creation if enabled
    if (this._config.util.directus?.generateFlows) {
      const directusUtil = new DirectusUtil(
        this._config,
        this.loggerService?.logger
      );
      this._server.addHook(
        "onRoute",
        directusUtil.addDirectusMessageApiFlowsFastifyRouteHook.bind(
          directusUtil
        )
      );
      this._server.addHook("onReady", async () => {
        this.loggerService?.logger?.info(
          "Directus actions initialization finished"
        );
      });
    }

    // Register AJV for schema validation
    this.registerAjv();

    // Initialize module & API
    // Always initialize API after SwaggerUI
    this.initSystem(appName);

    process.on("SIGINT", this.shutdown.bind(this));
    process.on("SIGTERM", this.shutdown.bind(this));
    process.on("SIGQUIT", this.shutdown.bind(this));
  }

  private initHealthCheck() {
    this._server.get("/health", async () => {
      return { status: "healthy" };
    });
  }

  private initAjv(ajv?: Ajv) {
    return (
      ajv ||
      new Ajv({
        removeAdditional: "all",
        useDefaults: true,
        coerceTypes: "array",
        strict: false,
      })
    );
  }

  private addAjvFormats() {
    addFormats(this._ajv, {
      mode: "fast",
      formats: ["date-time"],
    });
  }

  private forceDbSync() {
    sequelize.DefaultSequelizeInstance.getInstance(
      this._config,
      this.loggerService?.logger,
      true
    );
  }

  private initSwagger() {
    if (this._config.util.swagger) {
      initSwagger(this._config, this._server);
    }
  }

  private registerAjv() {
    // todo type schema instead of any
    const fastifySchemaCompiler: FastifySchemaCompiler<any> = (
      routeSchema: FastifyRouteSchemaDef<any>
    ) => {
      return this._ajv?.compile(routeSchema.schema) as FastifyValidationResult;
    };
    this._server.setValidatorCompiler(fastifySchemaCompiler);
  }

  private initNetworkConnection() {
    this._authenticator = new Authenticator(
      this.cacheService?.cache as ICache,
      new LocationRepository(), // todo will need to dependency inject
      new DeviceModelRepository(),
      this.loggerService?.logger
    );

    const router = new MessageRouterImpl(
      this._config,
      this.cacheService?.cache as ICache,
      this._createSender(),
      this._createHandler(),
      async (identifier: string, message: string) => false,
      this.loggerService?.logger, // todo will need to dependency inject
      this._ajv
    );

    this._networkConnection = new WebsocketNetworkConnection(
      this._config,
      this.cacheService?.cache as ICache,
      this._authenticator,
      router,
      this.loggerService?.logger // todo will need to dependency inject
    );

<<<<<<< HEAD
    this.host = this.configService?.systemConfig.centralSystem.host;
    this.port = this.configService?.systemConfig.centralSystem.port;
=======
    this.apis.push(new AdminApi(router, this._server, this._logger));

    this.host = this.configService?.systemConfig.centralSystem.host
    this.port = this.configService?.systemConfig.centralSystem.port
>>>>>>> 4e0550a4
  }

  private initAllModules() {
    [
      this.getModuleConfig(EventGroup.Certificates),
      this.getModuleConfig(EventGroup.Configuration),
      this.getModuleConfig(EventGroup.EVDriver),
      this.getModuleConfig(EventGroup.Monitoring),
      this.getModuleConfig(EventGroup.Reporting),
      this.getModuleConfig(EventGroup.SmartCharging),
      this.getModuleConfig(EventGroup.Transactions),
    ].forEach((moduleConfig) => {
      this.initModule(moduleConfig);
    });
  }

  private initModule(moduleConfig: ModuleConfig) {
    if (moduleConfig.configModule !== null) {
      this.modules.push(moduleConfig.module as BaseModule)

      this.apis.push(
        new moduleConfig.ModuleApiClass(
            moduleConfig.module as BaseModule,
            this._server,
            this.loggerService?.logger
        )
      );
      // TODO: take actions to make sure module has correct subscriptions and log proof
      this.loggerService?.logger?.info(
        `${moduleConfig.module?.constructor.name} module started...`
      );
      if (this.eventGroup !== EventGroup.All) {
        this.host = moduleConfig.configModule.host as string;
        this.port = moduleConfig.configModule.port as number;
      }
    } else {
      throw new Error(`No config for ${this.eventGroup} module`);
    }
  }

  private getModuleConfig(appName: EventGroup): ModuleConfig {
    switch (appName) {
      case EventGroup.Certificates:
        return {
          module: this.certificatesModule,
          ModuleApiClass: CertificatesModuleApi,
          configModule: this._config.modules.certificates,
        };
      case EventGroup.Configuration:
        return {
          module: this.configurationModule,
          ModuleApiClass: ConfigurationModuleApi,
          configModule: this._config.modules.configuration,
        };
      case EventGroup.EVDriver:
        return {
          module: this.evDriverModule,
          ModuleApiClass: EVDriverModuleApi,
          configModule: this._config.modules.evdriver,
        };
      case EventGroup.Monitoring:
        return {
          module: this.monitoringModule,
          ModuleApiClass: MonitoringModuleApi,
          configModule: this._config.modules.monitoring,
        };
      case EventGroup.Reporting:
        return {
          module: this.reportingModule,
          ModuleApiClass: ReportingModuleApi,
          configModule: this._config.modules.reporting,
        };
      case EventGroup.SmartCharging:
        return {
          module: this.smartChargingModule,
          ModuleApiClass: SmartChargingModuleApi,
          configModule: this._config.modules.smartcharging,
        };
      case EventGroup.Transactions:
        return {
          module: this.transactionsModule,
          ModuleApiClass: TransactionsModuleApi,
          configModule: this._config.modules.transactions,
        };
      default:
        throw new Error("Unhandled module type: " + appName);
    }
  }

  private initSystem(appName: string) {
    this.eventGroup = eventGroupFromString(appName);
    if (this.eventGroup === EventGroup.All) {
<<<<<<< HEAD
      this.initAllModules();
      this.initNetworkConnection();
=======
      this.initNetworkConnection()
      this.initAllModules()
      this.initNetworkConnection()
>>>>>>> 4e0550a4
    } else if (this.eventGroup === EventGroup.General) {
      this.initNetworkConnection();
    } else {
      const moduleConfig: ModuleConfig = this.getModuleConfig(this.eventGroup);
      this.initModule(moduleConfig);
    }
  }

  protected _createSender(): IMessageSender {
    return this.rabbitMqSender as IMessageSender
  }

  protected _createHandler(): IMessageHandler {
    return this.rabbitMqReceiver as IMessageHandler;
  }

  shutdown() {
    // todo shut down depending on setup
    // Shut down all modules and central system
    this.modules.forEach((module) => {
      module.shutdown();
    });
    this._networkConnection?.shutdown();

    // Shutdown server
    this._server.close().then(); // todo async?

    setTimeout(() => {
      console.log("Exiting...");
      process.exit(1);
    }, 2000);
  }

  async run(): Promise<void> {
    try {
      await this._server
        .listen({
          host: this.host,
          port: this.port,
        })
        .then((address) => {
          this.loggerService?.logger?.info(`Server listening at ${address}`);
        })
        .catch((error) => {
          this.loggerService?.logger?.error(error);
          process.exit(1);
        });
      // TODO Push config to microservices
    } catch (error) {
      await Promise.reject(error);
    }
  }
}

container.register<SystemConfigInput>("SystemConfigInput", {
  useFactory: () => {
    let inputConfig: SystemConfigInput;
    switch (process.env.APP_ENV) {
      case "local":
        inputConfig = defaultLocalConfig;
        break;
      case "docker":
        inputConfig = defaultDockerConfig;
        break;
      default:
        throw new Error(`Invalid APP_ENV "${process.env.APP_ENV}"`);
    }
    return inputConfig;
  },
});

const server = container.resolve(CitrineOSServer);
server.run().catch((error: any) => {
  console.error(error);
  process.exit(1);
});<|MERGE_RESOLUTION|>--- conflicted
+++ resolved
@@ -58,20 +58,10 @@
 import {
   type FastifyRouteSchemaDef,
   type FastifySchemaCompiler,
-<<<<<<< HEAD
-  type FastifyValidationResult,
-} from "fastify/types/schema";
-import { MessageRouterImpl } from "@citrineos/ocpprouter";
-import { defaultDockerConfig } from "./config/envs/docker";
-import { defaultLocalConfig } from "./config/envs/local";
-=======
-  type FastifyValidationResult
-} from 'fastify/types/schema'
 import { MessageRouterImpl } from '@citrineos/ocpprouter'
 import { defaultDockerConfig } from './config/envs/docker'
 import { defaultLocalConfig } from './config/envs/local'
 import {AdminApi, MessageRouterImpl} from '@citrineos/ocpprouter'
->>>>>>> 4e0550a4
 
 interface ModuleConfig {
   module: BaseModule | undefined;
@@ -252,15 +242,10 @@
       this.loggerService?.logger // todo will need to dependency inject
     );
 
-<<<<<<< HEAD
-    this.host = this.configService?.systemConfig.centralSystem.host;
-    this.port = this.configService?.systemConfig.centralSystem.port;
-=======
     this.apis.push(new AdminApi(router, this._server, this._logger));
 
     this.host = this.configService?.systemConfig.centralSystem.host
     this.port = this.configService?.systemConfig.centralSystem.port
->>>>>>> 4e0550a4
   }
 
   private initAllModules() {
@@ -353,14 +338,8 @@
   private initSystem(appName: string) {
     this.eventGroup = eventGroupFromString(appName);
     if (this.eventGroup === EventGroup.All) {
-<<<<<<< HEAD
       this.initAllModules();
       this.initNetworkConnection();
-=======
-      this.initNetworkConnection()
-      this.initAllModules()
-      this.initNetworkConnection()
->>>>>>> 4e0550a4
     } else if (this.eventGroup === EventGroup.General) {
       this.initNetworkConnection();
     } else {
