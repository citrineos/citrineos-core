// Copyright (c) 2023 S44, LLC
// Copyright Contributors to the CitrineOS Project
//
// SPDX-License-Identifier: Apache 2.0

import {
  type AbstractModule,
  type AbstractModuleApi,
  Ajv,
  EventGroup,
  eventGroupFromString,
  type IAuthenticator,
  type ICache,
  type IFileAccess,
  type IMessageHandler,
  type IMessageSender,
  type IModule,
  type IModuleApi,
  type SystemConfig,
} from '@citrineos/base';
import { MonitoringModule, MonitoringModuleApi } from '@citrineos/monitoring';
import {
  Authenticator,
  CertificateAuthorityService,
  BasicAuthenticationFilter,
  ConnectedStationFilter,
  DirectusUtil,
  IdGenerator,
  initSwagger,
  MemoryCache,
  RabbitMqReceiver,
  RabbitMqSender,
  RedisCache,
  UnknownStationFilter,
  WebsocketNetworkConnection,
} from '@citrineos/util';
import { type JsonSchemaToTsProvider } from '@fastify/type-provider-json-schema-to-ts';
import addFormats from 'ajv-formats';
import fastify, { type FastifyInstance } from 'fastify';
import { type ILogObj, Logger } from 'tslog';
import { systemConfig } from './config';
import {
  ConfigurationModule,
  ConfigurationModuleApi,
} from '@citrineos/configuration';
import {
  TransactionsModule,
  TransactionsModuleApi,
} from '@citrineos/transactions';
import {
  CertificatesModule,
  CertificatesModuleApi,
} from '@citrineos/certificates';
import { EVDriverModule, EVDriverModuleApi } from '@citrineos/evdriver';
import { ReportingModule, ReportingModuleApi } from '@citrineos/reporting';
import {
  SmartChargingModule,
  SmartChargingModuleApi,
} from '@citrineos/smartcharging';
import { RepositoryStore, sequelize, Sequelize } from '@citrineos/data';
import {
  type FastifyRouteSchemaDef,
  type FastifySchemaCompiler,
  type FastifyValidationResult,
} from 'fastify/types/schema';
import {
  AdminApi,
  MessageRouterImpl,
  WebhookDispatcher,
} from '@citrineos/ocpprouter';
import { TenantModule, TenantModuleApi } from '@citrineos/tenant';
import {
  InternalSmartCharging,
  ISmartCharging,
} from '@citrineos/smartcharging';
import cors from '@fastify/cors';

interface ModuleConfig {
  ModuleClass: new (...args: any[]) => AbstractModule;
  ModuleApiClass: new (...args: any[]) => AbstractModuleApi<any>;
  configModule: any; // todo type?
}

export class CitrineOSServer {
  /**
   * Fields
   */
  private readonly _config: SystemConfig;
  private readonly _logger: Logger<ILogObj>;
  private readonly _server: FastifyInstance;
  private readonly _cache: ICache;
  private readonly _ajv: Ajv;
  private readonly _fileAccess: IFileAccess;
  private readonly modules: IModule[] = [];
  private readonly apis: IModuleApi[] = [];
  private _sequelizeInstance!: Sequelize;
  private host?: string;
  private port?: number;
  private eventGroup?: EventGroup;
  private _authenticator?: IAuthenticator;
  private _networkConnection?: WebsocketNetworkConnection;
  private _repositoryStore!: RepositoryStore;
  private _idGenerator!: IdGenerator;
<<<<<<< HEAD
=======
  private _certificateAuthorityService!: CertificateAuthorityService;
  private _smartChargingService!: ISmartCharging;
>>>>>>> 06463d96

  private readonly appName: string;

  /**
   * Constructor for the class.
   *
   * @param {EventGroup} appName - app type
   * @param {SystemConfig} config - config
   * @param {FastifyInstance} server - optional Fastify server instance
   * @param {Ajv} ajv - optional Ajv JSON schema validator instance
   * @param {ICache} cache - cache
   */
  // todo rename event group to type
  constructor(
    appName: string,
    config: SystemConfig,
    server?: FastifyInstance,
    ajv?: Ajv,
    cache?: ICache,
    fileAccess?: IFileAccess,
  ) {
    // Set system config
    // TODO: Create and export config schemas for each util module, such as amqp, redis, kafka, etc, to avoid passing them possibly invalid configuration
    if (!config.util.messageBroker.amqp) {
      throw new Error(
        'This server implementation requires amqp configuration for rabbitMQ.',
      );
    }

    this.appName = appName;
    this._config = config;
    this._server =
      server || fastify().withTypeProvider<JsonSchemaToTsProvider>();

    // enable cors
    (this._server as any).register(cors, {
      origin: true, // This can be customized to specify allowed origins
      methods: ['GET', 'POST', 'PUT', 'DELETE'], // Specify allowed HTTP methods
    });

    // Add health check
    this.initHealthCheck();

    // Create Ajv JSON schema validator instance
    this._ajv = this.initAjv(ajv);
    this.addAjvFormats();

    // Initialize parent logger
    this._logger = this.initLogger();

    // Set cache implementation
    this._cache = this.initCache(cache);

    // Initialize Swagger if enabled
    this.initSwagger();

    // Add Directus Message API flow creation if enabled
    let directusUtil;
    if (this._config.util.directus?.generateFlows) {
      directusUtil = new DirectusUtil(this._config, this._logger);
      this._server.addHook(
        'onRoute',
        directusUtil.addDirectusMessageApiFlowsFastifyRouteHook.bind(
          directusUtil,
        ),
      );
      this._server.addHook('onReady', async () => {
        this._logger?.info('Directus actions initialization finished');
      });
    }

    // Initialize File Access Implementation
    this._fileAccess = this.initFileAccess(fileAccess, directusUtil);

    // Register AJV for schema validation
    this.registerAjv();

    // Initialize repository store
    this.initRepositoryStore();
    this.initIdGenerator();
<<<<<<< HEAD
=======
    this.initCertificateAuthorityService();
    this.initSmartChargingService();
>>>>>>> 06463d96

    // Initialize module & API
    // Always initialize API after SwaggerUI
    this.initSystem();
  }

  async initialize(): Promise<void> {
    // Initialize database
    await this.initDb();

    // Set up shutdown handlers
    process.on('SIGINT', this.shutdown.bind(this));
    process.on('SIGTERM', this.shutdown.bind(this));
    process.on('SIGQUIT', this.shutdown.bind(this));
  }

  shutdown() {
    // todo shut down depending on setup
    // Shut down all modules and central system
    this.modules.forEach((module) => {
      module.shutdown();
    });
    this._networkConnection?.shutdown();

    // Shutdown server
    this._server.close().then(); // todo async?

    setTimeout(() => {
      console.log('Exiting...');
      process.exit(1);
    }, 2000);
  }

  async run(): Promise<void> {
    try {
      await this.initialize();
      await this._server
        .listen({
          host: this.host,
          port: this.port,
        })
        .then((address) => {
          this._logger?.info(`Server listening at ${address}`);
        })
        .catch((error) => {
          this._logger?.error(error);
          process.exit(1);
        });
      // TODO Push config to microservices
    } catch (error) {
      await Promise.reject(error);
    }
  }

  protected _createSender(): IMessageSender {
    return new RabbitMqSender(this._config, this._logger);
  }

  protected _createHandler(): IMessageHandler {
    return new RabbitMqReceiver(this._config, this._logger);
  }

  private initHealthCheck() {
    this._server.get('/health', async () => ({ status: 'healthy' }));
  }

  private initAjv(ajv?: Ajv) {
    return (
      ajv ||
      new Ajv({
        removeAdditional: 'all',
        useDefaults: true,
        coerceTypes: 'array',
        strict: false,
      })
    );
  }

  private addAjvFormats() {
    addFormats(this._ajv, {
      mode: 'fast',
      formats: ['date-time'],
    });
  }

  private initLogger() {
    return new Logger<ILogObj>({
      name: 'CitrineOS Logger',
      minLevel: systemConfig.logLevel,
      hideLogPositionForProduction: systemConfig.env === 'production',
      // Disable colors for cloud deployment as some cloud logging environments such as cloudwatch can not interpret colors
      stylePrettyLogs: process.env.DEPLOYMENT_TARGET !== 'cloud',
    });
  }

  private async initDb() {
    await sequelize.DefaultSequelizeInstance.initializeSequelize();
  }

  private initCache(cache?: ICache): ICache {
    return (
      cache ||
      (this._config.util.cache.redis
        ? new RedisCache({
            socket: {
              host: this._config.util.cache.redis.host,
              port: this._config.util.cache.redis.port,
            },
          })
        : new MemoryCache())
    );
  }

  private initSwagger() {
    if (this._config.util.swagger) {
      initSwagger(this._config, this._server);
    }
  }

  private registerAjv() {
    // todo type schema instead of any
    const fastifySchemaCompiler: FastifySchemaCompiler<any> = (
      routeSchema: FastifyRouteSchemaDef<any>,
    ) => this._ajv?.compile(routeSchema.schema) as FastifyValidationResult;
    this._server.setValidatorCompiler(fastifySchemaCompiler);
  }

  private initNetworkConnection() {
    this._authenticator = new Authenticator(
      new UnknownStationFilter(
        new sequelize.SequelizeLocationRepository(this._config, this._logger),
        this._logger,
      ),
      new ConnectedStationFilter(this._cache, this._logger),
      new BasicAuthenticationFilter(
        new sequelize.SequelizeDeviceModelRepository(
          this._config,
          this._logger,
        ),
        this._logger,
      ),
      this._logger,
    );

    const webhookDispatcher = new WebhookDispatcher(
      this._repositoryStore.subscriptionRepository,
    );

    // eslint-disable-next-line @typescript-eslint/no-unused-vars
    const router = new MessageRouterImpl(
      this._config,
      this._cache,
      this._createSender(),
      this._createHandler(),
      webhookDispatcher,
      async (_identifier: string, _message: string) => false,
      this._logger,
      this._ajv,
    );

    this._networkConnection = new WebsocketNetworkConnection(
      this._config,
      this._cache,
      this._authenticator,
      router,
      this._logger,
    );

    this.apis.push(new AdminApi(router, this._server, this._logger));

    this.host = this._config.centralSystem.host;
    this.port = this._config.centralSystem.port;
  }

  private initAllModules() {
    if (this._config.modules.certificates) {
      const module = new CertificatesModule(
        this._config,
        this._cache,
        this._createSender(),
        this._createHandler(),
        this._logger,
        this._repositoryStore.deviceModelRepository,
        this._repositoryStore.certificateRepository,
        this._repositoryStore.locationRepository,
      );
      this.modules.push(module);
      this.apis.push(
        new CertificatesModuleApi(
          module,
          this._server,
          this._fileAccess,
          this._networkConnection!,
          this._config.util.networkConnection.websocketServers,
          this._logger,
        ),
      );
    }

    if (this._config.modules.configuration) {
      const module = new ConfigurationModule(
        this._config,
        this._cache,
        this._createSender(),
        this._createHandler(),
        this._logger,
        this._repositoryStore.bootRepository,
        this._repositoryStore.deviceModelRepository,
        this._repositoryStore.messageInfoRepository,
        this._idGenerator,
      );
      this.modules.push(module);
      this.apis.push(
        new ConfigurationModuleApi(module, this._server, this._logger),
      );
    }

    if (this._config.modules.evdriver) {
      const module = new EVDriverModule(
        this._config,
        this._cache,
        this._createSender(),
        this._createHandler(),
        this._logger,
        this._repositoryStore.authorizationRepository,
        this._repositoryStore.localAuthListRepository,
        this._repositoryStore.deviceModelRepository,
        this._repositoryStore.tariffRepository,
        this._repositoryStore.transactionEventRepository,
        this._repositoryStore.chargingProfileRepository,
        this._repositoryStore.reservationRepository,
        this._repositoryStore.callMessageRepository,
        this._certificateAuthorityService,
        [],
        this._idGenerator,
      );
      this.modules.push(module);
      this.apis.push(new EVDriverModuleApi(module, this._server, this._logger));
    }

    if (this._config.modules.monitoring) {
      const module = new MonitoringModule(
        this._config,
        this._cache,
        this._createSender(),
        this._createHandler(),
        this._logger,
        this._repositoryStore.deviceModelRepository,
        this._repositoryStore.variableMonitoringRepository,
        this._idGenerator,
      );
      this.modules.push(module);
      this.apis.push(
        new MonitoringModuleApi(module, this._server, this._logger),
      );
    }

    if (this._config.modules.reporting) {
      const module = new ReportingModule(
        this._config,
        this._cache,
        this._createSender(),
        this._createHandler(),
        this._logger,
        this._repositoryStore.deviceModelRepository,
        this._repositoryStore.securityEventRepository,
        this._repositoryStore.variableMonitoringRepository,
      );
      this.modules.push(module);
      this.apis.push(
        new ReportingModuleApi(module, this._server, this._logger),
      );
    }

    if (this._config.modules.smartcharging) {
      const module = new SmartChargingModule(
        this._config,
        this._cache,
        this._createSender(),
        this._createHandler(),
        this._logger,
        this._repositoryStore.transactionEventRepository,
        this._repositoryStore.deviceModelRepository,
        this._repositoryStore.chargingProfileRepository,
        this._smartChargingService,
        this._idGenerator,
      );
      this.modules.push(module);
      this.apis.push(
        new SmartChargingModuleApi(module, this._server, this._logger),
      );
    }

    if (this._config.modules.transactions) {
      const module = new TransactionsModule(
        this._config,
        this._cache,
        this._fileAccess,
        this._createSender(),
        this._createHandler(),
        this._logger,
        this._repositoryStore.transactionEventRepository,
        this._repositoryStore.authorizationRepository,
        this._repositoryStore.deviceModelRepository,
        this._repositoryStore.componentRepository,
        this._repositoryStore.locationRepository,
        this._repositoryStore.tariffRepository,
      );
      this.modules.push(module);
      this.apis.push(
        new TransactionsModuleApi(module, this._server, this._logger),
      );
    }

    // TODO: take actions to make sure module has correct subscriptions and log proof
    if (this.eventGroup !== EventGroup.All) {
      this.host = this._config.centralSystem.host as string;
      this.port = this._config.centralSystem.port as number;
    }
  }

  private initModule(moduleConfig: ModuleConfig) {
    if (moduleConfig.configModule !== null) {
      const module = new moduleConfig.ModuleClass(
        this._config,
        this._cache,
        this._createSender(),
        this._createHandler(),
        this._logger,
      );
      this.modules.push(module);
      if (moduleConfig.ModuleApiClass === CertificatesModuleApi) {
        this.apis.push(
          new moduleConfig.ModuleApiClass(
            module,
            this._server,
            this._fileAccess,
            this._networkConnection,
            this._config.util.networkConnection.websocketServers,
            this._logger,
          ),
        );
      } else {
        this.apis.push(
          new moduleConfig.ModuleApiClass(module, this._server, this._logger),
        );
      }

      // TODO: take actions to make sure module has correct subscriptions and log proof
      this._logger?.info(`${moduleConfig.ModuleClass.name} module started...`);
      if (this.eventGroup !== EventGroup.All) {
        this.host = moduleConfig.configModule.host as string;
        this.port = moduleConfig.configModule.port as number;
      }
    } else {
      throw new Error(`No config for ${this.eventGroup} module`);
    }
  }

  private getModuleConfig(): ModuleConfig {
    switch (this.eventGroup) {
      case EventGroup.Certificates:
        return {
          ModuleClass: CertificatesModule,
          ModuleApiClass: CertificatesModuleApi,
          configModule: this._config.modules.certificates,
        };
      case EventGroup.Configuration:
        return {
          ModuleClass: ConfigurationModule,
          ModuleApiClass: ConfigurationModuleApi,
          configModule: this._config.modules.configuration,
        };
      case EventGroup.EVDriver:
        return {
          ModuleClass: EVDriverModule,
          ModuleApiClass: EVDriverModuleApi,
          configModule: this._config.modules.evdriver,
        };
      case EventGroup.Monitoring:
        return {
          ModuleClass: MonitoringModule,
          ModuleApiClass: MonitoringModuleApi,
          configModule: this._config.modules.monitoring,
        };
      case EventGroup.Reporting:
        return {
          ModuleClass: ReportingModule,
          ModuleApiClass: ReportingModuleApi,
          configModule: this._config.modules.reporting,
        };
      case EventGroup.SmartCharging:
        return {
          ModuleClass: SmartChargingModule,
          ModuleApiClass: SmartChargingModuleApi,
          configModule: this._config.modules.smartcharging,
        };
      case EventGroup.Tenant:
        return {
          ModuleClass: TenantModule,
          ModuleApiClass: TenantModuleApi,
          configModule: this._config.modules.tenant,
        };
      case EventGroup.Transactions:
        return {
          ModuleClass: TransactionsModule,
          ModuleApiClass: TransactionsModuleApi,
          configModule: this._config.modules.transactions,
        };
      default:
        throw new Error('Unhandled module type: ' + this.appName);
    }
  }

  private initSystem() {
    this.eventGroup = eventGroupFromString(this.appName);
    if (this.eventGroup === EventGroup.All) {
      this.initNetworkConnection();
      this.initAllModules();
    } else if (this.eventGroup === EventGroup.General) {
      this.initNetworkConnection();
    } else {
      const moduleConfig: ModuleConfig = this.getModuleConfig();
      this.initModule(moduleConfig);
    }
  }

  private initFileAccess(
    fileAccess?: IFileAccess,
    directus?: IFileAccess,
  ): IFileAccess {
    return (
      fileAccess || directus || new DirectusUtil(this._config, this._logger)
    );
  }

  private initRepositoryStore() {
    this._sequelizeInstance = sequelize.DefaultSequelizeInstance.getInstance(
      this._config,
      this._logger,
    );
    this._repositoryStore = new RepositoryStore(
      this._config,
      this._logger,
      this._sequelizeInstance,
    );
  }

  private initIdGenerator() {
    this._idGenerator = new IdGenerator(this._repositoryStore.chargingStationSequenceRepository);
  }

<<<<<<< HEAD
=======
  private initCertificateAuthorityService() {
    this._certificateAuthorityService = new CertificateAuthorityService(this._config, this._logger);
  }

  private initSmartChargingService() {
    this._smartChargingService = new InternalSmartCharging(this._repositoryStore.chargingProfileRepository);
  }

>>>>>>> 06463d96
}

async function main() {
  const server = new CitrineOSServer(
    process.env.APP_NAME as EventGroup,
    systemConfig,
  );
  server.run().catch((error: any) => {
    console.error(error);
    process.exit(1);
  });
}

main().catch((error) => {
  console.error('Failed to initialize server:', error);
  process.exit(1);
});<|MERGE_RESOLUTION|>--- conflicted
+++ resolved
@@ -101,11 +101,8 @@
   private _networkConnection?: WebsocketNetworkConnection;
   private _repositoryStore!: RepositoryStore;
   private _idGenerator!: IdGenerator;
-<<<<<<< HEAD
-=======
   private _certificateAuthorityService!: CertificateAuthorityService;
   private _smartChargingService!: ISmartCharging;
->>>>>>> 06463d96
 
   private readonly appName: string;
 
@@ -186,11 +183,8 @@
     // Initialize repository store
     this.initRepositoryStore();
     this.initIdGenerator();
-<<<<<<< HEAD
-=======
     this.initCertificateAuthorityService();
     this.initSmartChargingService();
->>>>>>> 06463d96
 
     // Initialize module & API
     // Always initialize API after SwaggerUI
@@ -643,8 +637,6 @@
     this._idGenerator = new IdGenerator(this._repositoryStore.chargingStationSequenceRepository);
   }
 
-<<<<<<< HEAD
-=======
   private initCertificateAuthorityService() {
     this._certificateAuthorityService = new CertificateAuthorityService(this._config, this._logger);
   }
@@ -652,8 +644,6 @@
   private initSmartChargingService() {
     this._smartChargingService = new InternalSmartCharging(this._repositoryStore.chargingProfileRepository);
   }
-
->>>>>>> 06463d96
 }
 
 async function main() {
