--- conflicted
+++ resolved
@@ -3,66 +3,6 @@
 //
 // SPDX-License-Identifier: Apache 2.0
 
-<<<<<<< HEAD
-import {
-  type AbstractModule,
-  type AbstractModuleApi,
-  EventGroup,
-  eventGroupFromString,
-  type ICache,
-  type ICentralSystem,
-  type IMessageHandler,
-  type IMessageSender,
-  type IModule,
-  type IModuleApi,
-  type SystemConfig,
-} from "@citrineos/base";
-import { MonitoringModule, MonitoringModuleApi } from "@citrineos/monitoring";
-import {
-  CentralSystemImpl,
-  initSwagger,
-  MemoryCache,
-  RabbitMqReceiver,
-  RabbitMqSender,
-  RedisCache,
-} from "@citrineos/util";
-import { type JsonSchemaToTsProvider } from "@fastify/type-provider-json-schema-to-ts";
-import Ajv from "ajv";
-import addFormats from "ajv-formats";
-import fastify, { type FastifyInstance } from "fastify";
-import { type ILogObj, Logger } from "tslog";
-import { systemConfig } from "./config";
-import {
-  ConfigurationModule,
-  ConfigurationModuleApi,
-} from "@citrineos/configuration";
-import {
-  TransactionsModule,
-  TransactionsModuleApi,
-} from "@citrineos/transactions";
-import {
-  CertificatesModule,
-  CertificatesModuleApi,
-} from "@citrineos/certificates";
-import { EVDriverModule, EVDriverModuleApi } from "@citrineos/evdriver";
-import { ReportingModule, ReportingModuleApi } from "@citrineos/reporting";
-import {
-  SmartChargingModule,
-  SmartChargingModuleApi,
-} from "@citrineos/smartcharging";
-import { sequelize } from "@citrineos/data";
-import {
-  FastifyRouteSchemaDef,
-  FastifySchemaCompiler,
-  FastifyValidationResult,
-} from "fastify/types/schema";
-
-interface ModuleConfig {
-  ModuleClass: new (...args: any[]) => AbstractModule;
-  ModuleApiClass: new (...args: any[]) => AbstractModuleApi<any>;
-  configModule: any; // todo type?
-}
-=======
 import { IAuthenticator, ICache, IMessageHandler, IMessageSender, IModule, IModuleApi, SystemConfig } from '@citrineos/base';
 import { MonitoringModule, MonitoringModuleApi } from '@citrineos/monitoring';
 import { Authenticator, DirectusUtil, MemoryCache, RabbitMqReceiver, RabbitMqSender, WebsocketNetworkConnection, initSwagger } from '@citrineos/util';
@@ -118,50 +58,11 @@
         this._server.get('/health', async () => {
             return { status: 'healthy' };
         });
->>>>>>> c6148b31
 
-export class Server {
-  /**
-   * Fields
-   */
-  private _config: SystemConfig;
-  private _centralSystem?: ICentralSystem;
-  private _logger?: Logger<ILogObj>;
-  private _server: FastifyInstance;
-  private _cache?: ICache;
-  private _ajv?: Ajv;
-  private modules: Array<IModule> = [];
-  private apis: Array<IModuleApi> = [];
-  private host?: string;
-  private port?: number;
-  private eventGroup?: EventGroup;
+        // Create Ajv JSON schema validator instance
+        this._ajv = ajv || new Ajv({ removeAdditional: "all", useDefaults: true, coerceTypes: "array", strict: false });
+        addFormats(this._ajv, { mode: "fast", formats: ["date-time"] });
 
-<<<<<<< HEAD
-  /**
-   * Constructor for the class.
-   *
-   * @param {EventGroup} appName - app type
-   * @param {SystemConfig} config - config
-   * @param {FastifyInstance} server - optional Fastify server instance
-   * @param {Ajv} ajv - optional Ajv JSON schema validator instance
-   */
-  // todo rename event group to type
-  constructor(
-    appName: string,
-    config: SystemConfig,
-    server?: FastifyInstance,
-    ajv?: Ajv,
-    cache?: ICache,
-  ) {
-    // Set system config
-    // TODO: Create and export config schemas for each util module, such as amqp, redis, kafka, etc, to avoid passing them possibly invalid configuration
-    if (!config.util.messageBroker.amqp) {
-      throw new Error(
-        "This server implementation requires amqp configuration for rabbitMQ.",
-      );
-    }
-    this._config = config;
-=======
         // Initialize parent logger
         this._logger = new Logger<ILogObj>({
             name: "CitrineOS Logger",
@@ -171,22 +72,15 @@
             stylePrettyLogs: process.env.DEPLOYMENT_TARGET != "cloud"
 
         });
->>>>>>> c6148b31
 
-    // Create server instance
-    this._server =
-      server || fastify().withTypeProvider<JsonSchemaToTsProvider>();
+        // Set cache implementation
+        this._cache = cache || new MemoryCache();
 
-    // Add health check
-    this.initHealthCheck();
+        // Initialize Swagger if enabled
+        if (this._config.util.swagger) {
+            initSwagger(this._config, this._server);
+        }
 
-<<<<<<< HEAD
-    // Create Ajv JSON schema validator instance
-    this.initAjv(ajv);
-
-    // Initialize parent logger
-    this.initLogger();
-=======
         // Add Directus Message API flow creation if enabled
         if (this._config.util.directus?.generateFlows) {
             const directusUtil = new DirectusUtil(this._config, this._logger);
@@ -248,256 +142,50 @@
         process.on('SIGTERM', this.shutdown.bind(this));
         process.on('SIGQUIT', this.shutdown.bind(this));
     }
->>>>>>> c6148b31
 
-    // Force sync database
-    this.forceDbSync();
+    protected _createSender(): IMessageSender {
+        return new RabbitMqSender(this._config, this._logger);
+    }
 
-    // Set cache implementation
-    this.initCache(cache);
+    protected _createHandler(): IMessageHandler {
+        return new RabbitMqReceiver(this._config, this._logger);
+    }
 
-    // Initialize Swagger if enabled
-    this.initSwagger();
+    shutdown() {
 
-    // Register AJV for schema validation
-    this.registerAjv();
-
-    // Initialize module & API
-    // Always initialize API after SwaggerUI
-    this.initSystem(appName);
-
-    process.on("SIGINT", this.shutdown.bind(this));
-    process.on("SIGTERM", this.shutdown.bind(this));
-    process.on("SIGQUIT", this.shutdown.bind(this));
-  }
-
-  private initHealthCheck() {
-    this._server.get("/health", async () => {
-      return { status: "healthy" };
-    });
-  }
-
-  private initAjv(ajv?: Ajv) {
-    this._ajv =
-      ajv ||
-      new Ajv({
-        removeAdditional: "all",
-        useDefaults: true,
-        coerceTypes: "array",
-        strict: false,
-      });
-    addFormats(this._ajv, {
-      mode: "fast",
-      formats: ["date-time"],
-    });
-  }
-
-  private initLogger() {
-    this._logger = new Logger<ILogObj>({
-      name: "CitrineOS Logger",
-      minLevel: systemConfig.logLevel,
-      hideLogPositionForProduction: systemConfig.env === "production",
-    });
-  }
-
-  private forceDbSync() {
-    sequelize.DefaultSequelizeInstance.getInstance(
-      this._config,
-      this._logger,
-      true,
-    );
-  }
-
-  private initCache(cache?: ICache) {
-    this._cache =
-      cache ||
-      (this._config.util.cache.redis
-        ? new RedisCache({
-            socket: {
-              host: this._config.util.cache.redis.host,
-              port: this._config.util.cache.redis.port,
-            },
-          })
-        : new MemoryCache());
-  }
-
-  private initSwagger() {
-    if (this._config.util.swagger) {
-      initSwagger(this._config, this._server);
-    }
-  }
-
-  private registerAjv() {
-    // todo type schema instead of any
-    const fastifySchemaCompiler: FastifySchemaCompiler<any> = (
-      routeSchema: FastifyRouteSchemaDef<any>,
-    ) => {
-      return this._ajv?.compile(routeSchema.schema) as FastifyValidationResult;
-    };
-    this._server.setValidatorCompiler(fastifySchemaCompiler);
-  }
-
-<<<<<<< HEAD
-  private initCentralSystem() {
-    this._centralSystem = new CentralSystemImpl(
-      this._config,
-      this._cache as ICache,
-      undefined,
-      undefined,
-      this._logger,
-      this._ajv,
-    );
-    this.host = this._config.centralSystem.host;
-    this.port = this._config.centralSystem.port;
-  }
-=======
         // Shut down all modules and ocpp router
         this._modules.forEach(module => {
             module.shutdown();
         });
         this._networkConnection.shutdown();
->>>>>>> c6148b31
 
-  private initAllModules() {
-    [
-      this.getModuleConfig(EventGroup.Certificates),
-      this.getModuleConfig(EventGroup.Configuration),
-      this.getModuleConfig(EventGroup.EVDriver),
-      this.getModuleConfig(EventGroup.Monitoring),
-      this.getModuleConfig(EventGroup.Reporting),
-      this.getModuleConfig(EventGroup.SmartCharging),
-      this.getModuleConfig(EventGroup.Transactions),
-    ].forEach((moduleConfig) => this.initModule(moduleConfig));
-  }
+        // Shutdown server
+        this._server.close();
 
-  private initModule(moduleConfig: ModuleConfig) {
-    if (moduleConfig.configModule !== null) {
-      const module = new moduleConfig.ModuleClass(
-        this._config,
-        this._cache,
-        this._createSender(),
-        this._createHandler(),
-        this._logger,
-      );
-      this.modules.push(module);
-      this.apis.push(
-        new moduleConfig.ModuleApiClass(module, this._server, this._logger),
-      );
-      // TODO: take actions to make sure module has correct subscriptions and log proof
-      this._logger?.info(`${moduleConfig.ModuleClass.name} module started...`);
-      if (this.eventGroup !== EventGroup.All) {
-        this.host = moduleConfig.configModule.host as string;
-        this.port = moduleConfig.configModule.port as number;
-      }
-    } else {
-      throw new Error(`No config for ${this.eventGroup} module`);
+        setTimeout(() => {
+            console.log("Exiting...");
+            process.exit(1);
+        }, 2000);
     }
-  }
 
-  private getModuleConfig(appName: EventGroup): ModuleConfig {
-    switch (appName) {
-      case EventGroup.Certificates:
-        return {
-          ModuleClass: CertificatesModule,
-          ModuleApiClass: CertificatesModuleApi,
-          configModule: this._config.modules.certificates,
-        };
-      case EventGroup.Configuration:
-        return {
-          ModuleClass: ConfigurationModule,
-          ModuleApiClass: ConfigurationModuleApi,
-          configModule: this._config.modules.configuration,
-        };
-      case EventGroup.EVDriver:
-        return {
-          ModuleClass: EVDriverModule,
-          ModuleApiClass: EVDriverModuleApi,
-          configModule: this._config.modules.evdriver,
-        };
-      case EventGroup.Monitoring:
-        return {
-          ModuleClass: MonitoringModule,
-          ModuleApiClass: MonitoringModuleApi,
-          configModule: this._config.modules.monitoring,
-        };
-      case EventGroup.Reporting:
-        return {
-          ModuleClass: ReportingModule,
-          ModuleApiClass: ReportingModuleApi,
-          configModule: this._config.modules.reporting,
-        };
-      case EventGroup.SmartCharging:
-        return {
-          ModuleClass: SmartChargingModule,
-          ModuleApiClass: SmartChargingModuleApi,
-          configModule: this._config.modules.smartcharging,
-        };
-      case EventGroup.Transactions:
-        return {
-          ModuleClass: TransactionsModule,
-          ModuleApiClass: TransactionsModuleApi,
-          configModule: this._config.modules.transactions,
-        };
-      default:
-        throw new Error("Unhandled module type: " + appName);
+    run(): Promise<void> {
+        try {
+            return this._server.listen({
+                port: this._config.centralSystem.port,
+                host: this._config.centralSystem.host
+            }).then(address => {
+                this._logger.info(`Server listening at ${address}`);
+            }).catch(error => {
+                this._logger.error(error);
+                process.exit(1);
+            });
+        } catch (error) {
+            return Promise.reject(error);
+        }
     }
-  }
+}
 
-  private initSystem(appName: string) {
-    this.eventGroup = eventGroupFromString(appName);
-    if (this.eventGroup === EventGroup.All) {
-      this.initCentralSystem();
-      this.initAllModules();
-    } else if (this.eventGroup === EventGroup.General) {
-      this.initCentralSystem();
-    } else {
-      const moduleConfig: ModuleConfig = this.getModuleConfig(this.eventGroup);
-      this.initModule(moduleConfig);
-    }
-  }
-
-  protected _createSender(): IMessageSender {
-    return new RabbitMqSender(this._config, this._logger);
-  }
-
-  protected _createHandler(): IMessageHandler {
-    return new RabbitMqReceiver(this._config, this._logger);
-  }
-
-  shutdown() {
-    // todo shut down depending on setup
-    // Shut down all modules and central system
-    this.modules.forEach((module) => {
-      module.shutdown();
-    });
-    this._centralSystem?.shutdown();
-
-    // Shutdown server
-    this._server.close().then(); // todo async?
-
-    setTimeout(() => {
-      console.log("Exiting...");
-      process.exit(1);
-    }, 2000);
-  }
-
-  async run(): Promise<void> {
-    try {
-      await this._server
-        .listen({
-          host: this.host,
-          port: this.port,
-        })
-        .then((address) => {
-          this._logger?.info(`Server listening at ${address}`);
-        })
-        .catch((error) => {
-          this._logger?.error(error);
-          process.exit(1);
-        });
-      // TODO Push config to microservices
-    } catch (error) {
-      await Promise.reject(error);
-    }
-  }
-}+new CitrineOSServer(systemConfig).run().catch(error => {
+    console.error(error);
+    process.exit(1);
+});