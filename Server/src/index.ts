--- conflicted
+++ resolved
@@ -118,10 +118,7 @@
    * @param {FastifyInstance} server - optional Fastify server instance
    * @param {Ajv} ajv - optional Ajv JSON schema validator instance
    * @param {ICache} cache - cache
-<<<<<<< HEAD
-=======
    * @param {IFileStorage} _fileStorage - file storage
->>>>>>> cef5fa65
    */
   // todo rename event group to type
   constructor(
@@ -131,10 +128,7 @@
     server?: FastifyInstance,
     ajv?: Ajv,
     cache?: ICache,
-<<<<<<< HEAD
-=======
     _fileStorage?: IFileStorage,
->>>>>>> cef5fa65
   ) {
     // Set system config
     // TODO: Create and export config schemas for each util module, such as amqp, redis, kafka, etc, to avoid passing them possibly invalid configuration
