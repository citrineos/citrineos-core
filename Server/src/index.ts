// Copyright (c) 2023 S44, LLC
// Copyright Contributors to the CitrineOS Project
//
// SPDX-License-Identifier: Apache 2.0

import {
  type AbstractModule,
  type AbstractModuleApi,
  Ajv,
  EventGroup,
  eventGroupFromString,
  type IAuthenticator,
  type ICache,
  type IFileAccess,
  type IMessageHandler,
  type IMessageSender,
  type IModule,
  type IModuleApi,
  type SystemConfig,
} from '@citrineos/base';
import { MonitoringModule, MonitoringModuleApi } from '@citrineos/monitoring';
import {
  Authenticator,
  DirectusUtil,
  initSwagger,
  MemoryCache,
  RabbitMqReceiver,
  RabbitMqSender,
  RedisCache,
  WebsocketNetworkConnection,
} from '@citrineos/util';
import { type JsonSchemaToTsProvider } from '@fastify/type-provider-json-schema-to-ts';
import addFormats from 'ajv-formats';
import fastify, { type FastifyInstance } from 'fastify';
import { type ILogObj, Logger } from 'tslog';
import { systemConfig } from './config';
import {
  ConfigurationModule,
  ConfigurationModuleApi,
} from '@citrineos/configuration';
import {
  TransactionsModule,
  TransactionsModuleApi,
} from '@citrineos/transactions';
import {
  CertificatesModule,
  CertificatesModuleApi,
} from '@citrineos/certificates';
import { EVDriverModule, EVDriverModuleApi } from '@citrineos/evdriver';
import { ReportingModule, ReportingModuleApi } from '@citrineos/reporting';
import {
  SmartChargingModule,
  SmartChargingModuleApi,
} from '@citrineos/smartcharging';
import { RepositoryStore, sequelize, Sequelize } from '@citrineos/data';
import {
  type FastifyRouteSchemaDef,
  type FastifySchemaCompiler,
  type FastifyValidationResult,
} from 'fastify/types/schema';
import {
  AdminApi,
  MessageRouterImpl,
  WebhookDispatcher,
} from '@citrineos/ocpprouter';
<<<<<<< HEAD
import { Container, OcpiServer, ServerConfig } from '@citrineos/ocpi-base';
import { CommandsModule } from '@citrineos/ocpi-commands';
import { VersionsModule } from '@citrineos/ocpi-versions';
import { CredentialsModule } from '@citrineos/ocpi-credentials';
import { Sequelize } from 'sequelize-typescript';
=======
>>>>>>> 854696f7
import { TenantModule, TenantModuleApi } from '@citrineos/tenant';

interface ModuleConfig {
  ModuleClass: new (...args: any[]) => AbstractModule;
  ModuleApiClass: new (...args: any[]) => AbstractModuleApi<any>;
  configModule: any; // todo type?
}

export class CitrineOSServer {
  /**
   * Fields
   */
  private readonly _config: SystemConfig;
  private readonly _logger: Logger<ILogObj>;
  private readonly _server: FastifyInstance;
  private readonly _cache: ICache;
  private readonly _ajv: Ajv;
  private readonly _fileAccess: IFileAccess;
  private readonly modules: IModule[] = [];
  private readonly apis: IModuleApi[] = [];
  private _sequelizeInstance!: Sequelize;
  private host?: string;
  private port?: number;
  private eventGroup?: EventGroup;
  private _authenticator?: IAuthenticator;
  private _networkConnection?: WebsocketNetworkConnection;
  private _repositoryStore!: RepositoryStore;

  private readonly appName: string;

  /**
   * Constructor for the class.
   *
   * @param {EventGroup} appName - app type
   * @param {SystemConfig} config - config
   * @param {FastifyInstance} server - optional Fastify server instance
   * @param {Ajv} ajv - optional Ajv JSON schema validator instance
   * @param {ICache} cache - cache
   */
  // todo rename event group to type
  constructor(
    appName: string,
    config: SystemConfig,
    server?: FastifyInstance,
    ajv?: Ajv,
    cache?: ICache,
    fileAccess?: IFileAccess,
  ) {
    // Set system config
    // TODO: Create and export config schemas for each util module, such as amqp, redis, kafka, etc, to avoid passing them possibly invalid configuration
    if (!config.util.messageBroker.amqp) {
      throw new Error(
        'This server implementation requires amqp configuration for rabbitMQ.',
      );
    }

    this.appName = appName;
    this._config = config;
    this._server =
      server || fastify().withTypeProvider<JsonSchemaToTsProvider>();

    // Add health check
    this.initHealthCheck();

    // Create Ajv JSON schema validator instance
    this._ajv = this.initAjv(ajv);
    this.addAjvFormats();

    // Initialize parent logger
    this._logger = this.initLogger();

    // Set cache implementation
    this._cache = this.initCache(cache);

    // Initialize Swagger if enabled
    this.initSwagger();

    // Add Directus Message API flow creation if enabled
    let directusUtil;
    if (this._config.util.directus?.generateFlows) {
      directusUtil = new DirectusUtil(this._config, this._logger);
      this._server.addHook(
        'onRoute',
        directusUtil.addDirectusMessageApiFlowsFastifyRouteHook.bind(
          directusUtil,
        ),
      );
      this._server.addHook('onReady', async () => {
        this._logger?.info('Directus actions initialization finished');
      });
    }

    // Initialize File Access Implementation
    this._fileAccess = this.initFileAccess(fileAccess, directusUtil);

    // Register AJV for schema validation
    this.registerAjv();

    // Initialize repository store
    this.initRepositoryStore();

    // Initialize module & API
    // Always initialize API after SwaggerUI
    this.initSystem();
  }

  async initialize(): Promise<void> {
    // Initialize database
    await this.initDb();

    // Set up shutdown handlers
    process.on('SIGINT', this.shutdown.bind(this));
    process.on('SIGTERM', this.shutdown.bind(this));
    process.on('SIGQUIT', this.shutdown.bind(this));
  }

  shutdown() {
    // todo shut down depending on setup
    // Shut down all modules and central system
    this.modules.forEach((module) => {
      module.shutdown();
    });
    this._networkConnection?.shutdown();

    // Shutdown server
    this._server.close().then(); // todo async?

    setTimeout(() => {
      console.log('Exiting...');
      process.exit(1);
    }, 2000);
  }

  async run(): Promise<void> {
    try {
      await this.initialize();
      await this._server
        .listen({
          host: this.host,
          port: this.port,
        })
        .then((address) => {
          this._logger?.info(`Server listening at ${address}`);
        })
        .catch((error) => {
          this._logger?.error(error);
          process.exit(1);
        });
      // TODO Push config to microservices
    } catch (error) {
      await Promise.reject(error);
    }
  }

  protected _createSender(): IMessageSender {
    return new RabbitMqSender(this._config, this._logger);
  }

  protected _createHandler(): IMessageHandler {
    return new RabbitMqReceiver(this._config, this._logger);
  }

  private initHealthCheck() {
    this._server.get('/health', async () => ({ status: 'healthy' }));
  }

  private initAjv(ajv?: Ajv) {
    return (
      ajv ||
      new Ajv({
        removeAdditional: 'all',
        useDefaults: true,
        coerceTypes: 'array',
        strict: false,
      })
    );
  }

  private addAjvFormats() {
    addFormats(this._ajv, {
      mode: 'fast',
      formats: ['date-time'],
    });
  }

  private initLogger() {
    return new Logger<ILogObj>({
      name: 'CitrineOS Logger',
      minLevel: systemConfig.logLevel,
      hideLogPositionForProduction: systemConfig.env === 'production',
      // Disable colors for cloud deployment as some cloud logging environments such as cloudwatch can not interpret colors
      stylePrettyLogs: process.env.DEPLOYMENT_TARGET !== 'cloud',
    });
  }

  private async initDb() {
    await sequelize.DefaultSequelizeInstance.initializeSequelize();
  }

  private initCache(cache?: ICache): ICache {
    return (
      cache ||
      (this._config.util.cache.redis
        ? new RedisCache({
            socket: {
              host: this._config.util.cache.redis.host,
              port: this._config.util.cache.redis.port,
            },
          })
        : new MemoryCache())
    );
  }

  private initSwagger() {
    if (this._config.util.swagger) {
      initSwagger(this._config, this._server);
    }
  }

  private registerAjv() {
    // todo type schema instead of any
    const fastifySchemaCompiler: FastifySchemaCompiler<any> = (
      routeSchema: FastifyRouteSchemaDef<any>,
    ) => this._ajv?.compile(routeSchema.schema) as FastifyValidationResult;
    this._server.setValidatorCompiler(fastifySchemaCompiler);
  }

  private initNetworkConnection() {
    this._authenticator = new Authenticator(
      this._cache,
      new sequelize.SequelizeLocationRepository(this._config, this._logger),
      new sequelize.SequelizeDeviceModelRepository(this._config, this._logger),
      this._logger,
    );

    const webhookDispatcher = new WebhookDispatcher(
      this._repositoryStore.subscriptionRepository,
    );

    // eslint-disable-next-line @typescript-eslint/no-unused-vars
    const router = new MessageRouterImpl(
      this._config,
      this._cache,
      this._createSender(),
      this._createHandler(),
      webhookDispatcher,
      async (_identifier: string, _message: string) => false,
      this._logger,
      this._ajv,
    );

    this._networkConnection = new WebsocketNetworkConnection(
      this._config,
      this._cache,
      this._authenticator,
      router,
      this._logger,
    );

    this.apis.push(new AdminApi(router, this._server, this._logger));

    this.host = this._config.centralSystem.host;
    this.port = this._config.centralSystem.port;
  }

  private initAllModules() {
    if (this._config.modules.certificates) {
      const module = new CertificatesModule(
        this._config,
        this._cache,
        this._createSender(),
        this._createHandler(),
        this._logger,
        this._repositoryStore.deviceModelRepository,
        this._repositoryStore.certificateRepository,
        this._repositoryStore.locationRepository,
      );
      this.modules.push(module);
      this.apis.push(
        new CertificatesModuleApi(
          module,
          this._server,
          this._fileAccess,
          this._networkConnection!,
          this._config.util.networkConnection.websocketServers,
          this._logger,
        ),
      );
    }

    if (this._config.modules.configuration) {
      const module = new ConfigurationModule(
        this._config,
        this._cache,
        this._createSender(),
        this._createHandler(),
        this._logger,
        this._repositoryStore.bootRepository,
        this._repositoryStore.deviceModelRepository,
        this._repositoryStore.messageInfoRepository,
      );
      this.modules.push(module);
      this.apis.push(
        new ConfigurationModuleApi(module, this._server, this._logger),
      );
    }

    if (this._config.modules.evdriver) {
      const module = new EVDriverModule(
        this._config,
        this._cache,
        this._createSender(),
        this._createHandler(),
        this._logger,
        this._repositoryStore.authorizationRepository,
        this._repositoryStore.deviceModelRepository,
        this._repositoryStore.tariffRepository,
      );
      this.modules.push(module);
      this.apis.push(new EVDriverModuleApi(module, this._server, this._logger));
    }

    if (this._config.modules.monitoring) {
      const module = new MonitoringModule(
        this._config,
        this._cache,
        this._createSender(),
        this._createHandler(),
        this._logger,
        this._repositoryStore.deviceModelRepository,
        this._repositoryStore.variableMonitoringRepository,
      );
      this.modules.push(module);
      this.apis.push(
        new MonitoringModuleApi(module, this._server, this._logger),
      );
    }

    if (this._config.modules.reporting) {
      const module = new ReportingModule(
        this._config,
        this._cache,
        this._createSender(),
        this._createHandler(),
        this._logger,
        this._repositoryStore.deviceModelRepository,
        this._repositoryStore.securityEventRepository,
        this._repositoryStore.variableMonitoringRepository,
      );
      this.modules.push(module);
      this.apis.push(
        new ReportingModuleApi(module, this._server, this._logger),
      );
    }

    if (this._config.modules.smartcharging) {
      const module = new SmartChargingModule(
        this._config,
        this._cache,
        this._createSender(),
        this._createHandler(),
        this._logger,
      );
      this.modules.push(module);
      this.apis.push(
        new SmartChargingModuleApi(module, this._server, this._logger),
      );
    }

    if (this._config.modules.transactions) {
      const module = new TransactionsModule(
        this._config,
        this._cache,
        this._fileAccess,
        this._createSender(),
        this._createHandler(),
        this._logger,
        this._repositoryStore.transactionEventRepository,
        this._repositoryStore.authorizationRepository,
        this._repositoryStore.deviceModelRepository,
        this._repositoryStore.componentRepository,
        this._repositoryStore.locationRepository,
        this._repositoryStore.tariffRepository,
      );
      this.modules.push(module);
      this.apis.push(
        new TransactionsModuleApi(module, this._server, this._logger),
      );
    }

    // TODO: take actions to make sure module has correct subscriptions and log proof
    if (this.eventGroup !== EventGroup.All) {
      this.host = this._config.centralSystem.host as string;
      this.port = this._config.centralSystem.port as number;
    }
  }

<<<<<<< HEAD
  private startOcpiServer(host: string, port: number) {
    const ocpiServer = new OcpiServer(
      this._config as ServerConfig,
      this._cache,
      this._logger,
      this.getOcpiModuleConfig(),
      this._repositoryStore,
    );
    ocpiServer.run(host, port);
  }

=======
>>>>>>> 854696f7
  private initModule(moduleConfig: ModuleConfig) {
    if (moduleConfig.configModule !== null) {
      const module = new moduleConfig.ModuleClass(
        this._config,
        this._cache,
        this._createSender(),
        this._createHandler(),
        this._logger,
      );
      this.modules.push(module);
      if (moduleConfig.ModuleApiClass === CertificatesModuleApi) {
        this.apis.push(
          new moduleConfig.ModuleApiClass(
            module,
            this._server,
            this._fileAccess,
            this._networkConnection,
            this._config.util.networkConnection.websocketServers,
            this._logger,
          ),
        );
      } else {
        this.apis.push(
          new moduleConfig.ModuleApiClass(module, this._server, this._logger),
        );
      }

      // TODO: take actions to make sure module has correct subscriptions and log proof
      this._logger?.info(`${moduleConfig.ModuleClass.name} module started...`);
      if (this.eventGroup !== EventGroup.All) {
        this.host = moduleConfig.configModule.host as string;
        this.port = moduleConfig.configModule.port as number;
      }
    } else {
      throw new Error(`No config for ${this.eventGroup} module`);
    }
  }

  private getModuleConfig(): ModuleConfig {
    switch (this.eventGroup) {
      case EventGroup.Certificates:
        return {
          ModuleClass: CertificatesModule,
          ModuleApiClass: CertificatesModuleApi,
          configModule: this._config.modules.certificates,
        };
      case EventGroup.Configuration:
        return {
          ModuleClass: ConfigurationModule,
          ModuleApiClass: ConfigurationModuleApi,
          configModule: this._config.modules.configuration,
        };
      case EventGroup.EVDriver:
        return {
          ModuleClass: EVDriverModule,
          ModuleApiClass: EVDriverModuleApi,
          configModule: this._config.modules.evdriver,
        };
      case EventGroup.Monitoring:
        return {
          ModuleClass: MonitoringModule,
          ModuleApiClass: MonitoringModuleApi,
          configModule: this._config.modules.monitoring,
        };
      case EventGroup.Reporting:
        return {
          ModuleClass: ReportingModule,
          ModuleApiClass: ReportingModuleApi,
          configModule: this._config.modules.reporting,
        };
      case EventGroup.SmartCharging:
        return {
          ModuleClass: SmartChargingModule,
          ModuleApiClass: SmartChargingModuleApi,
          configModule: this._config.modules.smartcharging,
        };
      case EventGroup.Tenant:
        return {
          ModuleClass: TenantModule,
          ModuleApiClass: TenantModuleApi,
          configModule: this._config.modules.tenant,
        };
      case EventGroup.Transactions:
        return {
          ModuleClass: TransactionsModule,
          ModuleApiClass: TransactionsModuleApi,
          configModule: this._config.modules.transactions,
        };
      default:
        throw new Error('Unhandled module type: ' + this.appName);
    }
  }

  private initSystem() {
    this.eventGroup = eventGroupFromString(this.appName);
    if (this.eventGroup === EventGroup.All) {
      this.initNetworkConnection();
      this.initAllModules();
    } else if (this.eventGroup === EventGroup.General) {
      this.initNetworkConnection();
    } else {
      const moduleConfig: ModuleConfig = this.getModuleConfig();
      this.initModule(moduleConfig);
    }
  }

  private initFileAccess(
    fileAccess?: IFileAccess,
    directus?: IFileAccess,
  ): IFileAccess {
    return (
      fileAccess || directus || new DirectusUtil(this._config, this._logger)
    );
  }

  private initRepositoryStore() {
    this._sequelizeInstance = sequelize.DefaultSequelizeInstance.getInstance(
      this._config,
      this._logger,
    );
    this._repositoryStore = new RepositoryStore(
      this._config,
      this._logger,
      this._sequelizeInstance,
    );
  }
}

async function main() {
  const server = new CitrineOSServer(
    process.env.APP_NAME as EventGroup,
    systemConfig,
  );
  server.run().catch((error: any) => {
    console.error(error);
    process.exit(1);
  });
}

main().catch((error) => {
  console.error('Failed to initialize server:', error);
  process.exit(1);
});<|MERGE_RESOLUTION|>--- conflicted
+++ resolved
@@ -63,14 +63,6 @@
   MessageRouterImpl,
   WebhookDispatcher,
 } from '@citrineos/ocpprouter';
-<<<<<<< HEAD
-import { Container, OcpiServer, ServerConfig } from '@citrineos/ocpi-base';
-import { CommandsModule } from '@citrineos/ocpi-commands';
-import { VersionsModule } from '@citrineos/ocpi-versions';
-import { CredentialsModule } from '@citrineos/ocpi-credentials';
-import { Sequelize } from 'sequelize-typescript';
-=======
->>>>>>> 854696f7
 import { TenantModule, TenantModuleApi } from '@citrineos/tenant';
 
 interface ModuleConfig {
@@ -468,20 +460,6 @@
     }
   }
 
-<<<<<<< HEAD
-  private startOcpiServer(host: string, port: number) {
-    const ocpiServer = new OcpiServer(
-      this._config as ServerConfig,
-      this._cache,
-      this._logger,
-      this.getOcpiModuleConfig(),
-      this._repositoryStore,
-    );
-    ocpiServer.run(host, port);
-  }
-
-=======
->>>>>>> 854696f7
   private initModule(moduleConfig: ModuleConfig) {
     if (moduleConfig.configModule !== null) {
       const module = new moduleConfig.ModuleClass(
