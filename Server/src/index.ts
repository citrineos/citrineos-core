// Copyright (c) 2023 S44, LLC
// Copyright Contributors to the CitrineOS Project
//
// SPDX-License-Identifier: Apache 2.0

import {
  type AbstractModule,
  type AbstractModuleApi,
  Ajv,
  EventGroup,
  eventGroupFromString,
  type IAuthenticator,
  type ICache,
  type IFileAccess,
  type IMessageHandler,
  type IMessageSender,
  type IModule,
  type IModuleApi,
  type SystemConfig,
} from '@citrineos/base';
import { MonitoringModule, MonitoringModuleApi } from '@citrineos/monitoring';
import {
  Authenticator,
  CertificateAuthorityService,
<<<<<<< HEAD
=======
  BasicAuthenticationFilter,
  ConnectedStationFilter,
>>>>>>> 06463d96
  DirectusUtil,
  IdGenerator,
  initSwagger,
  MemoryCache,
  RabbitMqReceiver,
  RabbitMqSender,
  RedisCache,
  UnknownStationFilter,
  WebsocketNetworkConnection,
} from '@citrineos/util';
import { type JsonSchemaToTsProvider } from '@fastify/type-provider-json-schema-to-ts';
import addFormats from 'ajv-formats';
import fastify, { type FastifyInstance } from 'fastify';
import { type ILogObj, Logger } from 'tslog';
import { systemConfig } from './config';
import {
  ConfigurationModule,
  ConfigurationModuleApi,
} from '@citrineos/configuration';
import {
  TransactionsModule,
  TransactionsModuleApi,
} from '@citrineos/transactions';
import {
  CertificatesModule,
  CertificatesModuleApi,
} from '@citrineos/certificates';
import { EVDriverModule, EVDriverModuleApi } from '@citrineos/evdriver';
import { ReportingModule, ReportingModuleApi } from '@citrineos/reporting';
import {
  SmartChargingModule,
  SmartChargingModuleApi,
} from '@citrineos/smartcharging';
import { RepositoryStore, sequelize, Sequelize } from '@citrineos/data';
import {
  type FastifyRouteSchemaDef,
  type FastifySchemaCompiler,
  type FastifyValidationResult,
} from 'fastify/types/schema';
import {
  AdminApi,
  MessageRouterImpl,
  WebhookDispatcher,
} from '@citrineos/ocpprouter';
import { TenantModule, TenantModuleApi } from '@citrineos/tenant';
import {
<<<<<<< HEAD
  UnknownStationFilter,
  ConnectedStationFilter,
  BasicAuthenticationFilter,
} from '@citrineos/util';
import {
  InternalSmartCharging,
  ISmartCharging,
} from '@citrineos/smartcharging';
=======
  InternalSmartCharging,
  ISmartCharging,
} from '@citrineos/smartcharging';
import cors from '@fastify/cors';
>>>>>>> 06463d96

interface ModuleConfig {
  ModuleClass: new (...args: any[]) => AbstractModule;
  ModuleApiClass: new (...args: any[]) => AbstractModuleApi<any>;
  configModule: any; // todo type?
}

export class CitrineOSServer {
  /**
   * Fields
   */
  private readonly _config: SystemConfig;
  private readonly _logger: Logger<ILogObj>;
  private readonly _server: FastifyInstance;
  private readonly _cache: ICache;
  private readonly _ajv: Ajv;
  private readonly _fileAccess: IFileAccess;
  private readonly modules: IModule[] = [];
  private readonly apis: IModuleApi[] = [];
  private _sequelizeInstance!: Sequelize;
  private host?: string;
  private port?: number;
  private eventGroup?: EventGroup;
  private _authenticator?: IAuthenticator;
  private _networkConnection?: WebsocketNetworkConnection;
  private _repositoryStore!: RepositoryStore;
  private _idGenerator!: IdGenerator;
  private _certificateAuthorityService!: CertificateAuthorityService;
  private _smartChargingService!: ISmartCharging;

  private readonly appName: string;

  /**
   * Constructor for the class.
   *
   * @param {EventGroup} appName - app type
   * @param {SystemConfig} config - config
   * @param {FastifyInstance} server - optional Fastify server instance
   * @param {Ajv} ajv - optional Ajv JSON schema validator instance
   * @param {ICache} cache - cache
   */
  // todo rename event group to type
  constructor(
    appName: string,
    config: SystemConfig,
    server?: FastifyInstance,
    ajv?: Ajv,
    cache?: ICache,
    fileAccess?: IFileAccess,
  ) {
    // Set system config
    // TODO: Create and export config schemas for each util module, such as amqp, redis, kafka, etc, to avoid passing them possibly invalid configuration
    if (!config.util.messageBroker.amqp) {
      throw new Error(
        'This server implementation requires amqp configuration for rabbitMQ.',
      );
    }

    this.appName = appName;
    this._config = config;
    this._server =
      server || fastify().withTypeProvider<JsonSchemaToTsProvider>();

    // enable cors
    (this._server as any).register(cors, {
      origin: true, // This can be customized to specify allowed origins
      methods: ['GET', 'POST', 'PUT', 'DELETE'], // Specify allowed HTTP methods
    });

    // Add health check
    this.initHealthCheck();

    // Create Ajv JSON schema validator instance
    this._ajv = this.initAjv(ajv);
    this.addAjvFormats();

    // Initialize parent logger
    this._logger = this.initLogger();

    // Set cache implementation
    this._cache = this.initCache(cache);

    // Initialize Swagger if enabled
    this.initSwagger();

    // Add Directus Message API flow creation if enabled
    let directusUtil;
    if (this._config.util.directus?.generateFlows) {
      directusUtil = new DirectusUtil(this._config, this._logger);
      this._server.addHook(
        'onRoute',
        directusUtil.addDirectusMessageApiFlowsFastifyRouteHook.bind(
          directusUtil,
        ),
      );
      this._server.addHook('onReady', async () => {
        this._logger?.info('Directus actions initialization finished');
      });
    }

    // Initialize File Access Implementation
    this._fileAccess = this.initFileAccess(fileAccess, directusUtil);

    // Register AJV for schema validation
    this.registerAjv();

    // Initialize repository store
    this.initRepositoryStore();
    this.initIdGenerator();
    this.initCertificateAuthorityService();
    this.initSmartChargingService();

    // Initialize module & API
    // Always initialize API after SwaggerUI
    this.initSystem();
  }

  async initialize(): Promise<void> {
    // Initialize database
    await this.initDb();

    // Set up shutdown handlers
    process.on('SIGINT', this.shutdown.bind(this));
    process.on('SIGTERM', this.shutdown.bind(this));
    process.on('SIGQUIT', this.shutdown.bind(this));
  }

  shutdown() {
    // todo shut down depending on setup
    // Shut down all modules and central system
    this.modules.forEach((module) => {
      module.shutdown();
    });
    this._networkConnection?.shutdown();

    // Shutdown server
    this._server.close().then(); // todo async?

    setTimeout(() => {
      console.log('Exiting...');
      process.exit(1);
    }, 2000);
  }

  async run(): Promise<void> {
    try {
      await this.initialize();
      await this._server
        .listen({
          host: this.host,
          port: this.port,
        })
        .then((address) => {
          this._logger?.info(`Server listening at ${address}`);
        })
        .catch((error) => {
          this._logger?.error(error);
          process.exit(1);
        });
      // TODO Push config to microservices
    } catch (error) {
      await Promise.reject(error);
    }
  }

  protected _createSender(): IMessageSender {
    return new RabbitMqSender(this._config, this._logger);
  }

  protected _createHandler(): IMessageHandler {
    return new RabbitMqReceiver(this._config, this._logger);
  }

  private initHealthCheck() {
    this._server.get('/health', async () => ({ status: 'healthy' }));
  }

  private initAjv(ajv?: Ajv) {
    return (
      ajv ||
      new Ajv({
        removeAdditional: 'all',
        useDefaults: true,
        coerceTypes: 'array',
        strict: false,
      })
    );
  }

  private addAjvFormats() {
    addFormats(this._ajv, {
      mode: 'fast',
      formats: ['date-time'],
    });
  }

  private initLogger() {
    return new Logger<ILogObj>({
      name: 'CitrineOS Logger',
      minLevel: systemConfig.logLevel,
      hideLogPositionForProduction: systemConfig.env === 'production',
      // Disable colors for cloud deployment as some cloud logging environments such as cloudwatch can not interpret colors
      stylePrettyLogs: process.env.DEPLOYMENT_TARGET !== 'cloud',
    });
  }

  private async initDb() {
    await sequelize.DefaultSequelizeInstance.initializeSequelize();
  }

  private initCache(cache?: ICache): ICache {
    return (
      cache ||
      (this._config.util.cache.redis
        ? new RedisCache({
            socket: {
              host: this._config.util.cache.redis.host,
              port: this._config.util.cache.redis.port,
            },
          })
        : new MemoryCache())
    );
  }

  private initSwagger() {
    if (this._config.util.swagger) {
      initSwagger(this._config, this._server);
    }
  }

  private registerAjv() {
    // todo type schema instead of any
    const fastifySchemaCompiler: FastifySchemaCompiler<any> = (
      routeSchema: FastifyRouteSchemaDef<any>,
    ) => this._ajv?.compile(routeSchema.schema) as FastifyValidationResult;
    this._server.setValidatorCompiler(fastifySchemaCompiler);
  }

  private initNetworkConnection() {
    this._authenticator = new Authenticator(
      new UnknownStationFilter(
        new sequelize.SequelizeLocationRepository(this._config, this._logger),
        this._logger,
      ),
      new ConnectedStationFilter(this._cache, this._logger),
      new BasicAuthenticationFilter(
        new sequelize.SequelizeDeviceModelRepository(
          this._config,
          this._logger,
        ),
        this._logger,
      ),
      this._logger,
    );

    const webhookDispatcher = new WebhookDispatcher(
      this._repositoryStore.subscriptionRepository,
    );

    // eslint-disable-next-line @typescript-eslint/no-unused-vars
    const router = new MessageRouterImpl(
      this._config,
      this._cache,
      this._createSender(),
      this._createHandler(),
      webhookDispatcher,
      async (_identifier: string, _message: string) => false,
      this._logger,
      this._ajv,
    );

    this._networkConnection = new WebsocketNetworkConnection(
      this._config,
      this._cache,
      this._authenticator,
      router,
      this._logger,
    );

    this.apis.push(new AdminApi(router, this._server, this._logger));

    this.host = this._config.centralSystem.host;
    this.port = this._config.centralSystem.port;
  }

  private initAllModules() {
    if (this._config.modules.certificates) {
      const module = new CertificatesModule(
        this._config,
        this._cache,
        this._createSender(),
        this._createHandler(),
        this._logger,
        this._repositoryStore.deviceModelRepository,
        this._repositoryStore.certificateRepository,
        this._repositoryStore.locationRepository,
      );
      this.modules.push(module);
      this.apis.push(
        new CertificatesModuleApi(
          module,
          this._server,
          this._fileAccess,
          this._networkConnection!,
          this._config.util.networkConnection.websocketServers,
          this._logger,
        ),
      );
    }

    if (this._config.modules.configuration) {
      const module = new ConfigurationModule(
        this._config,
        this._cache,
        this._createSender(),
        this._createHandler(),
        this._logger,
        this._repositoryStore.bootRepository,
        this._repositoryStore.deviceModelRepository,
        this._repositoryStore.messageInfoRepository,
        this._idGenerator,
      );
      this.modules.push(module);
      this.apis.push(
        new ConfigurationModuleApi(module, this._server, this._logger),
      );
    }

    if (this._config.modules.evdriver) {
      const module = new EVDriverModule(
        this._config,
        this._cache,
        this._createSender(),
        this._createHandler(),
        this._logger,
        this._repositoryStore.authorizationRepository,
        this._repositoryStore.localAuthListRepository,
        this._repositoryStore.deviceModelRepository,
        this._repositoryStore.tariffRepository,
        this._repositoryStore.transactionEventRepository,
        this._repositoryStore.chargingProfileRepository,
        this._repositoryStore.reservationRepository,
        this._repositoryStore.callMessageRepository,
        this._certificateAuthorityService,
        [],
        this._idGenerator,
      );
      this.modules.push(module);
      this.apis.push(new EVDriverModuleApi(module, this._server, this._logger));
    }

    if (this._config.modules.monitoring) {
      const module = new MonitoringModule(
        this._config,
        this._cache,
        this._createSender(),
        this._createHandler(),
        this._logger,
        this._repositoryStore.deviceModelRepository,
        this._repositoryStore.variableMonitoringRepository,
        this._idGenerator,
      );
      this.modules.push(module);
      this.apis.push(
        new MonitoringModuleApi(module, this._server, this._logger),
      );
    }

    if (this._config.modules.reporting) {
      const module = new ReportingModule(
        this._config,
        this._cache,
        this._createSender(),
        this._createHandler(),
        this._logger,
        this._repositoryStore.deviceModelRepository,
        this._repositoryStore.securityEventRepository,
        this._repositoryStore.variableMonitoringRepository,
      );
      this.modules.push(module);
      this.apis.push(
        new ReportingModuleApi(module, this._server, this._logger),
      );
    }

    if (this._config.modules.smartcharging) {
      const module = new SmartChargingModule(
        this._config,
        this._cache,
        this._createSender(),
        this._createHandler(),
        this._logger,
        this._repositoryStore.transactionEventRepository,
        this._repositoryStore.deviceModelRepository,
        this._repositoryStore.chargingProfileRepository,
        this._smartChargingService,
        this._idGenerator,
      );
      this.modules.push(module);
      this.apis.push(
        new SmartChargingModuleApi(module, this._server, this._logger),
      );
    }

    if (this._config.modules.transactions) {
      const module = new TransactionsModule(
        this._config,
        this._cache,
        this._fileAccess,
        this._createSender(),
        this._createHandler(),
        this._logger,
        this._repositoryStore.transactionEventRepository,
        this._repositoryStore.authorizationRepository,
        this._repositoryStore.deviceModelRepository,
        this._repositoryStore.componentRepository,
        this._repositoryStore.locationRepository,
        this._repositoryStore.tariffRepository,
      );
      this.modules.push(module);
      this.apis.push(
        new TransactionsModuleApi(module, this._server, this._logger),
      );
    }

    // TODO: take actions to make sure module has correct subscriptions and log proof
    if (this.eventGroup !== EventGroup.All) {
      this.host = this._config.centralSystem.host as string;
      this.port = this._config.centralSystem.port as number;
    }
  }

  private initModule(moduleConfig: ModuleConfig) {
    if (moduleConfig.configModule !== null) {
      const module = new moduleConfig.ModuleClass(
        this._config,
        this._cache,
        this._createSender(),
        this._createHandler(),
        this._logger,
      );
      this.modules.push(module);
      if (moduleConfig.ModuleApiClass === CertificatesModuleApi) {
        this.apis.push(
          new moduleConfig.ModuleApiClass(
            module,
            this._server,
            this._fileAccess,
            this._networkConnection,
            this._config.util.networkConnection.websocketServers,
            this._logger,
          ),
        );
      } else {
        this.apis.push(
          new moduleConfig.ModuleApiClass(module, this._server, this._logger),
        );
      }

      // TODO: take actions to make sure module has correct subscriptions and log proof
      this._logger?.info(`${moduleConfig.ModuleClass.name} module started...`);
      if (this.eventGroup !== EventGroup.All) {
        this.host = moduleConfig.configModule.host as string;
        this.port = moduleConfig.configModule.port as number;
      }
    } else {
      throw new Error(`No config for ${this.eventGroup} module`);
    }
  }

  private getModuleConfig(): ModuleConfig {
    switch (this.eventGroup) {
      case EventGroup.Certificates:
        return {
          ModuleClass: CertificatesModule,
          ModuleApiClass: CertificatesModuleApi,
          configModule: this._config.modules.certificates,
        };
      case EventGroup.Configuration:
        return {
          ModuleClass: ConfigurationModule,
          ModuleApiClass: ConfigurationModuleApi,
          configModule: this._config.modules.configuration,
        };
      case EventGroup.EVDriver:
        return {
          ModuleClass: EVDriverModule,
          ModuleApiClass: EVDriverModuleApi,
          configModule: this._config.modules.evdriver,
        };
      case EventGroup.Monitoring:
        return {
          ModuleClass: MonitoringModule,
          ModuleApiClass: MonitoringModuleApi,
          configModule: this._config.modules.monitoring,
        };
      case EventGroup.Reporting:
        return {
          ModuleClass: ReportingModule,
          ModuleApiClass: ReportingModuleApi,
          configModule: this._config.modules.reporting,
        };
      case EventGroup.SmartCharging:
        return {
          ModuleClass: SmartChargingModule,
          ModuleApiClass: SmartChargingModuleApi,
          configModule: this._config.modules.smartcharging,
        };
      case EventGroup.Tenant:
        return {
          ModuleClass: TenantModule,
          ModuleApiClass: TenantModuleApi,
          configModule: this._config.modules.tenant,
        };
      case EventGroup.Transactions:
        return {
          ModuleClass: TransactionsModule,
          ModuleApiClass: TransactionsModuleApi,
          configModule: this._config.modules.transactions,
        };
      default:
        throw new Error('Unhandled module type: ' + this.appName);
    }
  }

  private initSystem() {
    this.eventGroup = eventGroupFromString(this.appName);
    if (this.eventGroup === EventGroup.All) {
      this.initNetworkConnection();
      this.initAllModules();
    } else if (this.eventGroup === EventGroup.General) {
      this.initNetworkConnection();
    } else {
      const moduleConfig: ModuleConfig = this.getModuleConfig();
      this.initModule(moduleConfig);
    }
  }

  private initFileAccess(
    fileAccess?: IFileAccess,
    directus?: IFileAccess,
  ): IFileAccess {
    return (
      fileAccess || directus || new DirectusUtil(this._config, this._logger)
    );
  }

  private initRepositoryStore() {
    this._sequelizeInstance = sequelize.DefaultSequelizeInstance.getInstance(
      this._config,
      this._logger,
    );
    this._repositoryStore = new RepositoryStore(
      this._config,
      this._logger,
      this._sequelizeInstance,
    );
  }

  private initIdGenerator() {
    this._idGenerator = new IdGenerator(this._repositoryStore.chargingStationSequenceRepository);
  }

  private initCertificateAuthorityService() {
    this._certificateAuthorityService = new CertificateAuthorityService(this._config, this._logger);
  }

  private initSmartChargingService() {
    this._smartChargingService = new InternalSmartCharging(this._repositoryStore.chargingProfileRepository);
  }

}

async function main() {
  const server = new CitrineOSServer(
    process.env.APP_NAME as EventGroup,
    systemConfig,
  );
  server.run().catch((error: any) => {
    console.error(error);
    process.exit(1);
  });
}

main().catch((error) => {
  console.error('Failed to initialize server:', error);
  process.exit(1);
});<|MERGE_RESOLUTION|>--- conflicted
+++ resolved
@@ -22,11 +22,8 @@
 import {
   Authenticator,
   CertificateAuthorityService,
-<<<<<<< HEAD
-=======
   BasicAuthenticationFilter,
   ConnectedStationFilter,
->>>>>>> 06463d96
   DirectusUtil,
   IdGenerator,
   initSwagger,
@@ -73,21 +70,10 @@
 } from '@citrineos/ocpprouter';
 import { TenantModule, TenantModuleApi } from '@citrineos/tenant';
 import {
-<<<<<<< HEAD
-  UnknownStationFilter,
-  ConnectedStationFilter,
-  BasicAuthenticationFilter,
-} from '@citrineos/util';
-import {
-  InternalSmartCharging,
-  ISmartCharging,
-} from '@citrineos/smartcharging';
-=======
   InternalSmartCharging,
   ISmartCharging,
 } from '@citrineos/smartcharging';
 import cors from '@fastify/cors';
->>>>>>> 06463d96
 
 interface ModuleConfig {
   ModuleClass: new (...args: any[]) => AbstractModule;
