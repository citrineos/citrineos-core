--- conflicted
+++ resolved
@@ -6,24 +6,14 @@
 
 export function createDockerConfig() {
   return defineConfig({
-<<<<<<< HEAD
-    env: "development",
-    centralSystem: {
-      host: "0.0.0.0",
-=======
     env: 'development',
     centralSystem: {
       host: '0.0.0.0',
->>>>>>> df053bae
       port: 8080,
     },
     modules: {
       certificates: {
-<<<<<<< HEAD
-        endpointPrefix: "/certificates",
-=======
         endpointPrefix: '/certificates',
->>>>>>> df053bae
       },
       configuration: {
         heartbeatInterval: 60,
@@ -32,24 +22,6 @@
         getBaseReportOnPending: true,
         bootWithRejectedVariables: true,
         autoAccept: true,
-<<<<<<< HEAD
-        endpointPrefix: "/configuration",
-      },
-      evdriver: {
-        endpointPrefix: "/evdriver",
-      },
-      monitoring: {
-        endpointPrefix: "/monitoring",
-      },
-      reporting: {
-        endpointPrefix: "/reporting",
-      },
-      smartcharging: {
-        endpointPrefix: "/smartcharging",
-      },
-      transactions: {
-        endpointPrefix: "/transactions",
-=======
         endpointPrefix: '/configuration',
       },
       evdriver: {
@@ -66,21 +38,11 @@
       },
       transactions: {
         endpointPrefix: '/transactions',
->>>>>>> df053bae
         costUpdatedInterval: 60,
       },
     },
     data: {
       sequelize: {
-<<<<<<< HEAD
-        host: "ocpp-db",
-        port: 5432,
-        database: "citrine",
-        dialect: "postgres",
-        username: "citrine",
-        password: "citrine",
-        storage: "",
-=======
         host: 'ocpp-db',
         port: 5432,
         database: 'citrine',
@@ -88,7 +50,6 @@
         username: 'citrine',
         password: 'citrine',
         storage: '',
->>>>>>> df053bae
         sync: false,
       },
     },
@@ -98,15 +59,6 @@
       },
       messageBroker: {
         amqp: {
-<<<<<<< HEAD
-          url: "amqp://guest:guest@amqp-broker:5672",
-          exchange: "citrineos",
-        },
-      },
-      swagger: {
-        path: "/docs",
-        logoPath: "/usr/local/apps/citrineos/Server/src/assets/logo.png",
-=======
           url: 'amqp://guest:guest@amqp-broker:5672',
           exchange: 'citrineos',
         },
@@ -114,40 +66,17 @@
       swagger: {
         path: '/docs',
         logoPath: '/usr/local/apps/citrineos/Server/src/assets/logo.png',
->>>>>>> df053bae
         exposeData: true,
         exposeMessage: true,
       },
       directus: {
-<<<<<<< HEAD
-        host: "directus",
-=======
         host: 'directus',
->>>>>>> df053bae
         port: 8055,
         generateFlows: true,
       },
       networkConnection: {
         websocketServers: [
           {
-<<<<<<< HEAD
-            id: "0",
-            securityProfile: 0,
-            allowUnknownChargingStations: true,
-            pingInterval: 60,
-            host: "0.0.0.0",
-            port: 8081,
-            protocol: "ocpp2.0.1",
-          },
-          {
-            id: "1",
-            securityProfile: 1,
-            allowUnknownChargingStations: false,
-            pingInterval: 60,
-            host: "0.0.0.0",
-            port: 8082,
-            protocol: "ocpp2.0.1",
-=======
             id: '0',
             securityProfile: 0,
             allowUnknownChargingStations: true,
@@ -164,7 +93,6 @@
             host: '0.0.0.0',
             port: 8082,
             protocol: 'ocpp2.0.1',
->>>>>>> df053bae
           },
         ],
       },
