--- conflicted
+++ resolved
@@ -35,20 +35,6 @@
     "typescript": "5.0.4"
   },
   "dependencies": {
-<<<<<<< HEAD
-    "@citrineos/base": "1.4.2",
-    "@citrineos/certificates": "1.4.2",
-    "@citrineos/configuration": "1.4.2",
-    "@citrineos/data": "1.4.2",
-    "@citrineos/evdriver": "1.4.2",
-    "@citrineos/monitoring": "1.4.2",
-    "@citrineos/reporting": "1.4.2",
-    "@citrineos/smartcharging": "1.4.2",
-    "@citrineos/tenant": "1.4.2",
-    "@citrineos/transactions": "1.4.2",
-    "@citrineos/util": "1.4.2",
-    "@directus/extensions": "1.0.10",
-=======
     "@citrineos/base": "1.4.3",
     "@citrineos/certificates": "1.4.3",
     "@citrineos/configuration": "1.4.3",
@@ -60,8 +46,7 @@
     "@citrineos/tenant": "1.4.3",
     "@citrineos/transactions": "1.4.3",
     "@citrineos/util": "1.4.3",
-    "@directus/extensions": "1.0.2",
->>>>>>> 4dfc9041
+    "@directus/extensions": "1.0.10",
     "@fastify/type-provider-json-schema-to-ts": "2.2.2",
     "cross-env": "7.0.3",
     "fastify": "4.22.2",
