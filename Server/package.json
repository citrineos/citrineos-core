{
  "name": "@citrineos/server",
  "version": "1.6.0",
  "description": "The OCPP server implementation which acts right on top of an asynchronous WebSocket.",
  "main": "dist/index.js",
  "types": "dist/index.d.ts",
  "files": [
    "dist"
  ],
  "scripts": {
    "test": "echo \"Error: no test specified\" && exit 1",
    "clean": "rm -rf dist/* tsconfig.tsbuildinfo",
    "fresh": "rm -rf node_modules package-lock.json && npm run clean",
    "compile": "npm run clean && tsc -p tsconfig.json",
    "copy-assets": "ts-node ./copy-assets.ts ./src/assets ./dist/assets",
    "start": "cross-env APP_NAME=all APP_ENV=local nodemon",
    "start-docker": "nodemon",
    "start-docker-cloud": "node --inspect=0.0.0.0:9229 dist/index.js",
<<<<<<< HEAD
    "start-everest": "cd ./everest && cross-env EVEREST_IMAGE_TAG=0.0.16 EVEREST_TARGET_URL=ws://host.docker.internal:8081/cp001 docker compose up"
=======
    "start-everest": "cd ./everest && cross-env EVEREST_IMAGE_TAG=0.0.23 EVEREST_TARGET_URL=ws://host.docker.internal:8081/cp001 docker-compose up"
>>>>>>> 9432540f
  },
  "keywords": [
    "ocpp",
    "ocpp_v201"
  ],
  "author": "S44",
  "license": "Apache-2.0",
  "devDependencies": {
    "@types/amqplib": "0.10.1",
    "@types/ws": "8.5.4",
    "nodemon": "3.1.7",
    "ts-node": "10.9.1"
  },
  "dependencies": {
    "@citrineos/base": "1.6.0",
    "@citrineos/certificates": "1.6.0",
    "@citrineos/configuration": "1.6.0",
    "@citrineos/data": "1.6.0",
    "@citrineos/evdriver": "1.6.0",
    "@citrineos/monitoring": "1.6.0",
    "@citrineos/reporting": "1.6.0",
    "@citrineos/smartcharging": "1.6.0",
    "@citrineos/tenant": "1.6.0",
    "@citrineos/transactions": "1.6.0",
    "@citrineos/util": "1.6.0",
    "@directus/extensions": "1.0.10",
    "@fastify/cors": "10.0.1",
    "cross-env": "7.0.3",
    "sqlite3": "5.1.6",
    "ws": "8.17.1"
  },
  "optionalDependencies": {
    "bufferutil": "4.0.8",
    "utf-8-validate": "6.0.3"
  }
}<|MERGE_RESOLUTION|>--- conflicted
+++ resolved
@@ -16,11 +16,7 @@
     "start": "cross-env APP_NAME=all APP_ENV=local nodemon",
     "start-docker": "nodemon",
     "start-docker-cloud": "node --inspect=0.0.0.0:9229 dist/index.js",
-<<<<<<< HEAD
     "start-everest": "cd ./everest && cross-env EVEREST_IMAGE_TAG=0.0.16 EVEREST_TARGET_URL=ws://host.docker.internal:8081/cp001 docker compose up"
-=======
-    "start-everest": "cd ./everest && cross-env EVEREST_IMAGE_TAG=0.0.23 EVEREST_TARGET_URL=ws://host.docker.internal:8081/cp001 docker-compose up"
->>>>>>> 9432540f
   },
   "keywords": [
     "ocpp",
