--- conflicted
+++ resolved
@@ -1,10 +1,6 @@
 {
   "name": "@citrineos/server",
-<<<<<<< HEAD
   "version": "1.8.0",
-=======
-  "version": "1.7.1",
->>>>>>> 81317532
   "description": "The OCPP server implementation which acts right on top of an asynchronous WebSocket.",
   "main": "dist/index.js",
   "types": "dist/index.d.ts",
@@ -38,7 +34,6 @@
     "ts-node": "10.9.1"
   },
   "dependencies": {
-<<<<<<< HEAD
     "@citrineos/base": "1.8.0",
     "@citrineos/certificates": "1.8.0",
     "@citrineos/configuration": "1.8.0",
@@ -50,19 +45,6 @@
     "@citrineos/tenant": "1.8.0",
     "@citrineos/transactions": "1.8.0",
     "@citrineos/util": "1.8.0",
-=======
-    "@citrineos/base": "1.7.1",
-    "@citrineos/certificates": "1.7.1",
-    "@citrineos/configuration": "1.7.1",
-    "@citrineos/data": "1.7.1",
-    "@citrineos/evdriver": "1.7.1",
-    "@citrineos/monitoring": "1.7.1",
-    "@citrineos/reporting": "1.7.1",
-    "@citrineos/smartcharging": "1.7.1",
-    "@citrineos/tenant": "1.7.1",
-    "@citrineos/transactions": "1.7.1",
-    "@citrineos/util": "1.7.1",
->>>>>>> 81317532
     "@directus/extensions": "1.0.10",
     "@fastify/cors": "10.0.1",
     "cross-env": "7.0.3",
