{
  "name": "@citrineos/server",
  "version": "1.3.2",
  "description": "The OCPP server implementation which acts right on top of an asynchronous WebSocket.",
  "main": "dist/index.js",
  "types": "dist/index.d.ts",
  "files": [
    "dist"
  ],
  "scripts": {
    "test": "echo \"Error: no test specified\" && exit 1",
    "clean": "rm -rf dist/* tsconfig.tsbuildinfo",
    "fresh": "rm -rf node_modules package-lock.json && npm run clean",
    "compile": "npm run clean && tsc -p tsconfig.json",
<<<<<<< HEAD
    "start": "cross-env APP_NAME=all APP_ENV=local nodemon src/index.ts",
    "start-docker": "nodemon src/index.ts",
=======
    "start-unix": "APP_NAME=all APP_ENV=local nodemon",
    "start-windows": "set APP_NAME=all&& set APP_ENV=local&& RefreshEnv.cmd && npx nodemon",
    "start-docker": "nodemon",
>>>>>>> 7659ceab
    "start-docker-cloud": "node --inspect=0.0.0.0:9229 dist/index.js",
    "start-everest": "cd ./everest && cross-env EVEREST_IMAGE_TAG=0.0.16 EVEREST_TARGET_URL=ws://host.docker.internal:8081/cp001 docker-compose up"
  },
  "keywords": [
    "ocpp",
    "ocpp_v201"
  ],
  "author": "S44",
  "license": "Apache-2.0",
  "devDependencies": {
    "@types/amqplib": "^0.10.1",
    "@types/bcrypt": "^5.0.2",
    "@types/deasync-promise": "^1.0.0",
    "@types/uuid": "^9.0.1",
    "@types/ws": "^8.5.4",
    "nodemon": "^2.0.22",
    "ts-node": "^10.9.1",
    "typescript": "^5.0.4"
  },
  "dependencies": {
    "@citrineos/ocpi-base": "0.2.0",
    "@citrineos/ocpi-credentials": "0.2.0",
    "@citrineos/ocpi-versions": "0.2.0",
    "@citrineos/ocpi-commands": "0.2.0",
    "@citrineos/ocpi-locations": "0.2.0",
    "@citrineos/ocpi-sessions": "0.2.0",
    "@citrineos/ocpi-tariffs": "0.2.0",
    "@citrineos/ocpi-cdrs": "0.2.0",
    "@citrineos/ocpi-charging-profiles": "0.2.0",
    "@citrineos/ocpi-tokens": "0.2.0",
    "@citrineos/base": "1.3.2",
    "@citrineos/certificates": "1.3.2",
    "@citrineos/configuration": "1.3.2",
    "@citrineos/data": "1.3.2",
    "@citrineos/evdriver": "1.3.2",
    "@citrineos/monitoring": "1.3.2",
    "@citrineos/reporting": "1.3.2",
    "@citrineos/smartcharging": "1.3.2",
    "@citrineos/tenant": "1.3.2",
    "@citrineos/transactions": "1.3.2",
    "@citrineos/util": "1.3.2",
    "@directus/extensions": "^1.0.2",
    "@fastify/type-provider-json-schema-to-ts": "^2.2.2",
    "ajv": "^8.12.0",
    "cross-env": "7.0.3",
    "fastify": "^4.22.2",
    "sqlite3": "^5.1.6",
    "tslog": "^4.8.2",
    "uuid": "^9.0.0",
    "ws": "^8.13.0"
  },
  "engines": {
    "node": ">=18"
  },
  "optionalDependencies": {
    "bufferutil": "^4.0.8",
    "utf-8-validate": "^6.0.3"
  }
}<|MERGE_RESOLUTION|>--- conflicted
+++ resolved
@@ -12,14 +12,8 @@
     "clean": "rm -rf dist/* tsconfig.tsbuildinfo",
     "fresh": "rm -rf node_modules package-lock.json && npm run clean",
     "compile": "npm run clean && tsc -p tsconfig.json",
-<<<<<<< HEAD
     "start": "cross-env APP_NAME=all APP_ENV=local nodemon src/index.ts",
-    "start-docker": "nodemon src/index.ts",
-=======
-    "start-unix": "APP_NAME=all APP_ENV=local nodemon",
-    "start-windows": "set APP_NAME=all&& set APP_ENV=local&& RefreshEnv.cmd && npx nodemon",
     "start-docker": "nodemon",
->>>>>>> 7659ceab
     "start-docker-cloud": "node --inspect=0.0.0.0:9229 dist/index.js",
     "start-everest": "cd ./everest && cross-env EVEREST_IMAGE_TAG=0.0.16 EVEREST_TARGET_URL=ws://host.docker.internal:8081/cp001 docker-compose up"
   },
