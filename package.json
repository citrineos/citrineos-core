--- conflicted
+++ resolved
@@ -23,24 +23,10 @@
     "prettier": "prettier --write ."
   },
   "workspaces": [
-<<<<<<< HEAD
-    "./00_Base",
-    "./01_Data",
-    "./02_Util",
-    "./03_Modules/Ocpi",
-    "./03_Modules/Certificates",
-    "./03_Modules/Configuration",
-    "./03_Modules/EVDriver",
-    "./03_Modules/Monitoring",
-    "./03_Modules/OcppRouter",
-    "./03_Modules/Reporting",
-    "./03_Modules/SmartCharging",
-    "./03_Modules/Transactions",
-    "./Server"
-=======
     "00_Base",
     "01_Data",
     "02_Util",
+    "03_Modules/Ocpi",
     "03_Modules/Certificates",
     "03_Modules/Configuration",
     "03_Modules/EVDriver",
@@ -50,6 +36,5 @@
     "03_Modules/SmartCharging",
     "03_Modules/Transactions",
     "Server"
->>>>>>> 5a23f7df
   ]
 }