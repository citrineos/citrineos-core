{
  "name": "@citrineos/workspace",
  "version": "1.0.0",
  "private": true,
  "devDependencies": {
    "@types/node": "^20.11.20",
    "concurrently": "^8.2.2",
    "nodemon": "^3.1.0",
    "typescript": "^5.3.3"
  },
  "scripts": {
<<<<<<< HEAD
    "install-all": "npm i",
    "clean": "rm -rf dist/* tsconfig.tsbuildinfo",
    "build": "tsc --build --verbose",
    "watch": "tsc -w",
    "start": "APP_NAME=all APP_ENV=local node --inspect=0.0.0.0:9229 dist/index.js",
    "start:local-docker": "nodemon src/index.ts",
    "start:local": "APP_NAME=all APP_ENV=local nodemon src/index.ts"
=======
    "install-all": "npm i --verbose",
    "clean": "rm -rf package-lock.json **/package-lock.json **/**/package-lock.json dist **/dist **/**/dist node_modules **/node_modules **/**/node_modules tsconfig.tsbuildinfo **/tsconfig.tsbuildinfo **/**/tsconfig.tsbuildinfo",
    "build": "tsc --build --verbose"
>>>>>>> a2307df2
  },
  "dependencies": {
    "@citrineos/server": "1.0.0"
  },
  "workspaces": [
    "./00_Base",
    "./01_Data",
    "./02_Util",
    "./03_Modules/Certificates",
    "./03_Modules/Configuration",
    "./03_Modules/EVDriver",
    "./03_Modules/Monitoring",
    "./03_Modules/OcppRouter",
    "./03_Modules/Reporting",
    "./03_Modules/SmartCharging",
    "./03_Modules/Transactions",
    "./Server"
  ]
}<|MERGE_RESOLUTION|>--- conflicted
+++ resolved
@@ -9,19 +9,12 @@
     "typescript": "^5.3.3"
   },
   "scripts": {
-<<<<<<< HEAD
-    "install-all": "npm i",
-    "clean": "rm -rf dist/* tsconfig.tsbuildinfo",
+    "install-all": "npm i --verbose",
+    "clean": "rm -rf package-lock.json **/package-lock.json **/**/package-lock.json dist **/dist **/**/dist node_modules **/node_modules **/**/node_modules tsconfig.tsbuildinfo **/tsconfig.tsbuildinfo **/**/tsconfig.tsbuildinfo",
     "build": "tsc --build --verbose",
-    "watch": "tsc -w",
     "start": "APP_NAME=all APP_ENV=local node --inspect=0.0.0.0:9229 dist/index.js",
     "start:local-docker": "nodemon src/index.ts",
     "start:local": "APP_NAME=all APP_ENV=local nodemon src/index.ts"
-=======
-    "install-all": "npm i --verbose",
-    "clean": "rm -rf package-lock.json **/package-lock.json **/**/package-lock.json dist **/dist **/**/dist node_modules **/node_modules **/**/node_modules tsconfig.tsbuildinfo **/tsconfig.tsbuildinfo **/**/tsconfig.tsbuildinfo",
-    "build": "tsc --build --verbose"
->>>>>>> a2307df2
   },
   "dependencies": {
     "@citrineos/server": "1.0.0"
