// Copyright (c) 2023 S44, LLC
// Copyright Contributors to the CitrineOS Project
//
// SPDX-License-Identifier: Apache 2.0

import {
  AbstractModule,
  AdditionalInfoType,
  AsHandler,
  AttributeEnumType,
  AuthorizationStatusEnumType,
  CallAction,
  CostUpdatedRequest,
  CostUpdatedResponse,
  CrudRepository,
  EventGroup,
  GetTransactionStatusResponse,
  HandlerProperties,
  ICache,
  IdTokenInfoType,
  IdTokenType,
  IMessage,
  IMessageHandler,
  IMessageSender,
  MeterValuesRequest,
  MeterValuesResponse,
  MeterValueUtils,
  ReportDataType,
  StatusNotificationRequest,
  StatusNotificationResponse,
  SystemConfig,
  TransactionEventEnumType,
  TransactionEventRequest,
  TransactionEventResponse,
} from '@citrineos/base';
import {
  Authorization,
  Component,
  Evse,
  IAuthorizationRepository,
  IDeviceModelRepository,
  ILocationRepository,
  ITariffRepository,
  ITransactionEventRepository,
  sequelize,
  SequelizeRepository,
  Tariff,
  Transaction,
  Variable,
  VariableAttribute,
} from '@citrineos/data';
import { IAuthorizer, RabbitMqReceiver, RabbitMqSender, Timer } from '@citrineos/util';
import deasyncPromise from 'deasync-promise';
import { ILogObj, Logger } from 'tslog';

/**
 * Component that handles transaction related messages.
 */
export class TransactionsModule extends AbstractModule {
  protected _requests: CallAction[] = [
    CallAction.MeterValues,
    CallAction.StatusNotification,
    CallAction.TransactionEvent,
  ];
  protected _responses: CallAction[] = [
    CallAction.CostUpdated,
    CallAction.GetTransactionStatus,
  ];

  protected _transactionEventRepository: ITransactionEventRepository;
  protected _authorizeRepository: IAuthorizationRepository;
  protected _deviceModelRepository: IDeviceModelRepository;
  protected _componentRepository: CrudRepository<Component>;
  protected _locationRepository: ILocationRepository;
  protected _tariffRepository: ITariffRepository;
  
  private _authorizers: IAuthorizer[];

  private readonly _sendCostUpdatedOnMeterValue: boolean | undefined;
  private readonly _costUpdatedInterval: number | undefined;

  /**
   * This is the constructor function that initializes the {@link TransactionModule}.
   *
   * @param {SystemConfig} config - The `config` contains configuration settings for the module.
   *
   * @param {ICache} [cache] - The cache instance which is shared among the modules & Central System to pass information such as blacklisted actions or boot status.
   *
   * @param {IMessageSender} [sender] - The `sender` parameter is an optional parameter that represents an instance of the {@link IMessageSender} interface.
   * It is used to send messages from the central system to external systems or devices. If no `sender` is provided, a default {@link RabbitMqSender} instance is created and used.
   *
   * @param {IMessageHandler} [handler] - The `handler` parameter is an optional parameter that represents an instance of the {@link IMessageHandler} interface.
   * It is used to handle incoming messages and dispatch them to the appropriate methods or functions. If no `handler` is provided, a default {@link RabbitMqReceiver} instance is created and used.
   *
   * @param {Logger<ILogObj>} [logger] - The `logger` parameter is an optional parameter that represents an instance of {@link Logger<ILogObj>}.
   * It is used to propagate system wide logger settings and will serve as the parent logger for any sub-component logging. If no `logger` is provided, a default {@link Logger<ILogObj>} instance is created and used.
   *
   * @param {ITransactionEventRepository} [transactionEventRepository] - An optional parameter of type {@link ITransactionEventRepository} which represents a repository for accessing and manipulating transaction event data.
   * If no `transactionEventRepository` is provided, a default {@link sequelize:transactionEventRepository} instance
   * is created and used.
   *
   * @param {IAuthorizationRepository} [authorizeRepository] - An optional parameter of type {@link IAuthorizationRepository} which represents a repository for accessing and manipulating authorization data.
   * If no `authorizeRepository` is provided, a default {@link sequelize:authorizeRepository} instance is
   * created and used.
   *
   * @param {IDeviceModelRepository} [deviceModelRepository] - An optional parameter of type {@link IDeviceModelRepository} which represents a repository for accessing and manipulating variable attribute data.
   * If no `deviceModelRepository` is provided, a default {@link sequelize:deviceModelRepository} instance is
   * created and used.
   *
   * @param {CrudRepository<Component>} [componentRepository] - An optional parameter of type {@link CrudRepository<Component>} which represents a repository for accessing and manipulating component data.
   * If no `componentRepository` is provided, a default {@link sequelize:componentRepository} instance is
   * created and used.
   *
   * @param {ILocationRepository} [locationRepository] - An optional parameter of type {@link ILocationRepository} which represents a repository for accessing and manipulating location and charging station data.
   * If no `locationRepository` is provided, a default {@link sequelize:locationRepository} instance is
   * created and used.
   *
   * @param {CrudRepository<Component>} [componentRepository] - An optional parameter of type {@link CrudRepository<Component>} which represents a repository for accessing and manipulating component data.
   * If no `componentRepository` is provided, a default {@link sequelize:componentRepository} instance is
   * created and used.
   *
   * @param {ILocationRepository} [locationRepository] - An optional parameter of type {@link ILocationRepository} which represents a repository for accessing and manipulating location and charging station data.
   * If no `locationRepository` is provided, a default {@link sequelize:locationRepository} instance is
   * created and used.
   *
   * @param {ITariffRepository} [tariffRepository] - An optional parameter of type {@link ITariffRepository} which
   * represents a repository for accessing and manipulating tariff data.
   * If no `tariffRepository` is provided, a default {@link sequelize:tariffRepository} instance is
   * created and used.
   * 
   * @param {IAuthorizer[]} [authorizers] - An optional parameter of type {@link IAuthorizer[]} which represents
   * a list of authorizers that can be used to authorize requests.
   */
  constructor(
    config: SystemConfig,
    cache: ICache,
    sender?: IMessageSender,
    handler?: IMessageHandler,
    logger?: Logger<ILogObj>,
    transactionEventRepository?: ITransactionEventRepository,
    authorizeRepository?: IAuthorizationRepository,
    deviceModelRepository?: IDeviceModelRepository,
    componentRepository?: CrudRepository<Component>,
    locationRepository?: ILocationRepository,
    tariffRepository?: ITariffRepository,
    authorizers?: IAuthorizer[],
  ) {
    super(
      config,
      cache,
      handler || new RabbitMqReceiver(config, logger),
      sender || new RabbitMqSender(config, logger),
      EventGroup.Transactions,
      logger,
    );

    const timer = new Timer();
    this._logger.info('Initializing...');

    if (!deasyncPromise(this._initHandler(this._requests, this._responses))) {
      throw new Error(
        'Could not initialize module due to failure in handler initialization.',
      );
    }

    this._transactionEventRepository =
      transactionEventRepository ||
      new sequelize.SequelizeTransactionEventRepository(config, logger);
    this._authorizeRepository =
      authorizeRepository ||
      new sequelize.SequelizeAuthorizationRepository(config, logger);
    this._deviceModelRepository =
      deviceModelRepository ||
      new sequelize.SequelizeDeviceModelRepository(config, logger);
    this._componentRepository =
      componentRepository ||
      new SequelizeRepository<Component>(config, Component.MODEL_NAME, logger);
    this._locationRepository =
      locationRepository ||
      new sequelize.SequelizeLocationRepository(config, logger);
    this._tariffRepository =
      tariffRepository ||
      new sequelize.SequelizeTariffRepository(config, logger);

    this._authorizers = authorizers || [];

    this._sendCostUpdatedOnMeterValue =
      config.modules.transactions.sendCostUpdatedOnMeterValue;
    this._costUpdatedInterval = config.modules.transactions.costUpdatedInterval;

    this._logger.info(`Initialized in ${timer.end()}ms...`);
  }

  get transactionEventRepository(): ITransactionEventRepository {
    return this._transactionEventRepository;
  }

  get authorizeRepository(): IAuthorizationRepository {
    return this._authorizeRepository;
  }

  get deviceModelRepository(): IDeviceModelRepository {
    return this._deviceModelRepository;
  }

  get tariffRepository(): ITariffRepository {
    return this._tariffRepository;
  }

  /**
   * Handle requests
   */

  @AsHandler(CallAction.TransactionEvent)
  protected async _handleTransactionEvent(
    message: IMessage<TransactionEventRequest>,
    props?: HandlerProperties,
  ): Promise<void> {
    this._logger.debug('Transaction event received:', message, props);
    const context = message.context;
    const stationId: string = message.context.stationId;

    await this._transactionEventRepository.createOrUpdateTransactionByTransactionEventAndStationId(
      message.payload,
      stationId,
    );

    const transactionEvent = message.payload;
    const transactionId = transactionEvent.transactionInfo.transactionId;
    if (transactionEvent.idToken) {
<<<<<<< HEAD
      await this._authorizeRepository
        .readAllByQuerystring({...transactionEvent.idToken})
        .then(async (authorizations) => {
          const response: TransactionEventResponse = {
            idTokenInfo: {
              status: AuthorizationStatusEnumType.Unknown,
              // TODO determine how/if to set personalMessage
            },
          };
          if (authorizations.length !== 1) {
            throw new Error(
              `Unexpected number of Authorizations for IdToken: ${authorizations.length}`,
            );
          }
          const authorization = authorizations[0];
          if (authorization) {
            if (authorization.idTokenInfo) {
              // Extract DTO fields from sequelize Model<any, any> objects
              const idTokenInfo: IdTokenInfoType = {
                status: authorization.idTokenInfo.status,
                cacheExpiryDateTime:
                authorization.idTokenInfo.cacheExpiryDateTime,
                chargingPriority: authorization.idTokenInfo.chargingPriority,
                language1: authorization.idTokenInfo.language1,
                evseId: authorization.idTokenInfo.evseId,
                groupIdToken: authorization.idTokenInfo.groupIdToken
                  ? {
                    additionalInfo:
                      authorization.idTokenInfo.groupIdToken.additionalInfo &&
                      authorization.idTokenInfo.groupIdToken.additionalInfo
                        .length > 0
                        ? (authorization.idTokenInfo.groupIdToken.additionalInfo.map(
                          (additionalInfo) => ({
                            additionalIdToken:
                            additionalInfo.additionalIdToken,
                            type: additionalInfo.type,
                          }),
                        ) as [AdditionalInfoType, ...AdditionalInfoType[]])
                        : undefined,
                    idToken: authorization.idTokenInfo.groupIdToken.idToken,
                    type: authorization.idTokenInfo.groupIdToken.type,
                  }
                  : undefined,
                language2: authorization.idTokenInfo.language2,
                personalMessage: authorization.idTokenInfo.personalMessage,
              };

              if (idTokenInfo.status === AuthorizationStatusEnumType.Accepted) {
                if (
                  idTokenInfo.cacheExpiryDateTime &&
                  new Date() > new Date(idTokenInfo.cacheExpiryDateTime)
                ) {
                  response.idTokenInfo = {
                    status: AuthorizationStatusEnumType.Invalid,
                    groupIdToken: idTokenInfo.groupIdToken,
                    // TODO determine how/if to set personalMessage
                  };
                } else {
                  // TODO: Determine how to check for NotAllowedTypeEVSE, NotAtThisLocation, NotAtThisTime, NoCredit
                  // TODO: allow for a 'real time auth' type call to fetch token status.
                  response.idTokenInfo = idTokenInfo;
                }
                
                for (const authorizer of this._authorizers) {
                  if (response.idTokenInfo.status !== AuthorizationStatusEnumType.Accepted) {
                    break;
                  }
                  const result: Partial<IdTokenType> = await authorizer.authorize(authorization, context);
                  Object.assign(response.idTokenInfo, result);
                }

              } else {
                // IdTokenInfo.status is one of Blocked, Expired, Invalid, NoCredit
                // N.B. Other non-Accepted statuses should not be allowed to be stored.
                response.idTokenInfo = idTokenInfo;
              }
            } else {
              // Assumed to always be valid without IdTokenInfo
              response.idTokenInfo = {
                status: AuthorizationStatusEnumType.Accepted,
                // TODO determine how/if to set personalMessage
              };
            }
          }
          return response;
        })
        .then((transactionEventResponse) => {
          if (
            transactionEvent.eventType === TransactionEventEnumType.Started &&
            transactionEventResponse &&
            transactionEventResponse.idTokenInfo?.status ===
            AuthorizationStatusEnumType.Accepted &&
            transactionEvent.idToken
          ) {
            if (this._costUpdatedInterval) {
              this._updateCost(
                stationId,
                transactionId,
                this._costUpdatedInterval,
                message.context.tenantId,
              );
            }

            // TODO there should only be one active transaction per evse of a station.
            // old transactions should be marked inactive and an alert should be raised (this can only happen in the field with charger bugs or missed messages)

            // Check for ConcurrentTx
            return this._transactionEventRepository
              .readAllActiveTransactionsByIdToken(transactionEvent.idToken)
              .then((activeTransactions) => {
                // Transaction in this TransactionEventRequest has already been saved, so there should only be 1 active transaction for idToken
                if (activeTransactions.length > 1) {
                  const groupIdToken =
                    transactionEventResponse.idTokenInfo?.groupIdToken;
                  transactionEventResponse.idTokenInfo = {
                    status: AuthorizationStatusEnumType.ConcurrentTx,
                    groupIdToken: groupIdToken,
                    // TODO determine how/if to set personalMessage
                  };
                }
                return transactionEventResponse;
              });
          }
          return transactionEventResponse;
        })
        .then((transactionEventResponse) => {
          this.sendCallResultWithMessage(
            message,
            transactionEventResponse,
          ).then((messageConfirmation) => {
            this._logger.debug(
              'Transaction response sent: ',
              messageConfirmation,
            );
          });
=======
      const authorizations =
        await this._authorizeRepository.readAllByQuerystring({
          ...transactionEvent.idToken,
>>>>>>> c58cafa1
        });
      const response = await this.buildTransactionEventResponse(
        authorizations,
        message,
        stationId,
        transactionId,
        transactionEvent,
      );
      this.sendCallResultWithMessage(message, response).then(
        (messageConfirmation) => {
          this._logger.debug(
            'Transaction response sent: ',
            messageConfirmation,
          );
        },
      );
    } else {
      const response: TransactionEventResponse = {
        // TODO determine how to set chargingPriority and updatedPersonalMessage for anonymous users
      };

      const transaction: Transaction | undefined =
        await this._transactionEventRepository.readTransactionByStationIdAndTransactionId(
          stationId,
          transactionId,
        );

      if (message.payload.eventType === TransactionEventEnumType.Updated) {
        // I02 - Show EV Driver Running Total Cost During Charging
        if (
          transaction &&
          transaction.isActive &&
          this._sendCostUpdatedOnMeterValue
        ) {
          response.totalCost = await this._calculateTotalCost(
            stationId,
            transaction.id,
            transaction.totalKwh,
          );
        }

        // I06 - Update Tariff Information During Transaction
        const tariffAvailableAttributes: VariableAttribute[] =
          await this._deviceModelRepository.readAllByQuerystring({
            stationId: stationId,
            component_name: 'TariffCostCtrlr',
            variable_instance: 'Tariff',
            variable_name: 'Available',
            type: AttributeEnumType.Actual,
          });
        const supportTariff: boolean =
          tariffAvailableAttributes.length !== 0 &&
          Boolean(tariffAvailableAttributes[0].value);

        if (supportTariff && transaction && transaction.isActive) {
          this._logger.debug(
            `Checking if updated tariff information is available for traction ${transaction.transactionId}`,
          );
          // TODO: checks if there is updated tariff information available and set it in the PersonalMessage field.
        }
      }

      if (
        message.payload.eventType === TransactionEventEnumType.Ended &&
        transaction
      ) {
        response.totalCost = await this._calculateTotalCost(
          stationId,
          transaction.id,
          transaction.totalKwh,
        );
      }

      this.sendCallResultWithMessage(message, response).then(
        (messageConfirmation) => {
          this._logger.debug(
            'Transaction response sent: ',
            messageConfirmation,
          );
        },
      );
    }
  }

  @AsHandler(CallAction.MeterValues)
  protected async _handleMeterValues(
    message: IMessage<MeterValuesRequest>,
    props?: HandlerProperties,
  ): Promise<void> {
    this._logger.debug('MeterValues received:', message, props);

    // TODO: Add meterValues to transactions
    // TODO: Meter values can be triggered. Ideally, it should be sent to the callbackUrl from the message api that sent the trigger message
    // TODO: If sendCostUpdatedOnMeterValue is true, meterValues handler triggers cost update
    //  when it is added into a transaction

    const response: MeterValuesResponse = {
      // TODO determine how to set chargingPriority and updatedPersonalMessage for anonymous users
    };

    this.sendCallResultWithMessage(message, response).then(
      (messageConfirmation) => {
        this._logger.debug('MeterValues response sent: ', messageConfirmation);
      },
    );
  }

  @AsHandler(CallAction.StatusNotification)
  protected async _handleStatusNotification(
    message: IMessage<StatusNotificationRequest>,
    props?: HandlerProperties,
  ): Promise<void> {
    this._logger.debug('StatusNotification received:', message, props);

    const stationId = message.context.stationId;
    const statusNotificationRequest = message.payload;

    const chargingStation =
      await this._locationRepository.readChargingStationByStationId(stationId);
    if (chargingStation) {
      await this._locationRepository.addStatusNotificationToChargingStation(
        stationId,
        statusNotificationRequest,
      );
    } else {
      this._logger.warn(
        `Charging station ${stationId} not found. Status notification cannot be associated with a charging station.`,
      );
    }

    const component = await this._componentRepository.readOnlyOneByQuery({
      where: {
        name: 'Connector',
      },
      include: [
        {
          model: Evse,
          where: {
            id: statusNotificationRequest.evseId,
            connectorId: statusNotificationRequest.connectorId,
          },
        },
        {
          model: Variable,
          where: {
            name: 'AvailabilityState',
          },
        },
      ],
    });
    const variable = component?.variables?.[0];
    if (!component || !variable) {
      this._logger.warn(
        'Missing component or variable for status notification. Status notification cannot be assigned to device model.',
      );
    } else {
      const reportDataType: ReportDataType = {
        component: component,
        variable: variable,
        variableAttribute: [
          {
            value: statusNotificationRequest.connectorStatus,
          },
        ],
      };
      await this._deviceModelRepository.createOrUpdateDeviceModelByStationId(
        reportDataType,
        stationId,
        statusNotificationRequest.timestamp,
      );
    }

    // Create response
    const response: StatusNotificationResponse = {};
    this.sendCallResultWithMessage(message, response).then(
      (messageConfirmation) => {
        this._logger.debug(
          'StatusNotification response sent: ',
          messageConfirmation,
        );
      },
    );
  }

  /**
   * Handle responses
   */

  @AsHandler(CallAction.CostUpdated)
  protected _handleCostUpdated(
    message: IMessage<CostUpdatedResponse>,
    props?: HandlerProperties,
  ): void {
    this._logger.debug('CostUpdated response received:', message, props);
  }

  @AsHandler(CallAction.GetTransactionStatus)
  protected _handleGetTransactionStatus(
    message: IMessage<GetTransactionStatusResponse>,
    props?: HandlerProperties,
  ): void {
    this._logger.debug(
      'GetTransactionStatus response received:',
      message,
      props,
    );
  }

  private async buildTransactionEventResponse(
    authorizations: Authorization[],
    message: IMessage<TransactionEventRequest>,
    stationId: string,
    transactionId: string,
    transactionEvent: TransactionEventRequest,
  ): Promise<TransactionEventResponse> {
    const transactionEventResponse: TransactionEventResponse = {
      idTokenInfo: {
        status: AuthorizationStatusEnumType.Unknown,
        // TODO determine how/if to set personalMessage
      },
    };

    if (authorizations.length !== 1) {
      return transactionEventResponse;
    }

    const authorization = authorizations[0];
    if (authorization) {
      if (authorization.idTokenInfo) {
        // Extract DTO fields from sequelize Model<any, any> objects
        const idTokenInfo: IdTokenInfoType = {
          status: authorization.idTokenInfo.status,
          cacheExpiryDateTime: authorization.idTokenInfo.cacheExpiryDateTime,
          chargingPriority: authorization.idTokenInfo.chargingPriority,
          language1: authorization.idTokenInfo.language1,
          evseId: authorization.idTokenInfo.evseId,
          groupIdToken: authorization.idTokenInfo.groupIdToken
            ? {
                additionalInfo:
                  authorization.idTokenInfo.groupIdToken.additionalInfo &&
                  authorization.idTokenInfo.groupIdToken.additionalInfo.length >
                    0
                    ? (authorization.idTokenInfo.groupIdToken.additionalInfo.map(
                        (additionalInfo) => ({
                          additionalIdToken: additionalInfo.additionalIdToken,
                          type: additionalInfo.type,
                        }),
                      ) as [AdditionalInfoType, ...AdditionalInfoType[]])
                    : undefined,
                idToken: authorization.idTokenInfo.groupIdToken.idToken,
                type: authorization.idTokenInfo.groupIdToken.type,
              }
            : undefined,
          language2: authorization.idTokenInfo.language2,
          personalMessage: authorization.idTokenInfo.personalMessage,
        };

        if (idTokenInfo.status === AuthorizationStatusEnumType.Accepted) {
          if (
            idTokenInfo.cacheExpiryDateTime &&
            new Date() > new Date(idTokenInfo.cacheExpiryDateTime)
          ) {
            transactionEventResponse.idTokenInfo = {
              status: AuthorizationStatusEnumType.Invalid,
              groupIdToken: idTokenInfo.groupIdToken,
              // TODO determine how/if to set personalMessage
            };
          } else {
            // TODO: Determine how to check for NotAllowedTypeEVSE, NotAtThisLocation, NotAtThisTime, NoCredit
            // TODO: allow for a 'real time auth' type call to fetch token status.
            transactionEventResponse.idTokenInfo = idTokenInfo;
          }
        } else {
          // IdTokenInfo.status is one of Blocked, Expired, Invalid, NoCredit
          // N.B. Other non-Accepted statuses should not be allowed to be stored.
          transactionEventResponse.idTokenInfo = idTokenInfo;
        }
      } else {
        // Assumed to always be valid without IdTokenInfo
        transactionEventResponse.idTokenInfo = {
          status: AuthorizationStatusEnumType.Accepted,
          // TODO determine how/if to set personalMessage
        };
      }
    }

    if (
      transactionEvent.eventType === TransactionEventEnumType.Started &&
      transactionEventResponse &&
      transactionEventResponse.idTokenInfo?.status ===
        AuthorizationStatusEnumType.Accepted &&
      transactionEvent.idToken
    ) {
      if (this._costUpdatedInterval) {
        this._updateCost(
          stationId,
          transactionId,
          this._costUpdatedInterval,
          message.context.tenantId,
        );
      }

      // TODO there should only be one active transaction per evse of a station.
      // old transactions should be marked inactive and an alert should be raised (this can only happen in the field with charger bugs or missed messages)

      // Check for ConcurrentTx
      const activeTransactions =
        await this._transactionEventRepository.readAllActiveTransactionsByIdToken(
          transactionEvent.idToken,
        );

      // Transaction in this TransactionEventRequest has already been saved, so there should only be 1 active transaction for idToken
      if (activeTransactions.length > 1) {
        const groupIdToken = transactionEventResponse.idTokenInfo?.groupIdToken;
        transactionEventResponse.idTokenInfo = {
          status: AuthorizationStatusEnumType.ConcurrentTx,
          groupIdToken: groupIdToken,
          // TODO determine how/if to set personalMessage
        };
      }
    }

    return transactionEventResponse;
  }

  /**
   * Round floor the given cost to 2 decimal places, e.g., given 1.2378, return 1.23
   *
   * @param {number} cost - cost
   * @return {number} rounded cost
   */
  private _roundCost(cost: number): number {
    return Math.floor(cost * 100) / 100;
  }

  private async _calculateTotalCost(
    stationId: string,
    transactionDbId: number,
    totalKwh?: number,
  ): Promise<number> {
    // TODO: This is a temp workaround. We need to refactor the calculation of totalCost when tariff
    //  implementation is finalized
    let totalCost = 0;

    const tariff: Tariff | undefined =
      await this._tariffRepository.findByStationId(stationId);
    if (tariff) {
      this._logger.debug(`Tariff ${tariff.id} found for station ${stationId}`);
      if (!totalKwh) {
        totalKwh = MeterValueUtils.getTotalKwh(
          await this._transactionEventRepository.readAllMeterValuesByTransactionDataBaseId(
            transactionDbId,
          ),
        );

        await Transaction.update(
          { totalKwh: totalKwh },
          { where: { id: transactionDbId }, returning: false },
        );
      }

      this._logger.debug(`TotalKwh: ${totalKwh}`);
      totalCost = this._roundCost(totalKwh * tariff.pricePerKwh);
    } else {
      this._logger.error(`Tariff not found for station ${stationId}`);
    }

    return totalCost;
  }

  /**
   * Internal method to execute a costUpdated request for an ongoing transaction repeatedly based on the costUpdatedInterval
   *
   * @param {string} stationId - The identifier of the client connection.
   * @param {string} transactionId - The identifier of the transaction.
   * @param {number} costUpdatedInterval - The costUpdated interval in milliseconds.
   * @param {string} tenantId - The identifier of the tenant.
   * @return {void} This function does not return anything.
   */
  private _updateCost(
    stationId: string,
    transactionId: string,
    costUpdatedInterval: number,
    tenantId: string,
  ): void {
    setInterval(async () => {
      const transaction: Transaction | undefined =
        await this._transactionEventRepository.readTransactionByStationIdAndTransactionId(
          stationId,
          transactionId,
        );
      if (transaction && transaction.isActive) {
        const cost = await this._calculateTotalCost(stationId, transaction.id);
        this.sendCall(stationId, tenantId, CallAction.CostUpdated, {
          totalCost: cost,
          transactionId: transaction.transactionId,
        } as CostUpdatedRequest).then(() => {
          this._logger.info(
            `Sent costUpdated for ${transaction.transactionId} with totalCost ${cost}`,
          );
        });
      }
    }, costUpdatedInterval * 1000);
  }
}<|MERGE_RESOLUTION|>--- conflicted
+++ resolved
@@ -49,7 +49,12 @@
   Variable,
   VariableAttribute,
 } from '@citrineos/data';
-import { IAuthorizer, RabbitMqReceiver, RabbitMqSender, Timer } from '@citrineos/util';
+import {
+  IAuthorizer,
+  RabbitMqReceiver,
+  RabbitMqSender,
+  Timer,
+} from '@citrineos/util';
 import deasyncPromise from 'deasync-promise';
 import { ILogObj, Logger } from 'tslog';
 
@@ -73,7 +78,7 @@
   protected _componentRepository: CrudRepository<Component>;
   protected _locationRepository: ILocationRepository;
   protected _tariffRepository: ITariffRepository;
-  
+
   private _authorizers: IAuthorizer[];
 
   private readonly _sendCostUpdatedOnMeterValue: boolean | undefined;
@@ -127,7 +132,7 @@
    * represents a repository for accessing and manipulating tariff data.
    * If no `tariffRepository` is provided, a default {@link sequelize:tariffRepository} instance is
    * created and used.
-   * 
+   *
    * @param {IAuthorizer[]} [authorizers] - An optional parameter of type {@link IAuthorizer[]} which represents
    * a list of authorizers that can be used to authorize requests.
    */
@@ -217,7 +222,6 @@
     props?: HandlerProperties,
   ): Promise<void> {
     this._logger.debug('Transaction event received:', message, props);
-    const context = message.context;
     const stationId: string = message.context.stationId;
 
     await this._transactionEventRepository.createOrUpdateTransactionByTransactionEventAndStationId(
@@ -228,147 +232,9 @@
     const transactionEvent = message.payload;
     const transactionId = transactionEvent.transactionInfo.transactionId;
     if (transactionEvent.idToken) {
-<<<<<<< HEAD
-      await this._authorizeRepository
-        .readAllByQuerystring({...transactionEvent.idToken})
-        .then(async (authorizations) => {
-          const response: TransactionEventResponse = {
-            idTokenInfo: {
-              status: AuthorizationStatusEnumType.Unknown,
-              // TODO determine how/if to set personalMessage
-            },
-          };
-          if (authorizations.length !== 1) {
-            throw new Error(
-              `Unexpected number of Authorizations for IdToken: ${authorizations.length}`,
-            );
-          }
-          const authorization = authorizations[0];
-          if (authorization) {
-            if (authorization.idTokenInfo) {
-              // Extract DTO fields from sequelize Model<any, any> objects
-              const idTokenInfo: IdTokenInfoType = {
-                status: authorization.idTokenInfo.status,
-                cacheExpiryDateTime:
-                authorization.idTokenInfo.cacheExpiryDateTime,
-                chargingPriority: authorization.idTokenInfo.chargingPriority,
-                language1: authorization.idTokenInfo.language1,
-                evseId: authorization.idTokenInfo.evseId,
-                groupIdToken: authorization.idTokenInfo.groupIdToken
-                  ? {
-                    additionalInfo:
-                      authorization.idTokenInfo.groupIdToken.additionalInfo &&
-                      authorization.idTokenInfo.groupIdToken.additionalInfo
-                        .length > 0
-                        ? (authorization.idTokenInfo.groupIdToken.additionalInfo.map(
-                          (additionalInfo) => ({
-                            additionalIdToken:
-                            additionalInfo.additionalIdToken,
-                            type: additionalInfo.type,
-                          }),
-                        ) as [AdditionalInfoType, ...AdditionalInfoType[]])
-                        : undefined,
-                    idToken: authorization.idTokenInfo.groupIdToken.idToken,
-                    type: authorization.idTokenInfo.groupIdToken.type,
-                  }
-                  : undefined,
-                language2: authorization.idTokenInfo.language2,
-                personalMessage: authorization.idTokenInfo.personalMessage,
-              };
-
-              if (idTokenInfo.status === AuthorizationStatusEnumType.Accepted) {
-                if (
-                  idTokenInfo.cacheExpiryDateTime &&
-                  new Date() > new Date(idTokenInfo.cacheExpiryDateTime)
-                ) {
-                  response.idTokenInfo = {
-                    status: AuthorizationStatusEnumType.Invalid,
-                    groupIdToken: idTokenInfo.groupIdToken,
-                    // TODO determine how/if to set personalMessage
-                  };
-                } else {
-                  // TODO: Determine how to check for NotAllowedTypeEVSE, NotAtThisLocation, NotAtThisTime, NoCredit
-                  // TODO: allow for a 'real time auth' type call to fetch token status.
-                  response.idTokenInfo = idTokenInfo;
-                }
-                
-                for (const authorizer of this._authorizers) {
-                  if (response.idTokenInfo.status !== AuthorizationStatusEnumType.Accepted) {
-                    break;
-                  }
-                  const result: Partial<IdTokenType> = await authorizer.authorize(authorization, context);
-                  Object.assign(response.idTokenInfo, result);
-                }
-
-              } else {
-                // IdTokenInfo.status is one of Blocked, Expired, Invalid, NoCredit
-                // N.B. Other non-Accepted statuses should not be allowed to be stored.
-                response.idTokenInfo = idTokenInfo;
-              }
-            } else {
-              // Assumed to always be valid without IdTokenInfo
-              response.idTokenInfo = {
-                status: AuthorizationStatusEnumType.Accepted,
-                // TODO determine how/if to set personalMessage
-              };
-            }
-          }
-          return response;
-        })
-        .then((transactionEventResponse) => {
-          if (
-            transactionEvent.eventType === TransactionEventEnumType.Started &&
-            transactionEventResponse &&
-            transactionEventResponse.idTokenInfo?.status ===
-            AuthorizationStatusEnumType.Accepted &&
-            transactionEvent.idToken
-          ) {
-            if (this._costUpdatedInterval) {
-              this._updateCost(
-                stationId,
-                transactionId,
-                this._costUpdatedInterval,
-                message.context.tenantId,
-              );
-            }
-
-            // TODO there should only be one active transaction per evse of a station.
-            // old transactions should be marked inactive and an alert should be raised (this can only happen in the field with charger bugs or missed messages)
-
-            // Check for ConcurrentTx
-            return this._transactionEventRepository
-              .readAllActiveTransactionsByIdToken(transactionEvent.idToken)
-              .then((activeTransactions) => {
-                // Transaction in this TransactionEventRequest has already been saved, so there should only be 1 active transaction for idToken
-                if (activeTransactions.length > 1) {
-                  const groupIdToken =
-                    transactionEventResponse.idTokenInfo?.groupIdToken;
-                  transactionEventResponse.idTokenInfo = {
-                    status: AuthorizationStatusEnumType.ConcurrentTx,
-                    groupIdToken: groupIdToken,
-                    // TODO determine how/if to set personalMessage
-                  };
-                }
-                return transactionEventResponse;
-              });
-          }
-          return transactionEventResponse;
-        })
-        .then((transactionEventResponse) => {
-          this.sendCallResultWithMessage(
-            message,
-            transactionEventResponse,
-          ).then((messageConfirmation) => {
-            this._logger.debug(
-              'Transaction response sent: ',
-              messageConfirmation,
-            );
-          });
-=======
       const authorizations =
         await this._authorizeRepository.readAllByQuerystring({
           ...transactionEvent.idToken,
->>>>>>> c58cafa1
         });
       const response = await this.buildTransactionEventResponse(
         authorizations,
@@ -641,6 +507,19 @@
             // TODO: allow for a 'real time auth' type call to fetch token status.
             transactionEventResponse.idTokenInfo = idTokenInfo;
           }
+          for (const authorizer of this._authorizers) {
+            if (
+              transactionEventResponse.idTokenInfo.status !==
+              AuthorizationStatusEnumType.Accepted
+            ) {
+              break;
+            }
+            const result: Partial<IdTokenType> = await authorizer.authorize(
+              authorization,
+              message.context,
+            );
+            Object.assign(transactionEventResponse.idTokenInfo, result);
+          }
         } else {
           // IdTokenInfo.status is one of Blocked, Expired, Invalid, NoCredit
           // N.B. Other non-Accepted statuses should not be allowed to be stored.
