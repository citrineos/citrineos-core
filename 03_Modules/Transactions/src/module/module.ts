--- conflicted
+++ resolved
@@ -218,138 +218,9 @@
     const transactionEvent = message.payload;
     const transactionId = transactionEvent.transactionInfo.transactionId;
     if (transactionEvent.idToken) {
-<<<<<<< HEAD
-      this._authorizeRepository
-        .readAllByQuerystring({ ...transactionEvent.idToken })
-        .then((authorizations) => {
-          const response: TransactionEventResponse = {
-            idTokenInfo: {
-              status: AuthorizationStatusEnumType.Unknown,
-              // TODO determine how/if to set personalMessage
-            },
-          };
-          if (authorizations.length !== 1) {
-            throw new Error(
-              `Unexpected number of Authorizations for IdToken: ${authorizations.length}`,
-            );
-          }
-          const authorization = authorizations[0];
-          if (authorization) {
-            if (authorization.idTokenInfo) {
-              // Extract DTO fields from sequelize Model<any, any> objects
-              const idTokenInfo: IdTokenInfoType = {
-                status: authorization.idTokenInfo.status,
-                cacheExpiryDateTime:
-                  authorization.idTokenInfo.cacheExpiryDateTime,
-                chargingPriority: authorization.idTokenInfo.chargingPriority,
-                language1: authorization.idTokenInfo.language1,
-                evseId: authorization.idTokenInfo.evseId,
-                groupIdToken: authorization.idTokenInfo.groupIdToken
-                  ? {
-                      additionalInfo:
-                        authorization.idTokenInfo.groupIdToken.additionalInfo &&
-                        authorization.idTokenInfo.groupIdToken.additionalInfo
-                          .length > 0
-                          ? (authorization.idTokenInfo.groupIdToken.additionalInfo.map(
-                              (additionalInfo) => ({
-                                additionalIdToken:
-                                  additionalInfo.additionalIdToken,
-                                type: additionalInfo.type,
-                              }),
-                            ) as [AdditionalInfoType, ...AdditionalInfoType[]])
-                          : undefined,
-                      idToken: authorization.idTokenInfo.groupIdToken.idToken,
-                      type: authorization.idTokenInfo.groupIdToken.type,
-                    }
-                  : undefined,
-                language2: authorization.idTokenInfo.language2,
-                personalMessage: authorization.idTokenInfo.personalMessage,
-              };
-
-              if (idTokenInfo.status === AuthorizationStatusEnumType.Accepted) {
-                if (
-                  idTokenInfo.cacheExpiryDateTime &&
-                  new Date() > new Date(idTokenInfo.cacheExpiryDateTime)
-                ) {
-                  response.idTokenInfo = {
-                    status: AuthorizationStatusEnumType.Invalid,
-                    groupIdToken: idTokenInfo.groupIdToken,
-                    // TODO determine how/if to set personalMessage
-                  };
-                } else {
-                  // TODO: Determine how to check for NotAllowedTypeEVSE, NotAtThisLocation, NotAtThisTime, NoCredit
-                  // TODO: allow for a 'real time auth' type call to fetch token status.
-                  response.idTokenInfo = idTokenInfo;
-                }
-              } else {
-                // IdTokenInfo.status is one of Blocked, Expired, Invalid, NoCredit
-                // N.B. Other non-Accepted statuses should not be allowed to be stored.
-                response.idTokenInfo = idTokenInfo;
-              }
-            } else {
-              // Assumed to always be valid without IdTokenInfo
-              response.idTokenInfo = {
-                status: AuthorizationStatusEnumType.Accepted,
-                // TODO determine how/if to set personalMessage
-              };
-            }
-          }
-          return response;
-        })
-        .then((transactionEventResponse) => {
-          if (
-            transactionEvent.eventType === TransactionEventEnumType.Started &&
-            transactionEventResponse &&
-            transactionEventResponse.idTokenInfo?.status ===
-              AuthorizationStatusEnumType.Accepted &&
-            transactionEvent.idToken
-          ) {
-            if (this._costUpdatedInterval) {
-              this._updateCost(
-                stationId,
-                transactionId,
-                this._costUpdatedInterval,
-                message.context.tenantId,
-              );
-            }
-
-            // TODO there should only be one active transaction per evse of a station.
-            // old transactions should be marked inactive and an alert should be raised (this can only happen in the field with charger bugs or missed messages)
-
-            // Check for ConcurrentTx
-            return this._transactionEventRepository
-              .readAllActiveTransactionsByIdToken(transactionEvent.idToken)
-              .then((activeTransactions) => {
-                // Transaction in this TransactionEventRequest has already been saved, so there should only be 1 active transaction for idToken
-                if (activeTransactions.length > 1) {
-                  const groupIdToken =
-                    transactionEventResponse.idTokenInfo?.groupIdToken;
-                  transactionEventResponse.idTokenInfo = {
-                    status: AuthorizationStatusEnumType.ConcurrentTx,
-                    groupIdToken: groupIdToken,
-                    // TODO determine how/if to set personalMessage
-                  };
-                }
-                return transactionEventResponse;
-              });
-          }
-          return transactionEventResponse;
-        })
-        .then((transactionEventResponse) => {
-          this.sendCallResultWithMessage(
-            message,
-            transactionEventResponse,
-          ).then((messageConfirmation) => {
-            this._logger.debug(
-              'Transaction response sent: ',
-              messageConfirmation,
-            );
-          });
-=======
       const authorizations =
         await this._authorizeRepository.readAllByQuerystring({
           ...transactionEvent.idToken,
->>>>>>> 793e5ae5
         });
       const response = await this.buildTransactionEventResponse(
         authorizations,
