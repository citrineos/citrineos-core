// Copyright (c) 2023 S44, LLC
// Copyright Contributors to the CitrineOS Project
//
// SPDX-License-Identifier: Apache 2.0

import {
  AbstractModule,
  AdditionalInfoType,
  AsHandler,
  AttributeEnumType,
  AuthorizationStatusEnumType,
  CallAction,
  CostUpdatedRequest,
  CostUpdatedResponse,
  CrudRepository,
  EventGroup,
  GetTransactionStatusResponse,
  HandlerProperties,
  ICache,
  IdTokenInfoType,
  IdTokenType,
  IMessage,
  IMessageHandler,
  IMessageSender,
  MeterValuesRequest,
  MeterValuesResponse,
  MeterValueUtils,
  ReportDataType,
  StatusNotificationRequest,
  StatusNotificationResponse,
  SystemConfig,
  TransactionEventEnumType,
  TransactionEventRequest,
  TransactionEventResponse,
} from '@citrineos/base';
import {
  Authorization,
  Component,
  Evse,
  IAuthorizationRepository,
  IDeviceModelRepository,
  ILocationRepository,
  IReservationRepository,
  ITariffRepository,
  ITransactionEventRepository,
  sequelize,
  SequelizeRepository,
  Tariff,
  Transaction,
  Variable,
  VariableAttribute,
} from '@citrineos/data';
import {
  IAuthorizer,
  RabbitMqReceiver,
  RabbitMqSender,
  Timer,
} from '@citrineos/util';
import deasyncPromise from 'deasync-promise';
import { ILogObj, Logger } from 'tslog';

/**
 * Component that handles transaction related messages.
 */
export class TransactionsModule extends AbstractModule {
  protected _requests: CallAction[] = [
    CallAction.MeterValues,
    CallAction.StatusNotification,
    CallAction.TransactionEvent,
  ];
  protected _responses: CallAction[] = [
    CallAction.CostUpdated,
    CallAction.GetTransactionStatus,
  ];

  protected _transactionEventRepository: ITransactionEventRepository;
  protected _authorizeRepository: IAuthorizationRepository;
  protected _deviceModelRepository: IDeviceModelRepository;
  protected _componentRepository: CrudRepository<Component>;
  protected _locationRepository: ILocationRepository;
  protected _tariffRepository: ITariffRepository;
  protected _reservationRepository: IReservationRepository;

  private _authorizers: IAuthorizer[];

  private readonly _sendCostUpdatedOnMeterValue: boolean | undefined;
  private readonly _costUpdatedInterval: number | undefined;

  /**
   * This is the constructor function that initializes the {@link TransactionModule}.
   *
   * @param {SystemConfig} config - The `config` contains configuration settings for the module.
   *
   * @param {ICache} [cache] - The cache instance which is shared among the modules & Central System to pass information such as blacklisted actions or boot status.
   *
   * @param {IMessageSender} [sender] - The `sender` parameter is an optional parameter that represents an instance of the {@link IMessageSender} interface.
   * It is used to send messages from the central system to external systems or devices. If no `sender` is provided, a default {@link RabbitMqSender} instance is created and used.
   *
   * @param {IMessageHandler} [handler] - The `handler` parameter is an optional parameter that represents an instance of the {@link IMessageHandler} interface.
   * It is used to handle incoming messages and dispatch them to the appropriate methods or functions. If no `handler` is provided, a default {@link RabbitMqReceiver} instance is created and used.
   *
   * @param {Logger<ILogObj>} [logger] - The `logger` parameter is an optional parameter that represents an instance of {@link Logger<ILogObj>}.
   * It is used to propagate system wide logger settings and will serve as the parent logger for any sub-component logging. If no `logger` is provided, a default {@link Logger<ILogObj>} instance is created and used.
   *
   * @param {ITransactionEventRepository} [transactionEventRepository] - An optional parameter of type {@link ITransactionEventRepository} which represents a repository for accessing and manipulating transaction event data.
   * If no `transactionEventRepository` is provided, a default {@link sequelize:transactionEventRepository} instance
   * is created and used.
   *
   * @param {IAuthorizationRepository} [authorizeRepository] - An optional parameter of type {@link IAuthorizationRepository} which represents a repository for accessing and manipulating authorization data.
   * If no `authorizeRepository` is provided, a default {@link sequelize:authorizeRepository} instance is
   * created and used.
   *
   * @param {IDeviceModelRepository} [deviceModelRepository] - An optional parameter of type {@link IDeviceModelRepository} which represents a repository for accessing and manipulating variable attribute data.
   * If no `deviceModelRepository` is provided, a default {@link sequelize:deviceModelRepository} instance is
   * created and used.
   *
   * @param {CrudRepository<Component>} [componentRepository] - An optional parameter of type {@link CrudRepository<Component>} which represents a repository for accessing and manipulating component data.
   * If no `componentRepository` is provided, a default {@link sequelize:componentRepository} instance is
   * created and used.
   *
   * @param {ILocationRepository} [locationRepository] - An optional parameter of type {@link ILocationRepository} which represents a repository for accessing and manipulating location and charging station data.
   * If no `locationRepository` is provided, a default {@link sequelize:locationRepository} instance is
   * created and used.
   *
   * @param {CrudRepository<Component>} [componentRepository] - An optional parameter of type {@link CrudRepository<Component>} which represents a repository for accessing and manipulating component data.
   * If no `componentRepository` is provided, a default {@link sequelize:componentRepository} instance is
   * created and used.
   *
   * @param {ILocationRepository} [locationRepository] - An optional parameter of type {@link ILocationRepository} which represents a repository for accessing and manipulating location and charging station data.
   * If no `locationRepository` is provided, a default {@link sequelize:locationRepository} instance is
   * created and used.
   *
   * @param {ITariffRepository} [tariffRepository] - An optional parameter of type {@link ITariffRepository} which
   * represents a repository for accessing and manipulating tariff data.
   * If no `tariffRepository` is provided, a default {@link sequelize:tariffRepository} instance is
   * created and used.
   *
<<<<<<< HEAD
   * @param {IReservationRepository} [reservationRepository] - An optional parameter of type {@link IReservationRepository}
   * which represents a repository for accessing and manipulating reservation data.
   * If no `reservationRepository` is provided, a default {@link sequelize:reservationRepository} instance is created and used.
=======
   * @param {IAuthorizer[]} [authorizers] - An optional parameter of type {@link IAuthorizer[]} which represents
   * a list of authorizers that can be used to authorize requests.
>>>>>>> 6ddcf25f
   */
  constructor(
    config: SystemConfig,
    cache: ICache,
    sender?: IMessageSender,
    handler?: IMessageHandler,
    logger?: Logger<ILogObj>,
    transactionEventRepository?: ITransactionEventRepository,
    authorizeRepository?: IAuthorizationRepository,
    deviceModelRepository?: IDeviceModelRepository,
    componentRepository?: CrudRepository<Component>,
    locationRepository?: ILocationRepository,
    tariffRepository?: ITariffRepository,
<<<<<<< HEAD
    reservationRepository?: IReservationRepository,
=======
    authorizers?: IAuthorizer[],
>>>>>>> 6ddcf25f
  ) {
    super(
      config,
      cache,
      handler || new RabbitMqReceiver(config, logger),
      sender || new RabbitMqSender(config, logger),
      EventGroup.Transactions,
      logger,
    );

    const timer = new Timer();
    this._logger.info('Initializing...');

    if (!deasyncPromise(this._initHandler(this._requests, this._responses))) {
      throw new Error(
        'Could not initialize module due to failure in handler initialization.',
      );
    }

    this._transactionEventRepository =
      transactionEventRepository ||
      new sequelize.SequelizeTransactionEventRepository(config, logger);
    this._authorizeRepository =
      authorizeRepository ||
      new sequelize.SequelizeAuthorizationRepository(config, logger);
    this._deviceModelRepository =
      deviceModelRepository ||
      new sequelize.SequelizeDeviceModelRepository(config, logger);
    this._componentRepository =
      componentRepository ||
      new SequelizeRepository<Component>(config, Component.MODEL_NAME, logger);
    this._locationRepository =
      locationRepository ||
      new sequelize.SequelizeLocationRepository(config, logger);
    this._tariffRepository =
      tariffRepository ||
      new sequelize.SequelizeTariffRepository(config, logger);
    this._reservationRepository =
      reservationRepository ||
      new sequelize.SequelizeReservationRepository(config, this._logger);

    this._authorizers = authorizers || [];

    this._sendCostUpdatedOnMeterValue =
      config.modules.transactions.sendCostUpdatedOnMeterValue;
    this._costUpdatedInterval = config.modules.transactions.costUpdatedInterval;

    this._logger.info(`Initialized in ${timer.end()}ms...`);
  }

  get transactionEventRepository(): ITransactionEventRepository {
    return this._transactionEventRepository;
  }

  get authorizeRepository(): IAuthorizationRepository {
    return this._authorizeRepository;
  }

  get deviceModelRepository(): IDeviceModelRepository {
    return this._deviceModelRepository;
  }

  get tariffRepository(): ITariffRepository {
    return this._tariffRepository;
  }

  /**
   * Handle requests
   */

  @AsHandler(CallAction.TransactionEvent)
  protected async _handleTransactionEvent(
    message: IMessage<TransactionEventRequest>,
    props?: HandlerProperties,
  ): Promise<void> {
    this._logger.debug('Transaction event received:', message, props);
    const stationId: string = message.context.stationId;

    await this._transactionEventRepository.createOrUpdateTransactionByTransactionEventAndStationId(
      message.payload,
      stationId,
    );

    const transactionEvent = message.payload;
    const transactionId = transactionEvent.transactionInfo.transactionId;

    if (message.payload.reservationId) {
      await this._reservationRepository.updateAllByQuery(
        {
          terminatedByTransaction: transactionId,
          isActive: false,
        },
        {
          where: {
            id: message.payload.reservationId,
            stationId: stationId,
          },
        },
      );
    }

    if (transactionEvent.idToken) {
      const authorizations =
        await this._authorizeRepository.readAllByQuerystring({
          ...transactionEvent.idToken,
        });
      const response = await this.buildTransactionEventResponse(
        authorizations,
        message,
        stationId,
        transactionId,
        transactionEvent,
      );
      this.sendCallResultWithMessage(message, response).then(
        (messageConfirmation) => {
          this._logger.debug(
            'Transaction response sent: ',
            messageConfirmation,
          );
        },
      );
    } else {
      const response: TransactionEventResponse = {
        // TODO determine how to set chargingPriority and updatedPersonalMessage for anonymous users
      };

      const transaction: Transaction | undefined =
        await this._transactionEventRepository.readTransactionByStationIdAndTransactionId(
          stationId,
          transactionId,
        );

      if (message.payload.eventType === TransactionEventEnumType.Updated) {
        // I02 - Show EV Driver Running Total Cost During Charging
        if (
          transaction &&
          transaction.isActive &&
          this._sendCostUpdatedOnMeterValue
        ) {
          response.totalCost = await this._calculateTotalCost(
            stationId,
            transaction.id,
            transaction.totalKwh,
          );
        }

        // I06 - Update Tariff Information During Transaction
        const tariffAvailableAttributes: VariableAttribute[] =
          await this._deviceModelRepository.readAllByQuerystring({
            stationId: stationId,
            component_name: 'TariffCostCtrlr',
            variable_instance: 'Tariff',
            variable_name: 'Available',
            type: AttributeEnumType.Actual,
          });
        const supportTariff: boolean =
          tariffAvailableAttributes.length !== 0 &&
          Boolean(tariffAvailableAttributes[0].value);

        if (supportTariff && transaction && transaction.isActive) {
          this._logger.debug(
            `Checking if updated tariff information is available for traction ${transaction.transactionId}`,
          );
          // TODO: checks if there is updated tariff information available and set it in the PersonalMessage field.
        }
      }

      if (
        message.payload.eventType === TransactionEventEnumType.Ended &&
        transaction
      ) {
        response.totalCost = await this._calculateTotalCost(
          stationId,
          transaction.id,
          transaction.totalKwh,
        );
      }

      this.sendCallResultWithMessage(message, response).then(
        (messageConfirmation) => {
          this._logger.debug(
            'Transaction response sent: ',
            messageConfirmation,
          );
        },
      );
    }
  }

  @AsHandler(CallAction.MeterValues)
  protected async _handleMeterValues(
    message: IMessage<MeterValuesRequest>,
    props?: HandlerProperties,
  ): Promise<void> {
    this._logger.debug('MeterValues received:', message, props);

    // TODO: Add meterValues to transactions
    // TODO: Meter values can be triggered. Ideally, it should be sent to the callbackUrl from the message api that sent the trigger message
    // TODO: If sendCostUpdatedOnMeterValue is true, meterValues handler triggers cost update
    //  when it is added into a transaction

    const response: MeterValuesResponse = {
      // TODO determine how to set chargingPriority and updatedPersonalMessage for anonymous users
    };

    this.sendCallResultWithMessage(message, response).then(
      (messageConfirmation) => {
        this._logger.debug('MeterValues response sent: ', messageConfirmation);
      },
    );
  }

  @AsHandler(CallAction.StatusNotification)
  protected async _handleStatusNotification(
    message: IMessage<StatusNotificationRequest>,
    props?: HandlerProperties,
  ): Promise<void> {
    this._logger.debug('StatusNotification received:', message, props);

    const stationId = message.context.stationId;
    const statusNotificationRequest = message.payload;

    const chargingStation =
      await this._locationRepository.readChargingStationByStationId(stationId);
    if (chargingStation) {
      await this._locationRepository.addStatusNotificationToChargingStation(
        stationId,
        statusNotificationRequest,
      );
    } else {
      this._logger.warn(
        `Charging station ${stationId} not found. Status notification cannot be associated with a charging station.`,
      );
    }

    const component = await this._componentRepository.readOnlyOneByQuery({
      where: {
        name: 'Connector',
      },
      include: [
        {
          model: Evse,
          where: {
            id: statusNotificationRequest.evseId,
            connectorId: statusNotificationRequest.connectorId,
          },
        },
        {
          model: Variable,
          where: {
            name: 'AvailabilityState',
          },
        },
      ],
    });
    const variable = component?.variables?.[0];
    if (!component || !variable) {
      this._logger.warn(
        'Missing component or variable for status notification. Status notification cannot be assigned to device model.',
      );
    } else {
      const reportDataType: ReportDataType = {
        component: component,
        variable: variable,
        variableAttribute: [
          {
            value: statusNotificationRequest.connectorStatus,
          },
        ],
      };
      await this._deviceModelRepository.createOrUpdateDeviceModelByStationId(
        reportDataType,
        stationId,
        statusNotificationRequest.timestamp,
      );
    }

    // Create response
    const response: StatusNotificationResponse = {};
    this.sendCallResultWithMessage(message, response).then(
      (messageConfirmation) => {
        this._logger.debug(
          'StatusNotification response sent: ',
          messageConfirmation,
        );
      },
    );
  }

  /**
   * Handle responses
   */

  @AsHandler(CallAction.CostUpdated)
  protected _handleCostUpdated(
    message: IMessage<CostUpdatedResponse>,
    props?: HandlerProperties,
  ): void {
    this._logger.debug('CostUpdated response received:', message, props);
  }

  @AsHandler(CallAction.GetTransactionStatus)
  protected _handleGetTransactionStatus(
    message: IMessage<GetTransactionStatusResponse>,
    props?: HandlerProperties,
  ): void {
    this._logger.debug(
      'GetTransactionStatus response received:',
      message,
      props,
    );
  }

  private async buildTransactionEventResponse(
    authorizations: Authorization[],
    message: IMessage<TransactionEventRequest>,
    stationId: string,
    transactionId: string,
    transactionEvent: TransactionEventRequest,
  ): Promise<TransactionEventResponse> {
    const transactionEventResponse: TransactionEventResponse = {
      idTokenInfo: {
        status: AuthorizationStatusEnumType.Unknown,
        // TODO determine how/if to set personalMessage
      },
    };

    if (authorizations.length !== 1) {
      return transactionEventResponse;
    }

    const authorization = authorizations[0];
    if (authorization) {
      if (authorization.idTokenInfo) {
        // Extract DTO fields from sequelize Model<any, any> objects
        const idTokenInfo: IdTokenInfoType = {
          status: authorization.idTokenInfo.status,
          cacheExpiryDateTime: authorization.idTokenInfo.cacheExpiryDateTime,
          chargingPriority: authorization.idTokenInfo.chargingPriority,
          language1: authorization.idTokenInfo.language1,
          evseId: authorization.idTokenInfo.evseId,
          groupIdToken: authorization.idTokenInfo.groupIdToken
            ? {
                additionalInfo:
                  authorization.idTokenInfo.groupIdToken.additionalInfo &&
                  authorization.idTokenInfo.groupIdToken.additionalInfo.length >
                    0
                    ? (authorization.idTokenInfo.groupIdToken.additionalInfo.map(
                        (additionalInfo) => ({
                          additionalIdToken: additionalInfo.additionalIdToken,
                          type: additionalInfo.type,
                        }),
                      ) as [AdditionalInfoType, ...AdditionalInfoType[]])
                    : undefined,
                idToken: authorization.idTokenInfo.groupIdToken.idToken,
                type: authorization.idTokenInfo.groupIdToken.type,
              }
            : undefined,
          language2: authorization.idTokenInfo.language2,
          personalMessage: authorization.idTokenInfo.personalMessage,
        };

        if (idTokenInfo.status === AuthorizationStatusEnumType.Accepted) {
          if (
            idTokenInfo.cacheExpiryDateTime &&
            new Date() > new Date(idTokenInfo.cacheExpiryDateTime)
          ) {
            transactionEventResponse.idTokenInfo = {
              status: AuthorizationStatusEnumType.Invalid,
              groupIdToken: idTokenInfo.groupIdToken,
              // TODO determine how/if to set personalMessage
            };
          } else {
            // TODO: Determine how to check for NotAllowedTypeEVSE, NotAtThisLocation, NotAtThisTime, NoCredit
            // TODO: allow for a 'real time auth' type call to fetch token status.
            transactionEventResponse.idTokenInfo = idTokenInfo;
          }
          for (const authorizer of this._authorizers) {
            if (
              transactionEventResponse.idTokenInfo.status !==
              AuthorizationStatusEnumType.Accepted
            ) {
              break;
            }
            const result: Partial<IdTokenType> = await authorizer.authorize(
              authorization,
              message.context,
            );
            Object.assign(transactionEventResponse.idTokenInfo, result);
          }
        } else {
          // IdTokenInfo.status is one of Blocked, Expired, Invalid, NoCredit
          // N.B. Other non-Accepted statuses should not be allowed to be stored.
          transactionEventResponse.idTokenInfo = idTokenInfo;
        }
      } else {
        // Assumed to always be valid without IdTokenInfo
        transactionEventResponse.idTokenInfo = {
          status: AuthorizationStatusEnumType.Accepted,
          // TODO determine how/if to set personalMessage
        };
      }
    }

    if (
      transactionEvent.eventType === TransactionEventEnumType.Started &&
      transactionEventResponse &&
      transactionEventResponse.idTokenInfo?.status ===
        AuthorizationStatusEnumType.Accepted &&
      transactionEvent.idToken
    ) {
      if (this._costUpdatedInterval) {
        this._updateCost(
          stationId,
          transactionId,
          this._costUpdatedInterval,
          message.context.tenantId,
        );
      }

      // TODO there should only be one active transaction per evse of a station.
      // old transactions should be marked inactive and an alert should be raised (this can only happen in the field with charger bugs or missed messages)

      // Check for ConcurrentTx
      const activeTransactions =
        await this._transactionEventRepository.readAllActiveTransactionsByIdToken(
          transactionEvent.idToken,
        );

      // Transaction in this TransactionEventRequest has already been saved, so there should only be 1 active transaction for idToken
      if (activeTransactions.length > 1) {
        const groupIdToken = transactionEventResponse.idTokenInfo?.groupIdToken;
        transactionEventResponse.idTokenInfo = {
          status: AuthorizationStatusEnumType.ConcurrentTx,
          groupIdToken: groupIdToken,
          // TODO determine how/if to set personalMessage
        };
      }
    }

    return transactionEventResponse;
  }

  /**
   * Round floor the given cost to 2 decimal places, e.g., given 1.2378, return 1.23
   *
   * @param {number} cost - cost
   * @return {number} rounded cost
   */
  private _roundCost(cost: number): number {
    return Math.floor(cost * 100) / 100;
  }

  private async _calculateTotalCost(
    stationId: string,
    transactionDbId: number,
    totalKwh?: number | null,
  ): Promise<number> {
    // TODO: This is a temp workaround. We need to refactor the calculation of totalCost when tariff
    //  implementation is finalized
    let totalCost = 0;

    const tariff: Tariff | undefined =
      await this._tariffRepository.findByStationId(stationId);
    if (tariff) {
      this._logger.debug(`Tariff ${tariff.id} found for station ${stationId}`);
      if (!totalKwh) {
        totalKwh = MeterValueUtils.getTotalKwh(
          await this._transactionEventRepository.readAllMeterValuesByTransactionDataBaseId(
            transactionDbId,
          ),
        );

        await Transaction.update(
          { totalKwh: totalKwh },
          { where: { id: transactionDbId }, returning: false },
        );
      }

      this._logger.debug(`TotalKwh: ${totalKwh}`);
      totalCost = this._roundCost(totalKwh * tariff.pricePerKwh);
    } else {
      this._logger.error(`Tariff not found for station ${stationId}`);
    }

    return totalCost;
  }

  /**
   * Internal method to execute a costUpdated request for an ongoing transaction repeatedly based on the costUpdatedInterval
   *
   * @param {string} stationId - The identifier of the client connection.
   * @param {string} transactionId - The identifier of the transaction.
   * @param {number} costUpdatedInterval - The costUpdated interval in milliseconds.
   * @param {string} tenantId - The identifier of the tenant.
   * @return {void} This function does not return anything.
   */
  private _updateCost(
    stationId: string,
    transactionId: string,
    costUpdatedInterval: number,
    tenantId: string,
  ): void {
    setInterval(async () => {
      const transaction: Transaction | undefined =
        await this._transactionEventRepository.readTransactionByStationIdAndTransactionId(
          stationId,
          transactionId,
        );
      if (transaction && transaction.isActive) {
        const cost = await this._calculateTotalCost(stationId, transaction.id);
        this.sendCall(stationId, tenantId, CallAction.CostUpdated, {
          totalCost: cost,
          transactionId: transaction.transactionId,
        } as CostUpdatedRequest).then(() => {
          this._logger.info(
            `Sent costUpdated for ${transaction.transactionId} with totalCost ${cost}`,
          );
        });
      }
    }, costUpdatedInterval * 1000);
  }
}<|MERGE_RESOLUTION|>--- conflicted
+++ resolved
@@ -135,14 +135,12 @@
    * If no `tariffRepository` is provided, a default {@link sequelize:tariffRepository} instance is
    * created and used.
    *
-<<<<<<< HEAD
    * @param {IReservationRepository} [reservationRepository] - An optional parameter of type {@link IReservationRepository}
    * which represents a repository for accessing and manipulating reservation data.
    * If no `reservationRepository` is provided, a default {@link sequelize:reservationRepository} instance is created and used.
-=======
+   *
    * @param {IAuthorizer[]} [authorizers] - An optional parameter of type {@link IAuthorizer[]} which represents
    * a list of authorizers that can be used to authorize requests.
->>>>>>> 6ddcf25f
    */
   constructor(
     config: SystemConfig,
@@ -156,11 +154,8 @@
     componentRepository?: CrudRepository<Component>,
     locationRepository?: ILocationRepository,
     tariffRepository?: ITariffRepository,
-<<<<<<< HEAD
     reservationRepository?: IReservationRepository,
-=======
     authorizers?: IAuthorizer[],
->>>>>>> 6ddcf25f
   ) {
     super(
       config,
