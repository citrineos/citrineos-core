--- conflicted
+++ resolved
@@ -6,11 +6,8 @@
 import {
   AbstractModule,
   AsHandler,
-<<<<<<< HEAD
   AuthorizationStatusType,
-=======
   BootstrapConfig,
->>>>>>> 81317532
   CallAction,
   CrudRepository,
   ErrorCode,
