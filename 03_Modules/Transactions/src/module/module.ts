// Copyright (c) 2023 S44, LLC
// Copyright Contributors to the CitrineOS Project
//
// SPDX-License-Identifier: Apache 2.0

<<<<<<< HEAD
import {
  AbstractModule,
  CallAction,
  SystemConfig,
  ICache,
  IMessageSender,
  IMessageHandler,
  EventGroup,
  AsHandler,
  IMessage,
  TransactionEventRequest,
  HandlerProperties,
  TransactionEventResponse,
  AuthorizationStatusEnumType,
  IdTokenInfoType,
  AdditionalInfoType,
  TransactionEventEnumType,
  MeterValuesRequest,
  MeterValuesResponse,
  StatusNotificationRequest,
  StatusNotificationResponse,
} from "@citrineos/base";
import {
  IAuthorizationRepository,
  ITransactionEventRepository,
  sequelize,
} from "@citrineos/data";
import { PubSubReceiver, PubSubSender, Timer } from "@citrineos/util";
=======
import { AbstractModule, CallAction, SystemConfig, ICache, IMessageSender, IMessageHandler, EventGroup, AsHandler, IMessage, TransactionEventRequest, HandlerProperties, TransactionEventResponse, AuthorizationStatusEnumType, IdTokenInfoType, AdditionalInfoType, TransactionEventEnumType, MeterValuesRequest, MeterValuesResponse, StatusNotificationRequest, StatusNotificationResponse, GetTransactionStatusResponse, CostUpdatedResponse } from "@citrineos/base";
import { IAuthorizationRepository, ITransactionEventRepository, sequelize } from "@citrineos/data";
import { RabbitMqReceiver, RabbitMqSender, Timer } from "@citrineos/util";
>>>>>>> c6148b31
import deasyncPromise from "deasync-promise";
import { ILogObj, Logger } from "tslog";

/**
 * Component that handles transaction related messages.
 */
export class TransactionsModule extends AbstractModule {
  protected _requests: CallAction[] = [
    CallAction.MeterValues,
    CallAction.StatusNotification,
    CallAction.TransactionEvent,
  ];
  protected _responses: CallAction[] = [
<<<<<<< HEAD
    CallAction.CostUpdate,
    CallAction.GetTransactionStatus,
=======
    CallAction.CostUpdated,
    CallAction.GetTransactionStatus
>>>>>>> c6148b31
  ];

  protected _transactionEventRepository: ITransactionEventRepository;
  protected _authorizeRepository: IAuthorizationRepository;

  get transactionEventRepository(): ITransactionEventRepository {
    return this._transactionEventRepository;
  }

  get authorizeRepository(): IAuthorizationRepository {
    return this._authorizeRepository;
  }

  /**
   * This is the constructor function that initializes the {@link TransactionModule}.
   *
   * @param {SystemConfig} config - The `config` contains configuration settings for the module.
   *
   * @param {ICache} [cache] - The cache instance which is shared among the modules & Central System to pass information such as blacklisted actions or boot status.
   *
   * @param {IMessageSender} [sender] - The `sender` parameter is an optional parameter that represents an instance of the {@link IMessageSender} interface.
   * It is used to send messages from the central system to external systems or devices. If no `sender` is provided, a default {@link RabbitMqSender} instance is created and used.
   *
   * @param {IMessageHandler} [handler] - The `handler` parameter is an optional parameter that represents an instance of the {@link IMessageHandler} interface.
   * It is used to handle incoming messages and dispatch them to the appropriate methods or functions. If no `handler` is provided, a default {@link RabbitMqReceiver} instance is created and used.
   *
   * @param {Logger<ILogObj>} [logger] - The `logger` parameter is an optional parameter that represents an instance of {@link Logger<ILogObj>}.
   * It is used to propagate system wide logger settings and will serve as the parent logger for any sub-component logging. If no `logger` is provided, a default {@link Logger<ILogObj>} instance is created and used.
   *
   * @param {ITransactionEventRepository} [transactionEventRepository] - An optional parameter of type {@link ITransactionEventRepository} which represents a repository for accessing and manipulating authorization data.
   * If no `transactionEventRepository` is provided, a default {@link sequelize.TransactionEventRepository} instance is created and used.
   *
   * @param {IAuthorizationRepository} [authorizeRepository] - An optional parameter of type {@link IAuthorizationRepository} which represents a repository for accessing and manipulating variable data.
   * If no `authorizeRepository` is provided, a default {@link sequelize.AuthorizationRepository} instance is created and used.
   */
  constructor(
    config: SystemConfig,
    cache: ICache,
    sender?: IMessageSender,
    handler?: IMessageHandler,
    logger?: Logger<ILogObj>,
    transactionEventRepository?: ITransactionEventRepository,
    authorizeRepository?: IAuthorizationRepository,
  ) {
<<<<<<< HEAD
    super(
      config,
      cache,
      handler || new PubSubReceiver(config, logger),
      sender || new PubSubSender(config, logger),
      EventGroup.Transactions,
      logger,
    );
=======
    super(config, cache, handler || new RabbitMqReceiver(config, logger), sender || new RabbitMqSender(config, logger), EventGroup.Transactions, logger);
>>>>>>> c6148b31

    const timer = new Timer();
    this._logger.info(`Initializing...`);

    if (!deasyncPromise(this._initHandler(this._requests, this._responses))) {
      throw new Error(
        "Could not initialize module due to failure in handler initialization.",
      );
    }

    this._transactionEventRepository =
      transactionEventRepository ||
      new sequelize.TransactionEventRepository(config, logger);
    this._authorizeRepository =
      authorizeRepository ||
      new sequelize.AuthorizationRepository(config, logger);

    this._logger.info(`Initialized in ${timer.end()}ms...`);
  }

  /**
   * Handle requests
   */

  @AsHandler(CallAction.TransactionEvent)
  protected async _handleTransactionEvent(
    message: IMessage<TransactionEventRequest>,
    props?: HandlerProperties,
  ): Promise<void> {
    this._logger.debug("Transaction event received:", message, props);

<<<<<<< HEAD
    await this._transactionEventRepository.createOrUpdateTransactionByTransactionEventAndStationId(
      message.payload,
      message.context.stationId,
    );

=======
    await this._transactionEventRepository.createOrUpdateTransactionByTransactionEventAndStationId(message.payload, message.context.stationId);
    
>>>>>>> c6148b31
    const transactionEvent = message.payload;
    if (transactionEvent.idToken) {
      this._authorizeRepository
        .readByQuery({ ...transactionEvent.idToken })
        .then((authorization) => {
          const response: TransactionEventResponse = {
            idTokenInfo: {
              status: AuthorizationStatusEnumType.Unknown,
              // TODO determine how/if to set personalMessage
            },
          };
          if (authorization) {
            if (authorization.idTokenInfo) {
              // Extract DTO fields from sequelize Model<any, any> objects
              const idTokenInfo: IdTokenInfoType = {
                status: authorization.idTokenInfo.status,
                cacheExpiryDateTime:
                  authorization.idTokenInfo.cacheExpiryDateTime,
                chargingPriority: authorization.idTokenInfo.chargingPriority,
                language1: authorization.idTokenInfo.language1,
                evseId: authorization.idTokenInfo.evseId,
                groupIdToken: authorization.idTokenInfo.groupIdToken
                  ? {
                      additionalInfo:
                        authorization.idTokenInfo.groupIdToken.additionalInfo &&
                        authorization.idTokenInfo.groupIdToken.additionalInfo
                          .length > 0
                          ? (authorization.idTokenInfo.groupIdToken.additionalInfo.map(
                              (additionalInfo) => {
                                return {
                                  additionalIdToken:
                                    additionalInfo.additionalIdToken,
                                  type: additionalInfo.type,
                                };
                              },
                            ) as [AdditionalInfoType, ...AdditionalInfoType[]])
                          : undefined,
                      idToken: authorization.idTokenInfo.groupIdToken.idToken,
                      type: authorization.idTokenInfo.groupIdToken.type,
                    }
                  : undefined,
                language2: authorization.idTokenInfo.language2,
                personalMessage: authorization.idTokenInfo.personalMessage,
              };

              if (idTokenInfo.status == AuthorizationStatusEnumType.Accepted) {
                if (
                  idTokenInfo.cacheExpiryDateTime &&
                  new Date() > new Date(idTokenInfo.cacheExpiryDateTime)
                ) {
                  response.idTokenInfo = {
                    status: AuthorizationStatusEnumType.Invalid,
                    groupIdToken: idTokenInfo.groupIdToken,
                    // TODO determine how/if to set personalMessage
                  };
                } else {
                  // TODO: Determine how to check for NotAllowedTypeEVSE, NotAtThisLocation, NotAtThisTime, NoCredit
                  // TODO: allow for a 'real time auth' type call to fetch token status.
                  response.idTokenInfo = idTokenInfo;
                }
              } else {
                // IdTokenInfo.status is one of Blocked, Expired, Invalid, NoCredit
                // N.B. Other non-Accepted statuses should not be allowed to be stored.
                response.idTokenInfo = idTokenInfo;
              }
            } else {
              // Assumed to always be valid without IdTokenInfo
              response.idTokenInfo = {
                status: AuthorizationStatusEnumType.Accepted,
                // TODO determine how/if to set personalMessage
              };
            }
<<<<<<< HEAD
          }
          return response;
        })
        .then((transactionEventResponse) => {
          if (
            transactionEvent.eventType == TransactionEventEnumType.Started &&
            transactionEventResponse &&
            transactionEventResponse.idTokenInfo?.status ==
              AuthorizationStatusEnumType.Accepted &&
            transactionEvent.idToken
          ) {
            // Check for ConcurrentTx
            return this._transactionEventRepository
              .readAllActiveTransactionByIdToken(transactionEvent.idToken)
              .then((activeTransactions) => {
                // Transaction in this TransactionEventRequest has already been saved, so there should only be 1 active transaction for idToken
                if (activeTransactions.length > 1) {
                  const groupIdToken =
                    transactionEventResponse.idTokenInfo?.groupIdToken;
                  transactionEventResponse.idTokenInfo = {
                    status: AuthorizationStatusEnumType.ConcurrentTx,
                    groupIdToken: groupIdToken,
                    // TODO determine how/if to set personalMessage
                  };
                }
                return transactionEventResponse;
              });
          }
          return transactionEventResponse;
        })
        .then((transactionEventResponse) => {
          this.sendCallResultWithMessage(
            message,
            transactionEventResponse,
          ).then((messageConfirmation) =>
            this._logger.debug(
              "Transaction response sent:",
              messageConfirmation,
            ),
          );
        });
=======
            return transactionEventResponse;
          });
        }
        return transactionEventResponse;
      }).then(transactionEventResponse => {
        this.sendCallResultWithMessage(message, transactionEventResponse)
          .then(messageConfirmation => this._logger.debug("Transaction response sent: ", messageConfirmation));
      });
>>>>>>> c6148b31
    } else {
      const response: TransactionEventResponse = {
        // TODO determine how to set chargingPriority and updatedPersonalMessage for anonymous users
      };
<<<<<<< HEAD
      this.sendCallResultWithMessage(message, response).then(
        (messageConfirmation) =>
          this._logger.debug("Transaction response sent:", messageConfirmation),
      );
=======
      this.sendCallResultWithMessage(message, response)
        .then(messageConfirmation => this._logger.debug("Transaction response sent: ", messageConfirmation));
>>>>>>> c6148b31
    }
  }

  @AsHandler(CallAction.MeterValues)
  protected async _handleMeterValues(
    message: IMessage<MeterValuesRequest>,
    props?: HandlerProperties,
  ): Promise<void> {
    this._logger.debug("MeterValues received:", message, props);

    // TODO: Add meterValues to transactions
    // TODO: Meter values can be triggered. Ideally, it should be sent to the callbackUrl from the message api that sent the trigger message

    const response: MeterValuesResponse = {
      // TODO determine how to set chargingPriority and updatedPersonalMessage for anonymous users
    };
    this.sendCallResultWithMessage(message, response);
  }

  @AsHandler(CallAction.StatusNotification)
  protected _handleStatusNotification(
    message: IMessage<StatusNotificationRequest>,
    props?: HandlerProperties,
  ): void {
    this._logger.debug("StatusNotification received:", message, props);

    // Create response
    const response: StatusNotificationResponse = {};

<<<<<<< HEAD
    this.sendCallResultWithMessage(message, response).then(
      (messageConfirmation) =>
        this._logger.debug(
          "StatusNotification response sent:",
          messageConfirmation,
        ),
    );
=======
    this.sendCallResultWithMessage(message, response)
      .then(messageConfirmation => this._logger.debug("StatusNotification response sent: ", messageConfirmation));
  }

  /**
   * Handle responses
   */
  
  @AsHandler(CallAction.CostUpdated)
  protected _handleCostUpdated(
    message: IMessage<CostUpdatedResponse>,
    props?: HandlerProperties
  ): void {
    this._logger.debug("CostUpdated response received:", message, props);
  }
  
  @AsHandler(CallAction.GetTransactionStatus)
  protected _handleGetTransactionStatus(
    message: IMessage<GetTransactionStatusResponse>,
    props?: HandlerProperties
  ): void {
    this._logger.debug("GetTransactionStatus response received:", message, props);
>>>>>>> c6148b31
  }
}<|MERGE_RESOLUTION|>--- conflicted
+++ resolved
@@ -3,60 +3,25 @@
 //
 // SPDX-License-Identifier: Apache 2.0
 
-<<<<<<< HEAD
-import {
-  AbstractModule,
-  CallAction,
-  SystemConfig,
-  ICache,
-  IMessageSender,
-  IMessageHandler,
-  EventGroup,
-  AsHandler,
-  IMessage,
-  TransactionEventRequest,
-  HandlerProperties,
-  TransactionEventResponse,
-  AuthorizationStatusEnumType,
-  IdTokenInfoType,
-  AdditionalInfoType,
-  TransactionEventEnumType,
-  MeterValuesRequest,
-  MeterValuesResponse,
-  StatusNotificationRequest,
-  StatusNotificationResponse,
-} from "@citrineos/base";
-import {
-  IAuthorizationRepository,
-  ITransactionEventRepository,
-  sequelize,
-} from "@citrineos/data";
-import { PubSubReceiver, PubSubSender, Timer } from "@citrineos/util";
-=======
 import { AbstractModule, CallAction, SystemConfig, ICache, IMessageSender, IMessageHandler, EventGroup, AsHandler, IMessage, TransactionEventRequest, HandlerProperties, TransactionEventResponse, AuthorizationStatusEnumType, IdTokenInfoType, AdditionalInfoType, TransactionEventEnumType, MeterValuesRequest, MeterValuesResponse, StatusNotificationRequest, StatusNotificationResponse, GetTransactionStatusResponse, CostUpdatedResponse } from "@citrineos/base";
 import { IAuthorizationRepository, ITransactionEventRepository, sequelize } from "@citrineos/data";
 import { RabbitMqReceiver, RabbitMqSender, Timer } from "@citrineos/util";
->>>>>>> c6148b31
 import deasyncPromise from "deasync-promise";
-import { ILogObj, Logger } from "tslog";
+import { ILogObj, Logger } from 'tslog';
 
 /**
  * Component that handles transaction related messages.
  */
 export class TransactionsModule extends AbstractModule {
+
   protected _requests: CallAction[] = [
     CallAction.MeterValues,
     CallAction.StatusNotification,
-    CallAction.TransactionEvent,
+    CallAction.TransactionEvent
   ];
   protected _responses: CallAction[] = [
-<<<<<<< HEAD
-    CallAction.CostUpdate,
-    CallAction.GetTransactionStatus,
-=======
     CallAction.CostUpdated,
     CallAction.GetTransactionStatus
->>>>>>> c6148b31
   ];
 
   protected _transactionEventRepository: ITransactionEventRepository;
@@ -72,23 +37,23 @@
 
   /**
    * This is the constructor function that initializes the {@link TransactionModule}.
-   *
+   * 
    * @param {SystemConfig} config - The `config` contains configuration settings for the module.
-   *
+   *  
    * @param {ICache} [cache] - The cache instance which is shared among the modules & Central System to pass information such as blacklisted actions or boot status.
-   *
-   * @param {IMessageSender} [sender] - The `sender` parameter is an optional parameter that represents an instance of the {@link IMessageSender} interface.
+   * 
+   * @param {IMessageSender} [sender] - The `sender` parameter is an optional parameter that represents an instance of the {@link IMessageSender} interface. 
    * It is used to send messages from the central system to external systems or devices. If no `sender` is provided, a default {@link RabbitMqSender} instance is created and used.
-   *
-   * @param {IMessageHandler} [handler] - The `handler` parameter is an optional parameter that represents an instance of the {@link IMessageHandler} interface.
+   * 
+   * @param {IMessageHandler} [handler] - The `handler` parameter is an optional parameter that represents an instance of the {@link IMessageHandler} interface. 
    * It is used to handle incoming messages and dispatch them to the appropriate methods or functions. If no `handler` is provided, a default {@link RabbitMqReceiver} instance is created and used.
-   *
-   * @param {Logger<ILogObj>} [logger] - The `logger` parameter is an optional parameter that represents an instance of {@link Logger<ILogObj>}.
+   * 
+   * @param {Logger<ILogObj>} [logger] - The `logger` parameter is an optional parameter that represents an instance of {@link Logger<ILogObj>}. 
    * It is used to propagate system wide logger settings and will serve as the parent logger for any sub-component logging. If no `logger` is provided, a default {@link Logger<ILogObj>} instance is created and used.
-   *
+   * 
    * @param {ITransactionEventRepository} [transactionEventRepository] - An optional parameter of type {@link ITransactionEventRepository} which represents a repository for accessing and manipulating authorization data.
    * If no `transactionEventRepository` is provided, a default {@link sequelize.TransactionEventRepository} instance is created and used.
-   *
+   * 
    * @param {IAuthorizationRepository} [authorizeRepository] - An optional parameter of type {@link IAuthorizationRepository} which represents a repository for accessing and manipulating variable data.
    * If no `authorizeRepository` is provided, a default {@link sequelize.AuthorizationRepository} instance is created and used.
    */
@@ -99,36 +64,19 @@
     handler?: IMessageHandler,
     logger?: Logger<ILogObj>,
     transactionEventRepository?: ITransactionEventRepository,
-    authorizeRepository?: IAuthorizationRepository,
+    authorizeRepository?: IAuthorizationRepository
   ) {
-<<<<<<< HEAD
-    super(
-      config,
-      cache,
-      handler || new PubSubReceiver(config, logger),
-      sender || new PubSubSender(config, logger),
-      EventGroup.Transactions,
-      logger,
-    );
-=======
     super(config, cache, handler || new RabbitMqReceiver(config, logger), sender || new RabbitMqSender(config, logger), EventGroup.Transactions, logger);
->>>>>>> c6148b31
 
     const timer = new Timer();
     this._logger.info(`Initializing...`);
 
     if (!deasyncPromise(this._initHandler(this._requests, this._responses))) {
-      throw new Error(
-        "Could not initialize module due to failure in handler initialization.",
-      );
+      throw new Error("Could not initialize module due to failure in handler initialization.");
     }
 
-    this._transactionEventRepository =
-      transactionEventRepository ||
-      new sequelize.TransactionEventRepository(config, logger);
-    this._authorizeRepository =
-      authorizeRepository ||
-      new sequelize.AuthorizationRepository(config, logger);
+    this._transactionEventRepository = transactionEventRepository || new sequelize.TransactionEventRepository(config, logger);
+    this._authorizeRepository = authorizeRepository || new sequelize.AuthorizationRepository(config, logger);
 
     this._logger.info(`Initialized in ${timer.end()}ms...`);
   }
@@ -140,135 +88,85 @@
   @AsHandler(CallAction.TransactionEvent)
   protected async _handleTransactionEvent(
     message: IMessage<TransactionEventRequest>,
-    props?: HandlerProperties,
+    props?: HandlerProperties
   ): Promise<void> {
     this._logger.debug("Transaction event received:", message, props);
 
-<<<<<<< HEAD
-    await this._transactionEventRepository.createOrUpdateTransactionByTransactionEventAndStationId(
-      message.payload,
-      message.context.stationId,
-    );
-
-=======
     await this._transactionEventRepository.createOrUpdateTransactionByTransactionEventAndStationId(message.payload, message.context.stationId);
     
->>>>>>> c6148b31
     const transactionEvent = message.payload;
     if (transactionEvent.idToken) {
-      this._authorizeRepository
-        .readByQuery({ ...transactionEvent.idToken })
-        .then((authorization) => {
-          const response: TransactionEventResponse = {
-            idTokenInfo: {
-              status: AuthorizationStatusEnumType.Unknown,
-              // TODO determine how/if to set personalMessage
-            },
-          };
-          if (authorization) {
-            if (authorization.idTokenInfo) {
-              // Extract DTO fields from sequelize Model<any, any> objects
-              const idTokenInfo: IdTokenInfoType = {
-                status: authorization.idTokenInfo.status,
-                cacheExpiryDateTime:
-                  authorization.idTokenInfo.cacheExpiryDateTime,
-                chargingPriority: authorization.idTokenInfo.chargingPriority,
-                language1: authorization.idTokenInfo.language1,
-                evseId: authorization.idTokenInfo.evseId,
-                groupIdToken: authorization.idTokenInfo.groupIdToken
-                  ? {
-                      additionalInfo:
-                        authorization.idTokenInfo.groupIdToken.additionalInfo &&
-                        authorization.idTokenInfo.groupIdToken.additionalInfo
-                          .length > 0
-                          ? (authorization.idTokenInfo.groupIdToken.additionalInfo.map(
-                              (additionalInfo) => {
-                                return {
-                                  additionalIdToken:
-                                    additionalInfo.additionalIdToken,
-                                  type: additionalInfo.type,
-                                };
-                              },
-                            ) as [AdditionalInfoType, ...AdditionalInfoType[]])
-                          : undefined,
-                      idToken: authorization.idTokenInfo.groupIdToken.idToken,
-                      type: authorization.idTokenInfo.groupIdToken.type,
-                    }
-                  : undefined,
-                language2: authorization.idTokenInfo.language2,
-                personalMessage: authorization.idTokenInfo.personalMessage,
-              };
-
-              if (idTokenInfo.status == AuthorizationStatusEnumType.Accepted) {
-                if (
-                  idTokenInfo.cacheExpiryDateTime &&
-                  new Date() > new Date(idTokenInfo.cacheExpiryDateTime)
-                ) {
-                  response.idTokenInfo = {
-                    status: AuthorizationStatusEnumType.Invalid,
-                    groupIdToken: idTokenInfo.groupIdToken,
-                    // TODO determine how/if to set personalMessage
-                  };
-                } else {
-                  // TODO: Determine how to check for NotAllowedTypeEVSE, NotAtThisLocation, NotAtThisTime, NoCredit
-                  // TODO: allow for a 'real time auth' type call to fetch token status.
-                  response.idTokenInfo = idTokenInfo;
-                }
+      this._authorizeRepository.readByQuery({ ...transactionEvent.idToken }).then(authorization => {
+        const response: TransactionEventResponse = {
+          idTokenInfo: {
+            status: AuthorizationStatusEnumType.Unknown
+            // TODO determine how/if to set personalMessage
+          }
+        };
+        if (authorization) {
+          if (authorization.idTokenInfo) {
+            // Extract DTO fields from sequelize Model<any, any> objects
+            const idTokenInfo: IdTokenInfoType = {
+              status: authorization.idTokenInfo.status,
+              cacheExpiryDateTime: authorization.idTokenInfo.cacheExpiryDateTime,
+              chargingPriority: authorization.idTokenInfo.chargingPriority,
+              language1: authorization.idTokenInfo.language1,
+              evseId: authorization.idTokenInfo.evseId,
+              groupIdToken: authorization.idTokenInfo.groupIdToken ? {
+                additionalInfo: (authorization.idTokenInfo.groupIdToken.additionalInfo && authorization.idTokenInfo.groupIdToken.additionalInfo.length > 0) ? (authorization.idTokenInfo.groupIdToken.additionalInfo.map(additionalInfo => {
+                  return {
+                    additionalIdToken: additionalInfo.additionalIdToken,
+                    type: additionalInfo.type
+                  }
+                }) as [AdditionalInfoType, ...AdditionalInfoType[]]) : undefined,
+                idToken: authorization.idTokenInfo.groupIdToken.idToken,
+                type: authorization.idTokenInfo.groupIdToken.type
+              } : undefined,
+              language2: authorization.idTokenInfo.language2,
+              personalMessage: authorization.idTokenInfo.personalMessage
+            };
+
+            if (idTokenInfo.status == AuthorizationStatusEnumType.Accepted) {
+              if (idTokenInfo.cacheExpiryDateTime &&
+                new Date() > new Date(idTokenInfo.cacheExpiryDateTime)) {
+                response.idTokenInfo = {
+                  status: AuthorizationStatusEnumType.Invalid,
+                  groupIdToken: idTokenInfo.groupIdToken
+                  // TODO determine how/if to set personalMessage
+                };
               } else {
-                // IdTokenInfo.status is one of Blocked, Expired, Invalid, NoCredit
-                // N.B. Other non-Accepted statuses should not be allowed to be stored.
+                // TODO: Determine how to check for NotAllowedTypeEVSE, NotAtThisLocation, NotAtThisTime, NoCredit
+                // TODO: allow for a 'real time auth' type call to fetch token status.
                 response.idTokenInfo = idTokenInfo;
               }
             } else {
-              // Assumed to always be valid without IdTokenInfo
-              response.idTokenInfo = {
-                status: AuthorizationStatusEnumType.Accepted,
+              // IdTokenInfo.status is one of Blocked, Expired, Invalid, NoCredit
+              // N.B. Other non-Accepted statuses should not be allowed to be stored.
+              response.idTokenInfo = idTokenInfo;
+            }
+          } else {
+            // Assumed to always be valid without IdTokenInfo
+            response.idTokenInfo = {
+              status: AuthorizationStatusEnumType.Accepted
+              // TODO determine how/if to set personalMessage
+            };
+          }
+        }
+        return response;
+      }).then(transactionEventResponse => {
+        if (transactionEvent.eventType == TransactionEventEnumType.Started && transactionEventResponse
+          && transactionEventResponse.idTokenInfo?.status == AuthorizationStatusEnumType.Accepted && transactionEvent.idToken) {
+          // Check for ConcurrentTx
+          return this._transactionEventRepository.readAllActiveTransactionByIdToken(transactionEvent.idToken).then(activeTransactions => {
+            // Transaction in this TransactionEventRequest has already been saved, so there should only be 1 active transaction for idToken
+            if (activeTransactions.length > 1) {
+              const groupIdToken = transactionEventResponse.idTokenInfo?.groupIdToken;
+              transactionEventResponse.idTokenInfo = {
+                status: AuthorizationStatusEnumType.ConcurrentTx,
+                groupIdToken: groupIdToken
                 // TODO determine how/if to set personalMessage
-              };
+              }
             }
-<<<<<<< HEAD
-          }
-          return response;
-        })
-        .then((transactionEventResponse) => {
-          if (
-            transactionEvent.eventType == TransactionEventEnumType.Started &&
-            transactionEventResponse &&
-            transactionEventResponse.idTokenInfo?.status ==
-              AuthorizationStatusEnumType.Accepted &&
-            transactionEvent.idToken
-          ) {
-            // Check for ConcurrentTx
-            return this._transactionEventRepository
-              .readAllActiveTransactionByIdToken(transactionEvent.idToken)
-              .then((activeTransactions) => {
-                // Transaction in this TransactionEventRequest has already been saved, so there should only be 1 active transaction for idToken
-                if (activeTransactions.length > 1) {
-                  const groupIdToken =
-                    transactionEventResponse.idTokenInfo?.groupIdToken;
-                  transactionEventResponse.idTokenInfo = {
-                    status: AuthorizationStatusEnumType.ConcurrentTx,
-                    groupIdToken: groupIdToken,
-                    // TODO determine how/if to set personalMessage
-                  };
-                }
-                return transactionEventResponse;
-              });
-          }
-          return transactionEventResponse;
-        })
-        .then((transactionEventResponse) => {
-          this.sendCallResultWithMessage(
-            message,
-            transactionEventResponse,
-          ).then((messageConfirmation) =>
-            this._logger.debug(
-              "Transaction response sent:",
-              messageConfirmation,
-            ),
-          );
-        });
-=======
             return transactionEventResponse;
           });
         }
@@ -277,27 +175,19 @@
         this.sendCallResultWithMessage(message, transactionEventResponse)
           .then(messageConfirmation => this._logger.debug("Transaction response sent: ", messageConfirmation));
       });
->>>>>>> c6148b31
     } else {
       const response: TransactionEventResponse = {
         // TODO determine how to set chargingPriority and updatedPersonalMessage for anonymous users
       };
-<<<<<<< HEAD
-      this.sendCallResultWithMessage(message, response).then(
-        (messageConfirmation) =>
-          this._logger.debug("Transaction response sent:", messageConfirmation),
-      );
-=======
       this.sendCallResultWithMessage(message, response)
         .then(messageConfirmation => this._logger.debug("Transaction response sent: ", messageConfirmation));
->>>>>>> c6148b31
     }
   }
 
   @AsHandler(CallAction.MeterValues)
   protected async _handleMeterValues(
     message: IMessage<MeterValuesRequest>,
-    props?: HandlerProperties,
+    props?: HandlerProperties
   ): Promise<void> {
     this._logger.debug("MeterValues received:", message, props);
 
@@ -307,28 +197,20 @@
     const response: MeterValuesResponse = {
       // TODO determine how to set chargingPriority and updatedPersonalMessage for anonymous users
     };
-    this.sendCallResultWithMessage(message, response);
+    this.sendCallResultWithMessage(message, response)
   }
 
   @AsHandler(CallAction.StatusNotification)
   protected _handleStatusNotification(
     message: IMessage<StatusNotificationRequest>,
-    props?: HandlerProperties,
+    props?: HandlerProperties
   ): void {
+
     this._logger.debug("StatusNotification received:", message, props);
 
     // Create response
     const response: StatusNotificationResponse = {};
 
-<<<<<<< HEAD
-    this.sendCallResultWithMessage(message, response).then(
-      (messageConfirmation) =>
-        this._logger.debug(
-          "StatusNotification response sent:",
-          messageConfirmation,
-        ),
-    );
-=======
     this.sendCallResultWithMessage(message, response)
       .then(messageConfirmation => this._logger.debug("StatusNotification response sent: ", messageConfirmation));
   }
@@ -351,6 +233,5 @@
     props?: HandlerProperties
   ): void {
     this._logger.debug("GetTransactionStatus response received:", message, props);
->>>>>>> c6148b31
   }
 }