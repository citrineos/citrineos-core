--- conflicted
+++ resolved
@@ -20,11 +20,7 @@
   IMessageSender,
   MeterValuesRequest,
   MeterValuesResponse,
-<<<<<<< HEAD
-  ReportDataType,
-=======
   MeterValueUtils,
->>>>>>> ec4a059a
   StatusNotificationRequest,
   StatusNotificationResponse,
   SystemConfig,
@@ -55,12 +51,9 @@
 import deasyncPromise from 'deasync-promise';
 import { ILogObj, Logger } from 'tslog';
 import { TransactionService } from './TransactionService';
-<<<<<<< HEAD
+import { StatusNotificationService } from './StatusNotificationService';
 import { CostNotifier } from './CostNotifier';
 import { CostCalculator } from './CostCalculator';
-=======
-import { StatusNotificationService } from './StatusNotificationService';
->>>>>>> ec4a059a
 
 /**
  * Component that handles transaction related messages.
@@ -218,7 +211,13 @@
       this._logger,
     );
 
-<<<<<<< HEAD
+    this._statusNotificationService = new StatusNotificationService(
+      this._componentRepository,
+      this._deviceModelRepository,
+      this._locationRepository,
+      this._logger,
+    );
+
     this._costCalculator = new CostCalculator(
       this._tariffRepository,
       this._transactionService,
@@ -229,12 +228,6 @@
       this,
       this._transactionEventRepository,
       this._costCalculator,
-=======
-    this._statusNotificationService = new StatusNotificationService(
-      this._componentRepository,
-      this._deviceModelRepository,
-      this._locationRepository,
->>>>>>> ec4a059a
       this._logger,
     );
 
