// Copyright (c) 2023 S44, LLC
// Copyright Contributors to the CitrineOS Project
//
// SPDX-License-Identifier: Apache 2.0

import {
<<<<<<< HEAD
  AdditionalInfoType,
  AsHandler,
  AuthorizationStatusEnumType,
  BaseModule,
  CallAction,
=======
  AbstractModule,
  AdditionalInfoType,
  AsHandler, AttributeEnumType,
  AuthorizationStatusEnumType,
  CallAction, CostUpdatedRequest,
>>>>>>> b26773c9
  CostUpdatedResponse,
  EventGroup,
  GetTransactionStatusResponse,
  HandlerProperties,
  ICache,
  IdTokenInfoType,
  IMessage,
  IMessageHandler,
<<<<<<< HEAD
  IMessageSender,
  MeterValuesRequest,
  MeterValuesResponse,
=======
  IMessageSender, MeasurandEnumType,
  MeterValuesRequest,
  MeterValuesResponse, ReadingContextEnumType, SampledValueType,
>>>>>>> b26773c9
  StatusNotificationRequest,
  StatusNotificationResponse,
  SystemConfig,
  TransactionEventEnumType,
  TransactionEventRequest,
  TransactionEventResponse
} from "@citrineos/base";
<<<<<<< HEAD
import {IAuthorizationRepository, ITransactionEventRepository, sequelize} from "@citrineos/data";
import {RabbitMqReceiver, RabbitMqSender, Timer} from "@citrineos/util";
=======
import {
  IAuthorizationRepository,
  IDeviceModelRepository, ITariffRepository,
  ITransactionEventRepository,
  MeterValue,
  sequelize,
  Tariff,
  Transaction,
  VariableAttribute
} from "@citrineos/data";
import { RabbitMqReceiver, RabbitMqSender, Timer} from "@citrineos/util";
>>>>>>> b26773c9
import deasyncPromise from "deasync-promise";
import {ILogObj, Logger} from 'tslog';

/**
 * Component that handles transaction related messages.
 */
export class TransactionsModule extends BaseModule {

  protected _requests: CallAction[] = [
    CallAction.MeterValues,
    CallAction.StatusNotification,
    CallAction.TransactionEvent
  ];
  protected _responses: CallAction[] = [
    CallAction.CostUpdated,
    CallAction.GetTransactionStatus
  ];

  private readonly _sendCostUpdatedOnMeterValue: boolean | undefined;
  private readonly _costUpdatedInterval: number | undefined;

  protected _transactionEventRepository: ITransactionEventRepository;
  protected _authorizeRepository: IAuthorizationRepository;
  protected _deviceModelRepository: IDeviceModelRepository;
  protected _tariffRepository: ITariffRepository;

  get transactionEventRepository(): ITransactionEventRepository {
    return this._transactionEventRepository;
  }

  get authorizeRepository(): IAuthorizationRepository {
    return this._authorizeRepository;
  }

  get deviceModelRepository(): IDeviceModelRepository {
    return this._deviceModelRepository;
  }

  get tariffRepository(): ITariffRepository {
    return this._tariffRepository;
  }

  /**
   * This is the constructor function that initializes the {@link TransactionModule}.
   *
   * @param {SystemConfig} config - The `config` contains configuration settings for the module.
   *
   * @param {ICache} [cache] - The cache instance which is shared among the modules & Central System to pass information such as blacklisted actions or boot status.
   *
   * @param {IMessageSender} [sender] - The `sender` parameter is an optional parameter that represents an instance of the {@link IMessageSender} interface.
   * It is used to send messages from the central system to external systems or devices. If no `sender` is provided, a default {@link RabbitMqSender} instance is created and used.
   *
   * @param {IMessageHandler} [handler] - The `handler` parameter is an optional parameter that represents an instance of the {@link IMessageHandler} interface.
   * It is used to handle incoming messages and dispatch them to the appropriate methods or functions. If no `handler` is provided, a default {@link RabbitMqReceiver} instance is created and used.
   *
   * @param {Logger<ILogObj>} [logger] - The `logger` parameter is an optional parameter that represents an instance of {@link Logger<ILogObj>}.
   * It is used to propagate system wide logger settings and will serve as the parent logger for any sub-component logging. If no `logger` is provided, a default {@link Logger<ILogObj>} instance is created and used.
   *
   * @param {ITransactionEventRepository} [transactionEventRepository] - An optional parameter of type {@link ITransactionEventRepository} which represents a repository for accessing and manipulating authorization data.
<<<<<<< HEAD
   * If no `transactionEventRepository` is provided, a default {@link sequelize.TransactionEventRepository} instance is created and used.
   *
=======
   * If no `transactionEventRepository` is provided, a default {@link sequelize:transactionEventRepository} instance
   * is created and used.
   * 
>>>>>>> b26773c9
   * @param {IAuthorizationRepository} [authorizeRepository] - An optional parameter of type {@link IAuthorizationRepository} which represents a repository for accessing and manipulating variable data.
   * If no `authorizeRepository` is provided, a default {@link sequelize:authorizeRepository} instance is
   * created and used.
   *
   * @param {IDeviceModelRepository} [deviceModelRepository] - An optional parameter of type {@link IDeviceModelRepository} which represents a repository for accessing and manipulating variable data.
   * If no `deviceModelRepository` is provided, a default {@link sequelize:deviceModelRepository} instance is
   * created and used.
   *
   * @param {ITariffRepository} [tariffRepository] - An optional parameter of type {@link ITariffRepository} which
   * represents a repository for accessing and manipulating variable data.
   * If no `deviceModelRepository` is provided, a default {@link sequelize:tariffRepository} instance is
   * created and used.
   */
  constructor(
    config: SystemConfig,
    cache: ICache,
    sender?: IMessageSender,
    handler?: IMessageHandler,
    logger?: Logger<ILogObj>,
    transactionEventRepository?: ITransactionEventRepository,
    authorizeRepository?: IAuthorizationRepository,
    deviceModelRepository?: IDeviceModelRepository,
    tariffRepository?: ITariffRepository
  ) {
    super(config, cache, handler || new RabbitMqReceiver(logger, undefined, config, cache), sender || new RabbitMqSender(config, logger), EventGroup.Transactions, logger);

    const timer = new Timer();
    this._logger.info(`Initializing...`);

    if (!deasyncPromise(this._initHandler(this._requests, this._responses))) {
      throw new Error("Could not initialize module due to failure in handler initialization.");
    }

    this._transactionEventRepository = transactionEventRepository || new sequelize.TransactionEventRepository(config, logger);
    this._authorizeRepository = authorizeRepository || new sequelize.AuthorizationRepository(config, logger);
    this._deviceModelRepository = deviceModelRepository || new sequelize.DeviceModelRepository(config, logger);
    this._tariffRepository = tariffRepository || new sequelize.TariffRepository(config, logger);

    this._sendCostUpdatedOnMeterValue = config.modules.transactions.sendCostUpdatedOnMeterValue;
    this._costUpdatedInterval = config.modules.transactions.costUpdatedInterval;

    this._logger.info(`Initialized in ${timer.end()}ms...`);
  }

  /**
   * Handle requests
   */

  @AsHandler(CallAction.TransactionEvent)
  protected async _handleTransactionEvent(
    message: IMessage<TransactionEventRequest>,
    props?: HandlerProperties
  ): Promise<void> {
    this._logger.debug("Transaction event received:", message, props);
    const stationId: string = message.context.stationId;

    await this._transactionEventRepository.createOrUpdateTransactionByTransactionEventAndStationId(message.payload, stationId);

<<<<<<< HEAD
    await this._transactionEventRepository.createOrUpdateTransactionByTransactionEventAndStationId(message.payload, message.context.stationId);

=======
>>>>>>> b26773c9
    const transactionEvent = message.payload;
    const transactionId = transactionEvent.transactionInfo.transactionId;
    if (transactionEvent.idToken) {
      this._authorizeRepository.readByQuery({ ...transactionEvent.idToken }).then(authorization => {
        const response: TransactionEventResponse = {
          idTokenInfo: {
            status: AuthorizationStatusEnumType.Unknown
            // TODO determine how/if to set personalMessage
          }
        };
        if (authorization) {
          if (authorization.idTokenInfo) {
            // Extract DTO fields from sequelize Model<any, any> objects
            const idTokenInfo: IdTokenInfoType = {
              status: authorization.idTokenInfo.status,
              cacheExpiryDateTime: authorization.idTokenInfo.cacheExpiryDateTime,
              chargingPriority: authorization.idTokenInfo.chargingPriority,
              language1: authorization.idTokenInfo.language1,
              evseId: authorization.idTokenInfo.evseId,
              groupIdToken: authorization.idTokenInfo.groupIdToken ? {
                additionalInfo: (authorization.idTokenInfo.groupIdToken.additionalInfo && authorization.idTokenInfo.groupIdToken.additionalInfo.length > 0) ? (authorization.idTokenInfo.groupIdToken.additionalInfo.map(additionalInfo => {
                  return {
                    additionalIdToken: additionalInfo.additionalIdToken,
                    type: additionalInfo.type
                  }
                }) as [AdditionalInfoType, ...AdditionalInfoType[]]) : undefined,
                idToken: authorization.idTokenInfo.groupIdToken.idToken,
                type: authorization.idTokenInfo.groupIdToken.type
              } : undefined,
              language2: authorization.idTokenInfo.language2,
              personalMessage: authorization.idTokenInfo.personalMessage
            };

            if (idTokenInfo.status == AuthorizationStatusEnumType.Accepted) {
              if (idTokenInfo.cacheExpiryDateTime &&
                new Date() > new Date(idTokenInfo.cacheExpiryDateTime)) {
                response.idTokenInfo = {
                  status: AuthorizationStatusEnumType.Invalid,
                  groupIdToken: idTokenInfo.groupIdToken
                  // TODO determine how/if to set personalMessage
                };
              } else {
                // TODO: Determine how to check for NotAllowedTypeEVSE, NotAtThisLocation, NotAtThisTime, NoCredit
                // TODO: allow for a 'real time auth' type call to fetch token status.
                response.idTokenInfo = idTokenInfo;
              }
            } else {
              // IdTokenInfo.status is one of Blocked, Expired, Invalid, NoCredit
              // N.B. Other non-Accepted statuses should not be allowed to be stored.
              response.idTokenInfo = idTokenInfo;
            }
          } else {
            // Assumed to always be valid without IdTokenInfo
            response.idTokenInfo = {
              status: AuthorizationStatusEnumType.Accepted
              // TODO determine how/if to set personalMessage
            };
          }
        }
        return response;
      }).then(transactionEventResponse => {
        if (transactionEvent.eventType == TransactionEventEnumType.Started && transactionEventResponse
            && transactionEventResponse.idTokenInfo?.status == AuthorizationStatusEnumType.Accepted && transactionEvent.idToken) {

          if(this._costUpdatedInterval) {
            this._updateCost(stationId, transactionId, this._costUpdatedInterval, message.context.tenantId)
          }

          // Check for ConcurrentTx
          return this._transactionEventRepository.readAllActiveTransactionsByIdToken(transactionEvent.idToken).then(activeTransactions => {
            // Transaction in this TransactionEventRequest has already been saved, so there should only be 1 active transaction for idToken
            if (activeTransactions.length > 1) {
              const groupIdToken = transactionEventResponse.idTokenInfo?.groupIdToken;
              transactionEventResponse.idTokenInfo = {
                status: AuthorizationStatusEnumType.ConcurrentTx,
                groupIdToken: groupIdToken
                // TODO determine how/if to set personalMessage
              }
            }
            return transactionEventResponse;
          });
        }
        return transactionEventResponse;
      }).then(transactionEventResponse => {
        this.sendCallResultWithMessage(message, transactionEventResponse)
            .then(messageConfirmation => {
              this._logger.debug("Transaction response sent: ", messageConfirmation)
            });
      });
    } else {
      const response: TransactionEventResponse = {
        // TODO determine how to set chargingPriority and updatedPersonalMessage for anonymous users
      };

      const transaction: Transaction | undefined = await this._transactionEventRepository.readTransactionByStationIdAndTransactionId(stationId, transactionId);

      if (message.payload.eventType == TransactionEventEnumType.Updated) {
        // I02 - Show EV Driver Running Total Cost During Charging
        if (transaction && transaction.isActive && this._sendCostUpdatedOnMeterValue) {
          response.totalCost = await this._calculateTotalCost(stationId, transaction.id);
        }

        // I06 - Update Tariff Information During Transaction
        const tariffAvailableAttributes: VariableAttribute[] = await this._deviceModelRepository.readAllByQuery({
          stationId: stationId,
          component_name: 'TariffCostCtrlr',
          variable_instance: 'Tariff',
          variable_name: 'Available',
          type: AttributeEnumType.Actual
        });
        const supportTariff: boolean = tariffAvailableAttributes.length !== 0 && Boolean(tariffAvailableAttributes[0].value);

        if (supportTariff && transaction && transaction.isActive) {
          this._logger.debug(`Checking if updated tariff information is available for traction ${transaction.transactionId}`);
          // TODO: checks if there is updated tariff information available and set it in the PersonalMessage field.
        }
      }

      if (message.payload.eventType == TransactionEventEnumType.Ended && transaction) {
        response.totalCost = await this._calculateTotalCost(stationId, transaction.id);
      }

        this.sendCallResultWithMessage(message, response)
          .then(messageConfirmation => {
            this._logger.debug("Transaction response sent: ", messageConfirmation)
          });
    }
  }

  @AsHandler(CallAction.MeterValues)
  protected async _handleMeterValues(
    message: IMessage<MeterValuesRequest>,
    props?: HandlerProperties
  ): Promise<void> {
    this._logger.debug("MeterValues received:", message, props);

    // TODO: Add meterValues to transactions
    // TODO: Meter values can be triggered. Ideally, it should be sent to the callbackUrl from the message api that sent the trigger message
    // TODO: If sendCostUpdatedOnMeterValue is true, meterValues handler triggers cost update
    //  when it is added into a transaction

    const response: MeterValuesResponse = {
      // TODO determine how to set chargingPriority and updatedPersonalMessage for anonymous users
    };

    this.sendCallResultWithMessage(message, response).then(messageConfirmation => {
      this._logger.debug("MeterValues response sent: ", messageConfirmation)
    })
  }

  @AsHandler(CallAction.StatusNotification)
  protected _handleStatusNotification(
    message: IMessage<StatusNotificationRequest>,
    props?: HandlerProperties
  ): void {

    this._logger.debug("StatusNotification received:", message, props);

    // Create response
    const response: StatusNotificationResponse = {};

    this.sendCallResultWithMessage(message, response)
        .then(messageConfirmation => {
          this._logger.debug("StatusNotification response sent: ", messageConfirmation)
        });
  }

  /**
   * Handle responses
   */

  @AsHandler(CallAction.CostUpdated)
  protected _handleCostUpdated(
    message: IMessage<CostUpdatedResponse>,
    props?: HandlerProperties
  ): void {
    this._logger.debug("CostUpdated response received:", message, props);
  }

  @AsHandler(CallAction.GetTransactionStatus)
  protected _handleGetTransactionStatus(
    message: IMessage<GetTransactionStatusResponse>,
    props?: HandlerProperties
  ): void {
    this._logger.debug("GetTransactionStatus response received:", message, props);
  }

  /**
   * Round floor the given cost to 2 decimal places, e.g., given 1.2378, return 1.23
   *
   * @param {number} cost - cost
   * @return {number} rounded cost
   */
  private _roundCost(cost: number): number {
    return Math.floor(cost * 100) / 100
  }

  private async _calculateTotalCost(stationId: string, transactionDbId: number): Promise<number> {
    // TODO: This is a temp workaround. We need to refactor the calculation of totalCost when tariff
    //  implementation is finalized
    let totalCost: number = 0;

    const tariff: Tariff | null = await this._tariffRepository.findByStationId(stationId);
    if (tariff) {
      this._logger.debug(`Tariff ${tariff.id} found for station ${stationId}`);
      const totalKwh = this._getTotalKwh(await this._transactionEventRepository.readAllMeterValuesByTransactionDataBaseId(transactionDbId));
      this._logger.debug(`TotalKwh: ${totalKwh}`);
      await Transaction.update({totalKwh: totalKwh}, {where: {id: transactionDbId}, returning: false});
      totalCost = this._roundCost(totalKwh * tariff.price);
    } else {
      this._logger.error(`Tariff not found for station ${stationId}`);
    }

    return totalCost;
  }

  /**
   * Calculate the total Kwh
   *
   * @param {array} meterValues - meterValues of a transaction.
   * @return {number} total Kwh based on the overall values (i.e., without phase) in the simpledValues.
   */
  private _getTotalKwh(meterValues: MeterValue[]): number {
    const contexts: ReadingContextEnumType[] = [ReadingContextEnumType.Transaction_Begin, ReadingContextEnumType.Sample_Periodic, ReadingContextEnumType.Transaction_End];

    let valuesMap = new Map();

    meterValues.filter(meterValue => meterValue.sampledValue[0].context && contexts.indexOf(meterValue.sampledValue[0].context) !== -1).forEach(
        meterValue => {
          const sampledValues = meterValue.sampledValue as SampledValueType[];
          const overallValue = sampledValues.find(sampledValue => sampledValue.phase === undefined && sampledValue.measurand == MeasurandEnumType.Energy_Active_Import_Register);
          if (overallValue && overallValue.unitOfMeasure?.unit?.toUpperCase() === 'KWH') {
            valuesMap.set(Date.parse(meterValue.timestamp), overallValue.value)
          } else if (overallValue && overallValue.unitOfMeasure?.unit?.toUpperCase() === 'WH') {
            valuesMap.set(Date.parse(meterValue.timestamp), overallValue.value / 1000)
          }
        }
    );

    // sort the map based on timestamps
    valuesMap = new Map([...valuesMap.entries()].sort((v1, v2) => v1[0] - v2[0]));
    const sortedValues = Array.from(valuesMap.values());

    let totalKwh: number = 0;
    for (let i = 1; i < sortedValues.length; i++) {
      totalKwh += sortedValues[i] - sortedValues[i - 1];
    }

    return totalKwh;
  }

  /**
   * Internal method to execute a costUpdated request for an ongoing transaction repeatedly based on the costUpdatedInterval
   *
   * @param {string} stationId - The identifier of the client connection.
   * @param {string} transactionId - The identifier of the transaction.
   * @param {number} costUpdatedInterval - The costUpdated interval in milliseconds.
   * @param {string} tenantId - The identifier of the tenant.
   * @return {void} This function does not return anything.
   */
  private _updateCost(stationId: string, transactionId: string, costUpdatedInterval: number, tenantId: string): void {
    setInterval(async () => {
      const transaction: Transaction | undefined = await this._transactionEventRepository.readTransactionByStationIdAndTransactionId(stationId, transactionId);
      if (transaction && transaction.isActive) {
        const cost = await this._calculateTotalCost(stationId, transaction.id);
        this.sendCall(stationId, tenantId, CallAction.CostUpdated, {
          totalCost: cost,
          transactionId: transaction.transactionId
        } as CostUpdatedRequest).then(() => {
          this._logger.info(`Sent costUpdated for ${transaction.transactionId} with totalCost ${cost}`,);
        })
      }
    }, costUpdatedInterval * 1000);
  }
}<|MERGE_RESOLUTION|>--- conflicted
+++ resolved
@@ -4,19 +4,13 @@
 // SPDX-License-Identifier: Apache 2.0
 
 import {
-<<<<<<< HEAD
   AdditionalInfoType,
   AsHandler,
+  AttributeEnumType,
   AuthorizationStatusEnumType,
   BaseModule,
   CallAction,
-=======
-  AbstractModule,
-  AdditionalInfoType,
-  AsHandler, AttributeEnumType,
-  AuthorizationStatusEnumType,
-  CallAction, CostUpdatedRequest,
->>>>>>> b26773c9
+  CostUpdatedRequest,
   CostUpdatedResponse,
   EventGroup,
   GetTransactionStatusResponse,
@@ -25,15 +19,12 @@
   IdTokenInfoType,
   IMessage,
   IMessageHandler,
-<<<<<<< HEAD
   IMessageSender,
+  MeasurandEnumType,
   MeterValuesRequest,
   MeterValuesResponse,
-=======
-  IMessageSender, MeasurandEnumType,
-  MeterValuesRequest,
-  MeterValuesResponse, ReadingContextEnumType, SampledValueType,
->>>>>>> b26773c9
+  ReadingContextEnumType,
+  SampledValueType,
   StatusNotificationRequest,
   StatusNotificationResponse,
   SystemConfig,
@@ -41,13 +32,10 @@
   TransactionEventRequest,
   TransactionEventResponse
 } from "@citrineos/base";
-<<<<<<< HEAD
-import {IAuthorizationRepository, ITransactionEventRepository, sequelize} from "@citrineos/data";
-import {RabbitMqReceiver, RabbitMqSender, Timer} from "@citrineos/util";
-=======
 import {
   IAuthorizationRepository,
-  IDeviceModelRepository, ITariffRepository,
+  IDeviceModelRepository,
+  ITariffRepository,
   ITransactionEventRepository,
   MeterValue,
   sequelize,
@@ -55,8 +43,7 @@
   Transaction,
   VariableAttribute
 } from "@citrineos/data";
-import { RabbitMqReceiver, RabbitMqSender, Timer} from "@citrineos/util";
->>>>>>> b26773c9
+import {RabbitMqReceiver, RabbitMqSender, Timer} from "@citrineos/util";
 import deasyncPromise from "deasync-promise";
 import {ILogObj, Logger} from 'tslog';
 
@@ -116,14 +103,8 @@
    * It is used to propagate system wide logger settings and will serve as the parent logger for any sub-component logging. If no `logger` is provided, a default {@link Logger<ILogObj>} instance is created and used.
    *
    * @param {ITransactionEventRepository} [transactionEventRepository] - An optional parameter of type {@link ITransactionEventRepository} which represents a repository for accessing and manipulating authorization data.
-<<<<<<< HEAD
-   * If no `transactionEventRepository` is provided, a default {@link sequelize.TransactionEventRepository} instance is created and used.
-   *
-=======
    * If no `transactionEventRepository` is provided, a default {@link sequelize:transactionEventRepository} instance
    * is created and used.
-   * 
->>>>>>> b26773c9
    * @param {IAuthorizationRepository} [authorizeRepository] - An optional parameter of type {@link IAuthorizationRepository} which represents a repository for accessing and manipulating variable data.
    * If no `authorizeRepository` is provided, a default {@link sequelize:authorizeRepository} instance is
    * created and used.
@@ -180,13 +161,8 @@
     this._logger.debug("Transaction event received:", message, props);
     const stationId: string = message.context.stationId;
 
-    await this._transactionEventRepository.createOrUpdateTransactionByTransactionEventAndStationId(message.payload, stationId);
-
-<<<<<<< HEAD
     await this._transactionEventRepository.createOrUpdateTransactionByTransactionEventAndStationId(message.payload, message.context.stationId);
 
-=======
->>>>>>> b26773c9
     const transactionEvent = message.payload;
     const transactionId = transactionEvent.transactionInfo.transactionId;
     if (transactionEvent.idToken) {
@@ -461,4 +437,6 @@
       }
     }, costUpdatedInterval * 1000);
   }
+
+
 }