--- conflicted
+++ resolved
@@ -84,17 +84,13 @@
   protected _transactionService: TransactionService;
   protected _statusNotificationService: StatusNotificationService;
 
-<<<<<<< HEAD
-  private _authorizers: IAuthorizer[];
+  protected _fileAccess: IFileAccess;
+
+  private readonly _authorizers: IAuthorizer[];
+
+  private readonly _signedMeterValuesUtil: SignedMeterValuesUtil;
   private _costNotifier: CostNotifier;
   private _costCalculator: CostCalculator;
-=======
-  protected _fileAccess: IFileAccess;
-
-  private readonly _authorizers: IAuthorizer[];
-
-  private readonly _signedMeterValuesUtil: SignedMeterValuesUtil;
->>>>>>> 37500e74
 
   private readonly _sendCostUpdatedOnMeterValue: boolean | undefined;
   private readonly _costUpdatedInterval: number | undefined;
