// Copyright (c) 2023 S44, LLC
// Copyright Contributors to the CitrineOS Project
//
// SPDX-License-Identifier: Apache 2.0

<<<<<<< HEAD
import {
  TransactionEventQuerySchema,
  TransactionEventQuerystring,
} from "@citrineos/data";
import { ILogObj, Logger } from "tslog";
import { ITransactionsModuleApi } from "./interface";
import { TransactionsModule } from "./module";
import {
  AbstractModuleApi,
  AsDataEndpoint,
  Namespace,
  HttpMethod,
  TransactionEventRequest,
  TransactionType,
  AsMessageEndpoint,
  CallAction,
  GetTransactionStatusRequestSchema,
  GetTransactionStatusRequest,
  IMessageConfirmation,
} from "@citrineos/base";
=======
import { TransactionEventQuerySchema, TransactionEventQuerystring } from "@citrineos/data";
import { ILogObj, Logger } from 'tslog';
import { ITransactionsModuleApi } from './interface';
import { TransactionsModule } from './module';
import { AbstractModuleApi, AsDataEndpoint, Namespace, CostUpdatedRequest, CostUpdatedRequestSchema, HttpMethod, TransactionEventRequest, TransactionType, AsMessageEndpoint, CallAction, GetTransactionStatusRequestSchema, GetTransactionStatusRequest, IMessageConfirmation } from "@citrineos/base";
>>>>>>> c6148b31
import { FastifyInstance, FastifyRequest } from "fastify";

/**
 * Server API for the transaction module.
 */
export class TransactionsModuleApi
  extends AbstractModuleApi<TransactionsModule>
  implements ITransactionsModuleApi
{
  /**
   * Constructor for the class.
   *
   * @param {TransactionModule} transactionModule - The transaction module.
   * @param {FastifyInstance} server - The server instance.
   * @param {Logger<ILogObj>} [logger] - Optional logger.
   */
  constructor(
    transactionModule: TransactionsModule,
    server: FastifyInstance,
    logger?: Logger<ILogObj>,
  ) {
    super(transactionModule, server, logger);
  }

  /**
   * Message Endpoint Methods
   */

<<<<<<< HEAD
  @AsMessageEndpoint(
    CallAction.GetTransactionStatus,
    GetTransactionStatusRequestSchema,
  )
  getTransactionStatus(
    identifier: string,
    tenantId: string,
    request: GetTransactionStatusRequest,
    callbackUrl?: string,
  ): Promise<IMessageConfirmation> {
    return this._module.sendCall(
      identifier,
      tenantId,
      CallAction.GetTransactionStatus,
      request,
      callbackUrl,
    );
  }
=======
    /**
     * Message Endpoint Methods
     */
    @AsMessageEndpoint(CallAction.CostUpdated, CostUpdatedRequestSchema)
    costUpdated(identifier: string, tenantId: string, request: CostUpdatedRequest, callbackUrl?: string): Promise<IMessageConfirmation> {
        return this._module.sendCall(identifier, tenantId, CallAction.CostUpdated, request, callbackUrl);
    }

>>>>>>> c6148b31

  /**
   * Data Endpoint Methods
   */

  @AsDataEndpoint(
    Namespace.TransactionEventRequest,
    HttpMethod.Get,
    TransactionEventQuerySchema,
  )
  getTransactionEventsByStationIdAndTransactionId(
    request: FastifyRequest<{ Querystring: TransactionEventQuerystring }>,
  ): Promise<TransactionEventRequest[]> {
    return this._module.transactionEventRepository.readAllByStationIdAndTransactionId(
      request.query.stationId,
      request.query.transactionId,
    );
  }

  @AsDataEndpoint(
    Namespace.TransactionType,
    HttpMethod.Get,
    TransactionEventQuerySchema,
  )
  getTransactionByStationIdAndTransactionId(
    request: FastifyRequest<{ Querystring: TransactionEventQuerystring }>,
  ): Promise<TransactionType | undefined> {
    return this._module.transactionEventRepository.readTransactionByStationIdAndTransactionId(
      request.query.stationId,
      request.query.transactionId,
    );
  }

  // TODO: Determine how to implement readAllTransactionsByStationIdAndChargingStates as a GET...
  // TODO: Determine how to implement existsActiveTransactionByIdToken as a GET...

  /**
   * Overrides superclass method to generate the URL path based on the input {@link CallAction} and the module's endpoint prefix configuration.
   *
   * @param {CallAction} input - The input {@link CallAction}.
   * @return {string} - The generated URL path.
   */
  protected _toMessagePath(input: CallAction): string {
    const endpointPrefix =
      this._module.config.modules.transactions.endpointPrefix;
    return super._toMessagePath(input, endpointPrefix);
  }

  /**
   * Overrides superclass method to generate the URL path based on the input {@link Namespace} and the module's endpoint prefix configuration.
   *
   * @param {CallAction} input - The input {@link Namespace}.
   * @return {string} - The generated URL path.
   */
  protected _toDataPath(input: Namespace): string {
    const endpointPrefix =
      this._module.config.modules.transactions.endpointPrefix;
    return super._toDataPath(input, endpointPrefix);
  }
}<|MERGE_RESOLUTION|>--- conflicted
+++ resolved
@@ -3,82 +3,29 @@
 //
 // SPDX-License-Identifier: Apache 2.0
 
-<<<<<<< HEAD
-import {
-  TransactionEventQuerySchema,
-  TransactionEventQuerystring,
-} from "@citrineos/data";
-import { ILogObj, Logger } from "tslog";
-import { ITransactionsModuleApi } from "./interface";
-import { TransactionsModule } from "./module";
-import {
-  AbstractModuleApi,
-  AsDataEndpoint,
-  Namespace,
-  HttpMethod,
-  TransactionEventRequest,
-  TransactionType,
-  AsMessageEndpoint,
-  CallAction,
-  GetTransactionStatusRequestSchema,
-  GetTransactionStatusRequest,
-  IMessageConfirmation,
-} from "@citrineos/base";
-=======
 import { TransactionEventQuerySchema, TransactionEventQuerystring } from "@citrineos/data";
 import { ILogObj, Logger } from 'tslog';
 import { ITransactionsModuleApi } from './interface';
 import { TransactionsModule } from './module';
 import { AbstractModuleApi, AsDataEndpoint, Namespace, CostUpdatedRequest, CostUpdatedRequestSchema, HttpMethod, TransactionEventRequest, TransactionType, AsMessageEndpoint, CallAction, GetTransactionStatusRequestSchema, GetTransactionStatusRequest, IMessageConfirmation } from "@citrineos/base";
->>>>>>> c6148b31
 import { FastifyInstance, FastifyRequest } from "fastify";
 
 /**
  * Server API for the transaction module.
  */
-export class TransactionsModuleApi
-  extends AbstractModuleApi<TransactionsModule>
-  implements ITransactionsModuleApi
-{
-  /**
-   * Constructor for the class.
-   *
-   * @param {TransactionModule} transactionModule - The transaction module.
-   * @param {FastifyInstance} server - The server instance.
-   * @param {Logger<ILogObj>} [logger] - Optional logger.
-   */
-  constructor(
-    transactionModule: TransactionsModule,
-    server: FastifyInstance,
-    logger?: Logger<ILogObj>,
-  ) {
-    super(transactionModule, server, logger);
-  }
+export class TransactionsModuleApi extends AbstractModuleApi<TransactionsModule> implements ITransactionsModuleApi {
 
-  /**
-   * Message Endpoint Methods
-   */
+    /**
+     * Constructor for the class.
+     *
+     * @param {TransactionModule} transactionModule - The transaction module.
+     * @param {FastifyInstance} server - The server instance.
+     * @param {Logger<ILogObj>} [logger] - Optional logger.
+     */
+    constructor(transactionModule: TransactionsModule, server: FastifyInstance, logger?: Logger<ILogObj>) {
+        super(transactionModule, server, logger);
+    }
 
-<<<<<<< HEAD
-  @AsMessageEndpoint(
-    CallAction.GetTransactionStatus,
-    GetTransactionStatusRequestSchema,
-  )
-  getTransactionStatus(
-    identifier: string,
-    tenantId: string,
-    request: GetTransactionStatusRequest,
-    callbackUrl?: string,
-  ): Promise<IMessageConfirmation> {
-    return this._module.sendCall(
-      identifier,
-      tenantId,
-      CallAction.GetTransactionStatus,
-      request,
-      callbackUrl,
-    );
-  }
-=======
     /**
      * Message Endpoint Methods
      */
@@ -87,64 +34,48 @@
         return this._module.sendCall(identifier, tenantId, CallAction.CostUpdated, request, callbackUrl);
     }
 
->>>>>>> c6148b31
 
-  /**
-   * Data Endpoint Methods
-   */
+    @AsMessageEndpoint(CallAction.GetTransactionStatus, GetTransactionStatusRequestSchema)
+    getTransactionStatus(identifier: string, tenantId: string, request: GetTransactionStatusRequest, callbackUrl?: string): Promise<IMessageConfirmation> {
+        return this._module.sendCall(identifier, tenantId, CallAction.GetTransactionStatus, request, callbackUrl);
+    }
 
-  @AsDataEndpoint(
-    Namespace.TransactionEventRequest,
-    HttpMethod.Get,
-    TransactionEventQuerySchema,
-  )
-  getTransactionEventsByStationIdAndTransactionId(
-    request: FastifyRequest<{ Querystring: TransactionEventQuerystring }>,
-  ): Promise<TransactionEventRequest[]> {
-    return this._module.transactionEventRepository.readAllByStationIdAndTransactionId(
-      request.query.stationId,
-      request.query.transactionId,
-    );
-  }
+    /**
+     * Data Endpoint Methods
+     */
 
-  @AsDataEndpoint(
-    Namespace.TransactionType,
-    HttpMethod.Get,
-    TransactionEventQuerySchema,
-  )
-  getTransactionByStationIdAndTransactionId(
-    request: FastifyRequest<{ Querystring: TransactionEventQuerystring }>,
-  ): Promise<TransactionType | undefined> {
-    return this._module.transactionEventRepository.readTransactionByStationIdAndTransactionId(
-      request.query.stationId,
-      request.query.transactionId,
-    );
-  }
+    @AsDataEndpoint(Namespace.TransactionEventRequest, HttpMethod.Get, TransactionEventQuerySchema)
+    getTransactionEventsByStationIdAndTransactionId(request: FastifyRequest<{ Querystring: TransactionEventQuerystring }>): Promise<TransactionEventRequest[]> {
+        return this._module.transactionEventRepository.readAllByStationIdAndTransactionId(request.query.stationId, request.query.transactionId);
+    }
 
-  // TODO: Determine how to implement readAllTransactionsByStationIdAndChargingStates as a GET...
-  // TODO: Determine how to implement existsActiveTransactionByIdToken as a GET...
+    @AsDataEndpoint(Namespace.TransactionType, HttpMethod.Get, TransactionEventQuerySchema)
+    getTransactionByStationIdAndTransactionId(request: FastifyRequest<{ Querystring: TransactionEventQuerystring }>): Promise<TransactionType | undefined> {
+        return this._module.transactionEventRepository.readTransactionByStationIdAndTransactionId(request.query.stationId, request.query.transactionId);
+    }
 
-  /**
-   * Overrides superclass method to generate the URL path based on the input {@link CallAction} and the module's endpoint prefix configuration.
-   *
-   * @param {CallAction} input - The input {@link CallAction}.
-   * @return {string} - The generated URL path.
-   */
-  protected _toMessagePath(input: CallAction): string {
-    const endpointPrefix =
-      this._module.config.modules.transactions.endpointPrefix;
-    return super._toMessagePath(input, endpointPrefix);
-  }
+    // TODO: Determine how to implement readAllTransactionsByStationIdAndChargingStates as a GET...
+    // TODO: Determine how to implement existsActiveTransactionByIdToken as a GET...
 
-  /**
-   * Overrides superclass method to generate the URL path based on the input {@link Namespace} and the module's endpoint prefix configuration.
-   *
-   * @param {CallAction} input - The input {@link Namespace}.
-   * @return {string} - The generated URL path.
-   */
-  protected _toDataPath(input: Namespace): string {
-    const endpointPrefix =
-      this._module.config.modules.transactions.endpointPrefix;
-    return super._toDataPath(input, endpointPrefix);
-  }
+    /**
+    * Overrides superclass method to generate the URL path based on the input {@link CallAction} and the module's endpoint prefix configuration.
+    *
+    * @param {CallAction} input - The input {@link CallAction}.
+    * @return {string} - The generated URL path.
+    */
+    protected _toMessagePath(input: CallAction): string {
+        const endpointPrefix = this._module.config.modules.transactions.endpointPrefix;
+        return super._toMessagePath(input, endpointPrefix);
+    }
+
+    /**
+     * Overrides superclass method to generate the URL path based on the input {@link Namespace} and the module's endpoint prefix configuration.
+     *
+     * @param {CallAction} input - The input {@link Namespace}.
+     * @return {string} - The generated URL path.
+     */
+    protected _toDataPath(input: Namespace): string {
+        const endpointPrefix = this._module.config.modules.transactions.endpointPrefix;
+        return super._toDataPath(input, endpointPrefix);
+    }
 }