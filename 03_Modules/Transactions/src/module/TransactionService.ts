import {
  Authorization,
  IAuthorizationRepository,
  ITransactionEventRepository,
  Transaction,
} from '@citrineos/data';
import {
  IMessageContext,
  MeterValueType,
  MeterValueUtils,
<<<<<<< HEAD
  ReadingContextEnumType,
  TransactionEventEnumType,
  TransactionEventRequest,
  TransactionEventResponse,
=======
  OCPP2_0_1
>>>>>>> c58ade10
} from '@citrineos/base';
import { ILogObj, Logger } from 'tslog';
import { IAuthorizer } from '@citrineos/util';

export class TransactionService {
  private _transactionEventRepository: ITransactionEventRepository;
  private _authorizeRepository: IAuthorizationRepository;
  private _logger: Logger<ILogObj>;
  private _authorizers: IAuthorizer[];

  constructor(
    transactionEventRepository: ITransactionEventRepository,
    authorizeRepository: IAuthorizationRepository,
    authorizers?: IAuthorizer[],
    logger?: Logger<ILogObj>,
  ) {
    this._transactionEventRepository = transactionEventRepository;
    this._authorizeRepository = authorizeRepository;
    this._logger = logger
      ? logger.getSubLogger({ name: this.constructor.name })
      : new Logger<ILogObj>({ name: this.constructor.name });
    this._authorizers = authorizers || [];
  }

  async recalculateTotalKwh(transactionDbId: number) {
    const totalKwh = MeterValueUtils.getTotalKwh(
      await this._transactionEventRepository.readAllMeterValuesByTransactionDataBaseId(
        transactionDbId,
      ),
    );

    await Transaction.update(
      { totalKwh: totalKwh },
      { where: { id: transactionDbId }, returning: false },
    );

    this._logger.debug(
      `Recalculated ${totalKwh} kWh for ${transactionDbId} transaction`,
    );
    return totalKwh;
  }

  async authorizeIdToken(
    transactionEvent: OCPP2_0_1.TransactionEventRequest,
    messageContext: IMessageContext,
  ): Promise<OCPP2_0_1.TransactionEventResponse> {
    const idToken = transactionEvent.idToken!;
    const authorizations = await this._authorizeRepository.readAllByQuerystring(
      { ...idToken },
    );

    const response: OCPP2_0_1.TransactionEventResponse = {
      idTokenInfo: {
        status: OCPP2_0_1.AuthorizationStatusEnumType.Unknown,
        // TODO determine how/if to set personalMessage
      },
    };

    if (authorizations.length !== 1) {
      return response;
    }
    const authorization = authorizations[0];
    if (!authorization.idTokenInfo) {
      // Assumed to always be valid without IdTokenInfo
      response.idTokenInfo = {
        status: OCPP2_0_1.AuthorizationStatusEnumType.Accepted,
        // TODO determine how/if to set personalMessage
      };
      return response;
    }

    // Extract DTO fields from sequelize Model<any, any> objects
    const idTokenInfo: OCPP2_0_1.IdTokenInfoType = {
      status: authorization.idTokenInfo.status,
      cacheExpiryDateTime: authorization.idTokenInfo.cacheExpiryDateTime,
      chargingPriority: authorization.idTokenInfo.chargingPriority,
      language1: authorization.idTokenInfo.language1,
      evseId: authorization.idTokenInfo.evseId,
      groupIdToken: authorization.idTokenInfo.groupIdToken
        ? {
            additionalInfo:
              authorization.idTokenInfo.groupIdToken.additionalInfo &&
              authorization.idTokenInfo.groupIdToken.additionalInfo.length > 0
                ? (authorization.idTokenInfo.groupIdToken.additionalInfo.map(
                    (additionalInfo) => ({
                      additionalIdToken: additionalInfo.additionalIdToken,
                      type: additionalInfo.type,
                    }),
              ) as [OCPP2_0_1.AdditionalInfoType, ...OCPP2_0_1.AdditionalInfoType[]])
                : undefined,
            idToken: authorization.idTokenInfo.groupIdToken.idToken,
            type: authorization.idTokenInfo.groupIdToken.type,
          }
        : undefined,
      language2: authorization.idTokenInfo.language2,
      personalMessage: authorization.idTokenInfo.personalMessage,
    };

    if (idTokenInfo.status !== OCPP2_0_1.AuthorizationStatusEnumType.Accepted) {
      // IdTokenInfo.status is one of Blocked, Expired, Invalid, NoCredit
      // N.B. Other non-Accepted statuses should not be allowed to be stored.
      response.idTokenInfo = idTokenInfo;
      return response;
    }

    if (
      idTokenInfo.cacheExpiryDateTime &&
      new Date() > new Date(idTokenInfo.cacheExpiryDateTime)
    ) {
      response.idTokenInfo = {
        status: OCPP2_0_1.AuthorizationStatusEnumType.Invalid,
        groupIdToken: idTokenInfo.groupIdToken,
        // TODO determine how/if to set personalMessage
      };
      return response;
    } else {
      response.idTokenInfo = await this._applyAuthorizers(
        idTokenInfo,
        authorization,
        messageContext,
      );
      if (transactionEvent.eventType === OCPP2_0_1.TransactionEventEnumType.Started) {
        const hasConcurrent = await this._hasConcurrentTransactions(idToken);
        if (hasConcurrent) {
          response.idTokenInfo.status =
            OCPP2_0_1.AuthorizationStatusEnumType.ConcurrentTx;
        }
      }
    }
    this._logger.debug(
      'idToken Authorization final status:',
      response.idTokenInfo.status,
    );
    return response;
  }

  async createMeterValues(
    meterValues: [MeterValueType, ...MeterValueType[]],
    transactionDbId?: number | null,
  ) {
    meterValues.map(async (meterValue) => {
      const hasPeriodic: boolean = meterValue.sampledValue?.some(
        (s) => s.context === ReadingContextEnumType.Sample_Periodic,
      );
      if (transactionDbId && hasPeriodic) {
        await this._transactionEventRepository.createMeterValue(
          meterValue,
          transactionDbId,
        );
      } else {
        await this._transactionEventRepository.createMeterValue(meterValue);
      }
    });
  }

  private async _applyAuthorizers(
    idTokenInfo: OCPP2_0_1.IdTokenInfoType,
    authorization: Authorization,
    messageContext: IMessageContext,
  ): Promise<OCPP2_0_1.IdTokenInfoType> {
    for (const authorizer of this._authorizers) {
      if (idTokenInfo.status !== OCPP2_0_1.AuthorizationStatusEnumType.Accepted) {
        break;
      }
      const result: Partial<OCPP2_0_1.IdTokenType> = await authorizer.authorize(
        authorization,
        messageContext,
      );
      Object.assign(idTokenInfo, result);
    }
    return idTokenInfo;
  }

  private async _hasConcurrentTransactions(
    idToken: OCPP2_0_1.IdTokenType,
  ): Promise<boolean> {
    const activeTransactions =
      await this._transactionEventRepository.readAllActiveTransactionsByIdToken(
        idToken,
      );

    return activeTransactions.length > 1;
  }
}<|MERGE_RESOLUTION|>--- conflicted
+++ resolved
@@ -6,16 +6,8 @@
 } from '@citrineos/data';
 import {
   IMessageContext,
-  MeterValueType,
   MeterValueUtils,
-<<<<<<< HEAD
-  ReadingContextEnumType,
-  TransactionEventEnumType,
-  TransactionEventRequest,
-  TransactionEventResponse,
-=======
   OCPP2_0_1
->>>>>>> c58ade10
 } from '@citrineos/base';
 import { ILogObj, Logger } from 'tslog';
 import { IAuthorizer } from '@citrineos/util';
@@ -96,19 +88,19 @@
       evseId: authorization.idTokenInfo.evseId,
       groupIdToken: authorization.idTokenInfo.groupIdToken
         ? {
-            additionalInfo:
-              authorization.idTokenInfo.groupIdToken.additionalInfo &&
+          additionalInfo:
+            authorization.idTokenInfo.groupIdToken.additionalInfo &&
               authorization.idTokenInfo.groupIdToken.additionalInfo.length > 0
-                ? (authorization.idTokenInfo.groupIdToken.additionalInfo.map(
-                    (additionalInfo) => ({
-                      additionalIdToken: additionalInfo.additionalIdToken,
-                      type: additionalInfo.type,
-                    }),
+              ? (authorization.idTokenInfo.groupIdToken.additionalInfo.map(
+                (additionalInfo) => ({
+                  additionalIdToken: additionalInfo.additionalIdToken,
+                  type: additionalInfo.type,
+                }),
               ) as [OCPP2_0_1.AdditionalInfoType, ...OCPP2_0_1.AdditionalInfoType[]])
-                : undefined,
-            idToken: authorization.idTokenInfo.groupIdToken.idToken,
-            type: authorization.idTokenInfo.groupIdToken.type,
-          }
+              : undefined,
+          idToken: authorization.idTokenInfo.groupIdToken.idToken,
+          type: authorization.idTokenInfo.groupIdToken.type,
+        }
         : undefined,
       language2: authorization.idTokenInfo.language2,
       personalMessage: authorization.idTokenInfo.personalMessage,
@@ -153,12 +145,12 @@
   }
 
   async createMeterValues(
-    meterValues: [MeterValueType, ...MeterValueType[]],
+    meterValues: [OCPP2_0_1.MeterValueType, ...OCPP2_0_1.MeterValueType[]],
     transactionDbId?: number | null,
   ) {
     meterValues.map(async (meterValue) => {
       const hasPeriodic: boolean = meterValue.sampledValue?.some(
-        (s) => s.context === ReadingContextEnumType.Sample_Periodic,
+        (s) => s.context === OCPP2_0_1.ReadingContextEnumType.Sample_Periodic,
       );
       if (transactionDbId && hasPeriodic) {
         await this._transactionEventRepository.createMeterValue(
