<<<<<<< HEAD
import { ITransactionEventRepository, Transaction } from '@citrineos/data';
import { AbstractModule, CallAction } from '@citrineos/base';
=======
import { ITransactionEventRepository } from '@citrineos/data';
import { AbstractModule, OCPP2_0_1_CallAction, OCPPVersion } from '@citrineos/base';
>>>>>>> c58ade10
import { ILogObj, Logger } from 'tslog';
import { CostCalculator } from './CostCalculator';
import { Scheduler } from './Scheduler';

export class CostNotifier extends Scheduler {
  private readonly _transactionEventRepository: ITransactionEventRepository;
  private readonly _module: AbstractModule;
  private readonly _costCalculator: CostCalculator;

  constructor(
    module: AbstractModule,
    transactionEventRepository: ITransactionEventRepository,
    costCalculator: CostCalculator,
    logger?: Logger<ILogObj>,
  ) {
    super(logger);
    this._transactionEventRepository = transactionEventRepository;
    this._module = module;
    this._costCalculator = costCalculator;
  }

  /**
   * Repeatedly sends a CostUpdated call for an ongoing transaction based on the intervalSeconds.
   * Stops sending requests once the transaction becomes inactive.
   *
   * @param {string} stationId - The identifier of the client connection.
   * @param {string} transactionId - The identifier of the transaction.
   * @param {number} intervalSeconds - The costUpdated interval in seconds.
   * @param {string} tenantId - The identifier of the tenant.
   * @return {void} This function does not return anything.
   */
  notifyWhileActive(
    stationId: string,
    transactionId: string,
    tenantId: string,
    intervalSeconds: number,
  ): void {
    this._logger.debug(
      `Scheduling periodic cost notifications for ${stationId} station, ${transactionId} transaction, ${tenantId} tenant`,
    );
    this.schedule(
      this._key(stationId, transactionId),
      () => this._tryNotify(stationId, transactionId, tenantId),
      intervalSeconds,
    );
  }

  async calculateCostAndNotify(
    transaction: Transaction,
    tenantId: string,
  ): Promise<void> {
    const cost = await this._costCalculator.calculateTotalCost(
      transaction.stationId,
      transaction.id,
    );

    await this._transactionEventRepository.updateTransactionTotalCostById(
      cost,
      transaction.id,
    );

    await this._module.sendCall(
      transaction.stationId,
      tenantId,
      CallAction.CostUpdated,
      {
        totalCost: cost,
        transactionId: transaction.transactionId,
      },
    );
    this._logger.debug(
      `Sent CostUpdated call for ${transaction.transactionId} transaction with ${cost} cost`,
    );
  }

  private async _tryNotify(
    stationId: string,
    transactionId: string,
    tenantId: string,
  ) {
    try {
      const transaction =
        await this._transactionEventRepository.readTransactionByStationIdAndTransactionId(
          stationId,
          transactionId,
        );

      if (!transaction?.isActive) {
        this._logger.debug(
          `Unscheduling periodic cost notifications for ${stationId} station, ${transactionId} transaction, ${tenantId} tenant`,
        );
        this.unschedule(this._key(stationId, transactionId));
        return;
      }

<<<<<<< HEAD
      await this.calculateCostAndNotify(transaction, tenantId);
=======
      const cost = await this._costCalculator.calculateTotalCost(
        transaction.stationId,
        transaction.id,
      );

      await this._transactionEventRepository.updateTransactionTotalCostById(
        cost,
        transaction.id,
      );

      await this._module.sendCall(
        transaction.stationId,
        tenantId,
        OCPPVersion.OCPP2_0_1,
        OCPP2_0_1_CallAction.CostUpdated,
        {
          totalCost: cost,
          transactionId: transaction.transactionId,
        },
      );
      this._logger.debug(
        `Sent CostUpdated call for ${transaction.transactionId} transaction with ${cost} cost`,
      );
>>>>>>> c58ade10
    } catch (error) {
      this._logger.error(
        `Failed to send CostUpdated call for ${transactionId} transaction`,
        error,
      );
    }
  }

  private _key(stationId: string, transactionId: string) {
    return `${stationId}:${transactionId}`;
  }
}<|MERGE_RESOLUTION|>--- conflicted
+++ resolved
@@ -1,10 +1,5 @@
-<<<<<<< HEAD
 import { ITransactionEventRepository, Transaction } from '@citrineos/data';
-import { AbstractModule, CallAction } from '@citrineos/base';
-=======
-import { ITransactionEventRepository } from '@citrineos/data';
 import { AbstractModule, OCPP2_0_1_CallAction, OCPPVersion } from '@citrineos/base';
->>>>>>> c58ade10
 import { ILogObj, Logger } from 'tslog';
 import { CostCalculator } from './CostCalculator';
 import { Scheduler } from './Scheduler';
@@ -69,7 +64,8 @@
     await this._module.sendCall(
       transaction.stationId,
       tenantId,
-      CallAction.CostUpdated,
+      OCPPVersion.OCPP2_0_1,
+      OCPP2_0_1_CallAction.CostUpdated,
       {
         totalCost: cost,
         transactionId: transaction.transactionId,
@@ -100,33 +96,7 @@
         return;
       }
 
-<<<<<<< HEAD
       await this.calculateCostAndNotify(transaction, tenantId);
-=======
-      const cost = await this._costCalculator.calculateTotalCost(
-        transaction.stationId,
-        transaction.id,
-      );
-
-      await this._transactionEventRepository.updateTransactionTotalCostById(
-        cost,
-        transaction.id,
-      );
-
-      await this._module.sendCall(
-        transaction.stationId,
-        tenantId,
-        OCPPVersion.OCPP2_0_1,
-        OCPP2_0_1_CallAction.CostUpdated,
-        {
-          totalCost: cost,
-          transactionId: transaction.transactionId,
-        },
-      );
-      this._logger.debug(
-        `Sent CostUpdated call for ${transaction.transactionId} transaction with ${cost} cost`,
-      );
->>>>>>> c58ade10
     } catch (error) {
       this._logger.error(
         `Failed to send CostUpdated call for ${transactionId} transaction`,
