--- conflicted
+++ resolved
@@ -3,44 +3,18 @@
 // SPDX-License-Identifier: Apache 2.0
 
 import { AttributeEnumType } from "@citrineos/base";
-import { IDeviceModelRepository, VariableAttribute } from "@citrineos/data";
+import { IDeviceModelRepository } from "@citrineos/data";
+import { VariableAttribute } from "@citrineos/data/lib/layers/sequelize";
+
 export class DeviceModelService {
-  protected _deviceModelRepository: IDeviceModelRepository;
 
-  constructor(deviceModelRepository: IDeviceModelRepository) {
-    this._deviceModelRepository = deviceModelRepository;
-  }
+    protected _deviceModelRepository: IDeviceModelRepository;
 
-<<<<<<< HEAD
-  /**
-   * Fetches the ItemsPerMessageSetVariables attribute from the device model.
-   * Returns null if no such attribute exists.
-   * It is possible for there to be multiple ItemsPerMessageSetVariables attributes if component instances or evses
-   * are associated with alternate options. That structure is not supported by this logic, and that
-   * structure is a violation of Part 2 - Specification of OCPP 2.0.1.
-   * In that case, the first attribute will be returned.
-   * @param stationId Charging station identifier.
-   * @returns ItemsPerMessageSetVariables as a number or null if no such attribute exists.
-   */
-  async getItemsPerMessageSetVariablesByStationId(
-    stationId: string,
-  ): Promise<number | null> {
-    const itemsPerMessageSetVariablesAttributes: VariableAttribute[] =
-      await this._deviceModelRepository.readAllByQuery({
-        stationId: stationId,
-        component_name: "DeviceDataCtrlr",
-        variable_name: "ItemsPerMessage",
-        variable_instance: "SetVariables",
-        type: AttributeEnumType.Actual,
-      });
-    if (itemsPerMessageSetVariablesAttributes.length == 0) {
-      return null;
-    } else {
-      // It is possible for itemsPerMessageSetVariablesAttributes.length > 1 if component instances or evses
-      // are associated with alternate options. That structure is not supported by this logic, and that
-      // structure is a violation of Part 2 - Specification of OCPP 2.0.1.
-      return Number(itemsPerMessageSetVariablesAttributes[0].value);
-=======
+    constructor(
+        deviceModelRepository: IDeviceModelRepository) {
+        this._deviceModelRepository = deviceModelRepository;
+    }
+
     /**
      * Fetches the ItemsPerMessage attribute from the device model.
      * Returns null if no such attribute exists.
@@ -67,40 +41,8 @@
             // structure is a violation of Part 2 - Specification of OCPP 2.0.1.
             return Number(itemsPerMessageAttributes[0].value);
         }
->>>>>>> c6148b31
     }
-  }
 
-<<<<<<< HEAD
-  /**
-   * Fetches the ItemsPerMessageGetVariables attribute from the device model.
-   * Returns null if no such attribute exists.
-   * It is possible for there to be multiple ItemsPerMessageGetVariables attributes if component instances or evses
-   * are associated with alternate options. That structure is not supported by this logic, and that
-   * structure is a violation of Part 2 - Specification of OCPP 2.0.1.
-   * In that case, the first attribute will be returned.
-   * @param stationId Charging station identifier.
-   * @returns ItemsPerMessageGetVariables as a number or null if no such attribute exists.
-   */
-  async getItemsPerMessageGetVariablesByStationId(
-    stationId: string,
-  ): Promise<number | null> {
-    const itemsPerMessageGetVariablesAttributes: VariableAttribute[] =
-      await this._deviceModelRepository.readAllByQuery({
-        stationId: stationId,
-        component_name: "DeviceDataCtrlr",
-        variable_name: "ItemsPerMessage",
-        variable_instance: "GetVariables",
-        type: AttributeEnumType.Actual,
-      });
-    if (itemsPerMessageGetVariablesAttributes.length == 0) {
-      return null;
-    } else {
-      // It is possible for itemsPerMessageGetVariablesAttributes.length > 1 if component instances or evses
-      // are associated with alternate options. That structure is not supported by this logic, and that
-      // structure is a violation of Part 2 - Specification of OCPP 2.0.1.
-      return Number(itemsPerMessageGetVariablesAttributes[0].value);
-=======
     /**
      * Fetches the BytesPerMessage attribute from the device model.
      * Returns null if no such attribute exists.
@@ -127,7 +69,5 @@
             // structure is a violation of Part 2 - Specification of OCPP 2.0.1.
             return Number(bytesPerMessageAttributes[0].value);
         }
->>>>>>> c6148b31
     }
-  }
 }