--- conflicted
+++ resolved
@@ -172,14 +172,11 @@
           },
         ],
       };
-<<<<<<< HEAD
       await this._deviceModelRepository.createOrUpdateDeviceModelByStationId(
         reportDataType,
         stationId,
-      );
-=======
-      await this._deviceModelRepository.createOrUpdateDeviceModelByStationId(reportDataType, stationId, message.payload.generatedAt);
->>>>>>> 2dc34626
+        message.payload.generatedAt,
+      );
     }
 
     // Create response
