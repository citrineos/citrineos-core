// Copyright (c) 2023 S44, LLC
// Copyright Contributors to the CitrineOS Project
//
// SPDX-License-Identifier: Apache 2.0

<<<<<<< HEAD
import { ILogObj, Logger } from "tslog";
import { IMonitoringModuleApi } from "./interface";
import { MonitoringModule } from "./module";
import {
  CreateOrUpdateVariableAttributeQuerySchema,
  CreateOrUpdateVariableAttributeQuerystring,
  sequelize,
  VariableAttributeQuerySchema,
  VariableAttributeQuerystring,
} from "@citrineos/data";
import {
  AbstractModuleApi,
  AsMessageEndpoint,
  CallAction,
  SetVariablesRequestSchema,
  SetVariablesRequest,
  IMessageConfirmation,
  SetVariableDataType,
  GetVariablesRequestSchema,
  GetVariablesRequest,
  GetVariableDataType,
  AsDataEndpoint,
  Namespace,
  HttpMethod,
  ReportDataTypeSchema,
  ReportDataType,
  SetVariableStatusEnumType,
} from "@citrineos/base";
import { FastifyInstance, FastifyRequest } from "fastify";
=======
import { ILogObj, Logger } from 'tslog';
import { IMonitoringModuleApi } from './interface';
import { MonitoringModule } from './module';
import { CreateOrUpdateVariableAttributeQuerySchema, CreateOrUpdateVariableAttributeQuerystring, sequelize, VariableAttributeQuerySchema, VariableAttributeQuerystring } from '@citrineos/data';
import {
    AbstractModuleApi,
    AsMessageEndpoint,
    CallAction,
    SetVariablesRequestSchema,
    SetVariablesRequest,
    IMessageConfirmation,
    SetVariableDataType,
    GetVariablesRequestSchema,
    GetVariablesRequest,
    GetVariableDataType,
    AsDataEndpoint,
    Namespace,
    HttpMethod,
    ReportDataTypeSchema,
    ReportDataType,
    SetVariableStatusEnumType,
    ClearVariableMonitoringRequest,
    ClearVariableMonitoringRequestSchema,
    SetMonitoringBaseRequest,
    SetMonitoringBaseRequestSchema,
    SetMonitoringLevelRequest,
    SetMonitoringLevelRequestSchema,
    SetVariableMonitoringRequest,
    SetVariableMonitoringRequestSchema,
    SetMonitoringDataType, MonitorEnumType, DataEnumType
} from '@citrineos/base';
import { FastifyInstance, FastifyRequest } from 'fastify';
import { Variable, Component } from '@citrineos/data/lib/layers/sequelize';
import {getBatches, getSizeOfRequest} from "@citrineos/util/lib/util/parser";
>>>>>>> c6148b31

/**
 * Server API for the Monitoring module.
 */
<<<<<<< HEAD
export class MonitoringModuleApi
  extends AbstractModuleApi<MonitoringModule>
  implements IMonitoringModuleApi
{
  /**
   * Constructor for the class.
   *
   * @param {MonitoringModule} monitoringModule - The monitoring module.
   * @param {FastifyInstance} server - The server instance.
   * @param {Logger<ILogObj>} [logger] - The logger instance.
   */
  constructor(
    monitoringModule: MonitoringModule,
    server: FastifyInstance,
    logger?: Logger<ILogObj>,
  ) {
    super(monitoringModule, server, logger);
  }

  /**
   * Message Endpoints
   */

  @AsMessageEndpoint(CallAction.SetVariables, SetVariablesRequestSchema)
  async setVariables(
    identifier: string,
    tenantId: string,
    request: SetVariablesRequest,
    callbackUrl?: string,
  ): Promise<IMessageConfirmation> {
    let setVariableData = request.setVariableData as SetVariableDataType[];

    // Awaiting save action so that SetVariablesResponse does not trigger a race condition since an error is thrown
    // from SetVariablesResponse handler if variable does not exist when it attempts to save the Response's status
    await this._module.deviceModelRepository.createOrUpdateBySetVariablesDataAndStationId(
      setVariableData,
      identifier,
    );

    let itemsPerMessageSetVariables =
      await this._module._deviceModelService.getItemsPerMessageSetVariablesByStationId(
        identifier,
      );

    // If ItemsPerMessageSetVariables not set, send all variables at once
    itemsPerMessageSetVariables =
      itemsPerMessageSetVariables == null
        ? setVariableData.length
        : itemsPerMessageSetVariables;

    const confirmations = [];
    let lastVariableIndex = 0;
    // TODO: Below feature doesn't work as intended due to central system behavior (cs has race condition and either sends illegal back-to-back calls or misses calls)
    while (setVariableData.length > 0) {
      const batch = setVariableData.slice(0, itemsPerMessageSetVariables);
      try {
        const batchResult = await this._module.sendCall(
          identifier,
          tenantId,
          CallAction.SetVariables,
          { setVariableData: batch } as SetVariablesRequest,
          callbackUrl,
        );
        confirmations.push({
          success: batchResult.success,
          batch: `[${lastVariableIndex}:${lastVariableIndex + batch.length}]`,
          message: `${batchResult.payload}`,
=======
export class MonitoringModuleApi extends AbstractModuleApi<MonitoringModule> implements IMonitoringModuleApi {
    private readonly _componentMonitoringCtrlr = 'MonitoringCtrlr';
    private readonly _componentDeviceDataCtrlr = 'DeviceDataCtrlr';

    /**
     * Constructor for the class.
     *
     * @param {MonitoringModule} monitoringModule - The monitoring module.
     * @param {FastifyInstance} server - The server instance.
     * @param {Logger<ILogObj>} [logger] - The logger instance.
     */
    constructor(monitoringModule: MonitoringModule, server: FastifyInstance, logger?: Logger<ILogObj>) {
        super(monitoringModule, server, logger);
    }

    /**
     * Message Endpoints
     */

    @AsMessageEndpoint(CallAction.SetVariableMonitoring, SetVariableMonitoringRequestSchema)
    async setVariableMonitoring(identifier: string, tenantId: string, request: SetVariableMonitoringRequest, callbackUrl?: string): Promise<IMessageConfirmation> {
        // if request size is bigger than BytesPerMessageSetVariableMonitoring,
        // return error
        let bytesPerMessageSetVariableMonitoring = await this._module._deviceModelService.getBytesPerMessageByComponentAndVariableInstanceAndStationId(this._componentMonitoringCtrlr, CallAction.SetVariableMonitoring, identifier);
        const requestBytes = getSizeOfRequest(request);
        if (bytesPerMessageSetVariableMonitoring && requestBytes > bytesPerMessageSetVariableMonitoring) {
            let errorMsg = `The request is too big. The max size is ${bytesPerMessageSetVariableMonitoring} bytes.`;
            this._logger.error(errorMsg);
            return {success: false, payload: errorMsg};
        }

        let setMonitoringData = request.setMonitoringData as SetMonitoringDataType[];
        for (let i = 0; i < setMonitoringData.length; i++) {
            let setMonitoringDataType: SetMonitoringDataType = setMonitoringData[i];
            this._logger.debug("Current SetMonitoringData", setMonitoringDataType);
            const [component, variable] = await this._module.deviceModelRepository.findComponentAndVariable(setMonitoringDataType.component, setMonitoringDataType.variable);
            this._logger.debug("Found component and variable:", component, variable);
            // When the CSMS sends a SetVariableMonitoringRequest with type Delta for a Variable that is NOT of a numeric
            // type, It is RECOMMENDED to use a monitorValue of 1.
            if (setMonitoringDataType.type === MonitorEnumType.Delta && variable && variable.variableCharacteristics && variable.variableCharacteristics.dataType !== DataEnumType.decimal && variable.variableCharacteristics.dataType !== DataEnumType.integer) {
                setMonitoringDataType.value = 1;
                this._logger.debug("Updated SetMonitoringData value to 1", setMonitoringData[i]);
            }
            // component and variable are required for a variableMonitoring
            if (component && variable) {
                await this._module.variableMonitoringRepository.createOrUpdateBySetMonitoringDataTypeAndStationId(setMonitoringDataType, component.id, variable.id, identifier);
            }
        }

        let itemsPerMessageSetVariableMonitoring = await this._module._deviceModelService.getItemsPerMessageByComponentAndVariableInstanceAndStationId(this._componentMonitoringCtrlr, CallAction.SetVariableMonitoring, identifier);
        // If ItemsPerMessageSetVariableMonitoring not set, send all variables at once
        itemsPerMessageSetVariableMonitoring = itemsPerMessageSetVariableMonitoring == null ?
            setMonitoringData.length : itemsPerMessageSetVariableMonitoring;

        const confirmations = [];
        // TODO: Below feature doesn't work as intended due to central system behavior (cs has race condition and either sends illegal back-to-back calls or misses calls)
        for (const [index, batch] of getBatches(setMonitoringData, itemsPerMessageSetVariableMonitoring).entries()) {
            try {
                const batchResult = await this._module.sendCall(identifier, tenantId, CallAction.SetVariableMonitoring, {setMonitoringData: batch} as SetVariableMonitoringRequest, callbackUrl);
                confirmations.push({
                    success: batchResult.success,
                    batch: `[${index}:${index + batch.length}]`,
                    message: `${batchResult.payload}`,
                })
            } catch (error) {
                confirmations.push({
                    success: false,
                    batch: `[${index}:${index + batch.length}]`,
                    message: `${error}`,
                })
            }
        }

        // Caller should use callbackUrl to ensure request reached station, otherwise receipt is not guaranteed
        return { success: true, payload: confirmations };
    }

    @AsMessageEndpoint(CallAction.ClearVariableMonitoring, ClearVariableMonitoringRequestSchema)
    async clearVariableMonitoring(identifier: string, tenantId: string, request: ClearVariableMonitoringRequest, callbackUrl?: string): Promise<IMessageConfirmation> {
        this._logger.debug("ClearVariableMonitoring request received", identifier, request);
        // if request size is bigger than bytesPerMessageClearVariableMonitoring,
        // return error
        let bytesPerMessageClearVariableMonitoring = await this._module._deviceModelService.getBytesPerMessageByComponentAndVariableInstanceAndStationId(this._componentMonitoringCtrlr, CallAction.ClearVariableMonitoring, identifier);
        const requestBytes = getSizeOfRequest(request);
        if (bytesPerMessageClearVariableMonitoring && requestBytes > bytesPerMessageClearVariableMonitoring) {
            let errorMsg = `The request is too big. The max size is ${bytesPerMessageClearVariableMonitoring} bytes.`;
            this._logger.error(errorMsg);
            return {success: false, payload: errorMsg};
        }

        let ids = request.id as number[];
        let itemsPerMessageClearVariableMonitoring = await this._module._deviceModelService.getItemsPerMessageByComponentAndVariableInstanceAndStationId(this._componentMonitoringCtrlr, CallAction.ClearVariableMonitoring, identifier);
        // If itemsPerMessageClearVariableMonitoring not set, send all variables at once
        itemsPerMessageClearVariableMonitoring = itemsPerMessageClearVariableMonitoring == null ?
            ids.length : itemsPerMessageClearVariableMonitoring;

        const confirmations = [];
        // TODO: Below feature doesn't work as intended due to central system behavior (cs has race condition and either sends illegal back-to-back calls or misses calls)
        for (const [index, batch] of getBatches(ids, itemsPerMessageClearVariableMonitoring).entries()) {
            try {
                const batchResult = await this._module.sendCall(identifier, tenantId, CallAction.ClearVariableMonitoring, {id: batch} as ClearVariableMonitoringRequest, callbackUrl);
                confirmations.push({
                    success: batchResult.success,
                    batch: `[${index}:${index + batch.length}]`,
                    message: `${batchResult.payload}`,
                });
            } catch (error) {
                confirmations.push({
                    success: false,
                    batch: `[${index}:${index + batch.length}]`,
                    message: `${error}`,
                });
            }
        }

        return {success: true, payload: confirmations};
    }

    @AsMessageEndpoint(CallAction.SetMonitoringLevel, SetMonitoringLevelRequestSchema)
    setMonitoringLevel(identifier: string, tenantId: string, request: SetMonitoringLevelRequest, callbackUrl?: string): Promise<IMessageConfirmation> {
        return this._module.sendCall(identifier, tenantId, CallAction.SetMonitoringLevel, request, callbackUrl);
    }

    @AsMessageEndpoint(CallAction.SetMonitoringBase, SetMonitoringBaseRequestSchema)
    setMonitoringBase(identifier: string, tenantId: string, request: SetMonitoringBaseRequest, callbackUrl?: string): Promise<IMessageConfirmation> {
        return this._module.sendCall(identifier, tenantId, CallAction.SetMonitoringBase, request, callbackUrl);
    }

    @AsMessageEndpoint(CallAction.SetVariables, SetVariablesRequestSchema)
    async setVariables(
        identifier: string,
        tenantId: string,
        request: SetVariablesRequest,
        callbackUrl?: string
    ): Promise<IMessageConfirmation> {
        let setVariableData = request.setVariableData as SetVariableDataType[];

        // Awaiting save action so that SetVariablesResponse does not trigger a race condition since an error is thrown
        // from SetVariablesResponse handler if variable does not exist when it attempts to save the Response's status
        await this._module.deviceModelRepository.createOrUpdateBySetVariablesDataAndStationId(setVariableData, identifier);

        let itemsPerMessageSetVariables = await this._module._deviceModelService.getItemsPerMessageByComponentAndVariableInstanceAndStationId(this._componentDeviceDataCtrlr, CallAction.SetVariables, identifier);

        // If ItemsPerMessageSetVariables not set, send all variables at once
        itemsPerMessageSetVariables = itemsPerMessageSetVariables == null ?
            setVariableData.length : itemsPerMessageSetVariables;

        const confirmations = [];
        let lastVariableIndex = 0;
        // TODO: Below feature doesn't work as intended due to central system behavior (cs has race condition and either sends illegal back-to-back calls or misses calls)
        while (setVariableData.length > 0) {
            const batch = setVariableData.slice(0, itemsPerMessageSetVariables);
            try {
                const batchResult = await this._module.sendCall(identifier, tenantId, CallAction.SetVariables, { setVariableData: batch } as SetVariablesRequest, callbackUrl);
                confirmations.push({
                    success: batchResult.success,
                    batch: `[${lastVariableIndex}:${lastVariableIndex + batch.length}]`,
                    message: `${batchResult.payload}`,
                });
            } catch (error) {
                confirmations.push({
                    success: false,
                    variableName: `[${lastVariableIndex}:${lastVariableIndex + batch.length}]`,
                    message: `${error}`,
                });
            }
            lastVariableIndex += batch.length;
            setVariableData = setVariableData.slice(itemsPerMessageSetVariables);
        }
        // Caller should use callbackUrl to ensure request reached station, otherwise receipt is not guaranteed
        return { success: true, payload: confirmations };
    }

    @AsMessageEndpoint(CallAction.GetVariables, GetVariablesRequestSchema)
    async getVariables(
        identifier: string,
        tenantId: string,
        request: GetVariablesRequest,
        callbackUrl?: string
    ): Promise<IMessageConfirmation> {
        // if request size is bigger than BytesPerMessageGetVariables,
        // return error
        let bytesPerMessageGetVariables = await this._module._deviceModelService.getBytesPerMessageByComponentAndVariableInstanceAndStationId(this._componentDeviceDataCtrlr, CallAction.GetVariables, identifier);
        const requestBytes = getSizeOfRequest(request);
        if (bytesPerMessageGetVariables && requestBytes > bytesPerMessageGetVariables) {
            let errorMsg = `The request is too big. The max size is ${bytesPerMessageGetVariables} bytes.`;
            this._logger.error(errorMsg);
            return {success: false, payload: errorMsg};
        }

        let getVariableData = request.getVariableData as GetVariableDataType[];
        let itemsPerMessageGetVariables = await this._module._deviceModelService.getItemsPerMessageByComponentAndVariableInstanceAndStationId(this._componentDeviceDataCtrlr, CallAction.GetVariables, identifier);

        // If ItemsPerMessageGetVariables not set, send all variables at once
        itemsPerMessageGetVariables = itemsPerMessageGetVariables == null ?
            getVariableData.length : itemsPerMessageGetVariables;

        const confirmations = [];
        let lastVariableIndex = 0;
        // TODO: Below feature doesn't work as intended due to central system behavior (cs has race condition and either sends illegal back-to-back calls or misses calls)
        while (getVariableData.length > 0) {
            const batch = getVariableData.slice(0, itemsPerMessageGetVariables);
            try {
                const batchResult = await this._module.sendCall(identifier, tenantId, CallAction.GetVariables, { getVariableData: batch } as GetVariablesRequest, callbackUrl);
                confirmations.push({
                    success: batchResult.success,
                    batch: `[${lastVariableIndex}:${lastVariableIndex + batch.length}]`,
                    message: `${batchResult.payload}`,
                });
            } catch (error) {
                confirmations.push({
                    success: false,
                    variableName: `[${lastVariableIndex}:${lastVariableIndex + batch.length}]`,
                    message: `${error}`,
                });
            }
            lastVariableIndex += batch.length;
            getVariableData = getVariableData.slice(itemsPerMessageGetVariables);
        }
        // Caller should use callbackUrl to ensure request reached station, otherwise receipt is not guaranteed
        return { success: true, payload: confirmations };
    }

    /**
     * Data Endpoints
     */

    @AsDataEndpoint(Namespace.VariableAttributeType, HttpMethod.Put, CreateOrUpdateVariableAttributeQuerySchema, ReportDataTypeSchema)
    async putDeviceModelVariables(request: FastifyRequest<{ Body: ReportDataType, Querystring: CreateOrUpdateVariableAttributeQuerystring }>): Promise<sequelize.VariableAttribute[]> {
        return this._module.deviceModelRepository.createOrUpdateDeviceModelByStationId(request.body, request.query.stationId).then(async variableAttributes => {
            if (request.query.setOnCharger) { // value set offline, for example: manually via charger ui, or via api other than ocpp
                for (let variableAttribute of variableAttributes) {
                    variableAttribute = await variableAttribute.reload({ include: [Variable, Component] });
                    this._module.deviceModelRepository.updateResultByStationId({
                        attributeType: variableAttribute.type,
                        attributeStatus: SetVariableStatusEnumType.Accepted, attributeStatusInfo: { reasonCode: "SetOnCharger" },
                        component: variableAttribute.component, variable: variableAttribute.variable
                    }, request.query.stationId);
                }
            }
            return variableAttributes;
>>>>>>> c6148b31
        });
      } catch (error) {
        confirmations.push({
          success: false,
          variableName: `[${lastVariableIndex}:${lastVariableIndex + batch.length}]`,
          message: `${error}`,
        });
      }
      lastVariableIndex += batch.length;
      setVariableData = setVariableData.slice(itemsPerMessageSetVariables);
    }
    // Caller should use callbackUrl to ensure request reached station, otherwise receipt is not guaranteed
    return { success: true, payload: confirmations };
  }

  @AsMessageEndpoint(CallAction.GetVariables, GetVariablesRequestSchema)
  async getVariables(
    identifier: string,
    tenantId: string,
    request: GetVariablesRequest,
    callbackUrl?: string,
  ): Promise<IMessageConfirmation> {
    let getVariableData = request.getVariableData as GetVariableDataType[];
    let itemsPerMessageGetVariables =
      await this._module._deviceModelService.getItemsPerMessageGetVariablesByStationId(
        identifier,
      );

    // If ItemsPerMessageGetVariables not set, send all variables at once
    itemsPerMessageGetVariables =
      itemsPerMessageGetVariables == null
        ? getVariableData.length
        : itemsPerMessageGetVariables;

    const confirmations = [];
    let lastVariableIndex = 0;
    // TODO: Below feature doesn't work as intended due to central system behavior (cs has race condition and either sends illegal back-to-back calls or misses calls)
    while (getVariableData.length > 0) {
      const batch = getVariableData.slice(0, itemsPerMessageGetVariables);
      try {
        const batchResult = await this._module.sendCall(
          identifier,
          tenantId,
          CallAction.GetVariables,
          { getVariableData: batch } as GetVariablesRequest,
          callbackUrl,
        );
        confirmations.push({
          success: batchResult.success,
          batch: `[${lastVariableIndex}:${lastVariableIndex + batch.length}]`,
          message: `${batchResult.payload}`,
        });
      } catch (error) {
        confirmations.push({
          success: false,
          variableName: `[${lastVariableIndex}:${lastVariableIndex + batch.length}]`,
          message: `${error}`,
        });
      }
      lastVariableIndex += batch.length;
      getVariableData = getVariableData.slice(itemsPerMessageGetVariables);
    }
    // Caller should use callbackUrl to ensure request reached station, otherwise receipt is not guaranteed
    return { success: true, payload: confirmations };
  }

  /**
   * Data Endpoints
   */

  @AsDataEndpoint(
    Namespace.VariableAttributeType,
    HttpMethod.Put,
    CreateOrUpdateVariableAttributeQuerySchema,
    ReportDataTypeSchema,
  )
  putDeviceModelVariables(
    request: FastifyRequest<{
      Body: ReportDataType;
      Querystring: CreateOrUpdateVariableAttributeQuerystring;
    }>,
  ): Promise<sequelize.VariableAttribute[]> {
    return this._module.deviceModelRepository
      .createOrUpdateDeviceModelByStationId(
        request.body,
        request.query.stationId,
      )
      .then((variableAttributes) => {
        if (request.query.setOnCharger) {
          // value set offline, for example: manually via charger ui, or via api other than ocpp
          for (const variableAttribute of variableAttributes) {
            this._module.deviceModelRepository.updateResultByStationId(
              {
                attributeType: variableAttribute.type,
                attributeStatus: SetVariableStatusEnumType.Accepted,
                attributeStatusInfo: { reasonCode: "SetOnCharger" },
                component: variableAttribute.component,
                variable: variableAttribute.variable,
              },
              request.query.stationId,
            );
          }
        }
        return variableAttributes;
      });
  }

  @AsDataEndpoint(
    Namespace.VariableAttributeType,
    HttpMethod.Get,
    VariableAttributeQuerySchema,
  )
  getDeviceModelVariables(
    request: FastifyRequest<{ Querystring: VariableAttributeQuerystring }>,
  ): Promise<sequelize.VariableAttribute[] | undefined> {
    return this._module.deviceModelRepository.readAllByQuery(request.query);
  }

  @AsDataEndpoint(
    Namespace.VariableAttributeType,
    HttpMethod.Delete,
    VariableAttributeQuerySchema,
  )
  deleteDeviceModelVariables(
    request: FastifyRequest<{ Querystring: VariableAttributeQuerystring }>,
  ): Promise<string> {
    return this._module.deviceModelRepository
      .deleteAllByQuery(request.query)
      .then(
        (deletedCount) =>
          deletedCount.toString() +
          " rows successfully deleted from " +
          Namespace.VariableAttributeType,
      );
  }

  /**
   * Overrides superclass method to generate the URL path based on the input {@link CallAction} and the module's endpoint prefix configuration.
   *
   * @param {CallAction} input - The input {@link CallAction}.
   * @return {string} - The generated URL path.
   */
  protected _toMessagePath(input: CallAction): string {
    const endpointPrefix =
      this._module.config.modules.monitoring.endpointPrefix;
    return super._toMessagePath(input, endpointPrefix);
  }

  /**
   * Overrides superclass method to generate the URL path based on the input {@link Namespace} and the module's endpoint prefix configuration.
   *
   * @param {CallAction} input - The input {@link Namespace}.
   * @return {string} - The generated URL path.
   */
  protected _toDataPath(input: Namespace): string {
    const endpointPrefix =
      this._module.config.modules.monitoring.endpointPrefix;
    return super._toDataPath(input, endpointPrefix);
  }
}<|MERGE_RESOLUTION|>--- conflicted
+++ resolved
@@ -3,37 +3,6 @@
 //
 // SPDX-License-Identifier: Apache 2.0
 
-<<<<<<< HEAD
-import { ILogObj, Logger } from "tslog";
-import { IMonitoringModuleApi } from "./interface";
-import { MonitoringModule } from "./module";
-import {
-  CreateOrUpdateVariableAttributeQuerySchema,
-  CreateOrUpdateVariableAttributeQuerystring,
-  sequelize,
-  VariableAttributeQuerySchema,
-  VariableAttributeQuerystring,
-} from "@citrineos/data";
-import {
-  AbstractModuleApi,
-  AsMessageEndpoint,
-  CallAction,
-  SetVariablesRequestSchema,
-  SetVariablesRequest,
-  IMessageConfirmation,
-  SetVariableDataType,
-  GetVariablesRequestSchema,
-  GetVariablesRequest,
-  GetVariableDataType,
-  AsDataEndpoint,
-  Namespace,
-  HttpMethod,
-  ReportDataTypeSchema,
-  ReportDataType,
-  SetVariableStatusEnumType,
-} from "@citrineos/base";
-import { FastifyInstance, FastifyRequest } from "fastify";
-=======
 import { ILogObj, Logger } from 'tslog';
 import { IMonitoringModuleApi } from './interface';
 import { MonitoringModule } from './module';
@@ -68,80 +37,10 @@
 import { FastifyInstance, FastifyRequest } from 'fastify';
 import { Variable, Component } from '@citrineos/data/lib/layers/sequelize';
 import {getBatches, getSizeOfRequest} from "@citrineos/util/lib/util/parser";
->>>>>>> c6148b31
 
 /**
  * Server API for the Monitoring module.
  */
-<<<<<<< HEAD
-export class MonitoringModuleApi
-  extends AbstractModuleApi<MonitoringModule>
-  implements IMonitoringModuleApi
-{
-  /**
-   * Constructor for the class.
-   *
-   * @param {MonitoringModule} monitoringModule - The monitoring module.
-   * @param {FastifyInstance} server - The server instance.
-   * @param {Logger<ILogObj>} [logger] - The logger instance.
-   */
-  constructor(
-    monitoringModule: MonitoringModule,
-    server: FastifyInstance,
-    logger?: Logger<ILogObj>,
-  ) {
-    super(monitoringModule, server, logger);
-  }
-
-  /**
-   * Message Endpoints
-   */
-
-  @AsMessageEndpoint(CallAction.SetVariables, SetVariablesRequestSchema)
-  async setVariables(
-    identifier: string,
-    tenantId: string,
-    request: SetVariablesRequest,
-    callbackUrl?: string,
-  ): Promise<IMessageConfirmation> {
-    let setVariableData = request.setVariableData as SetVariableDataType[];
-
-    // Awaiting save action so that SetVariablesResponse does not trigger a race condition since an error is thrown
-    // from SetVariablesResponse handler if variable does not exist when it attempts to save the Response's status
-    await this._module.deviceModelRepository.createOrUpdateBySetVariablesDataAndStationId(
-      setVariableData,
-      identifier,
-    );
-
-    let itemsPerMessageSetVariables =
-      await this._module._deviceModelService.getItemsPerMessageSetVariablesByStationId(
-        identifier,
-      );
-
-    // If ItemsPerMessageSetVariables not set, send all variables at once
-    itemsPerMessageSetVariables =
-      itemsPerMessageSetVariables == null
-        ? setVariableData.length
-        : itemsPerMessageSetVariables;
-
-    const confirmations = [];
-    let lastVariableIndex = 0;
-    // TODO: Below feature doesn't work as intended due to central system behavior (cs has race condition and either sends illegal back-to-back calls or misses calls)
-    while (setVariableData.length > 0) {
-      const batch = setVariableData.slice(0, itemsPerMessageSetVariables);
-      try {
-        const batchResult = await this._module.sendCall(
-          identifier,
-          tenantId,
-          CallAction.SetVariables,
-          { setVariableData: batch } as SetVariablesRequest,
-          callbackUrl,
-        );
-        confirmations.push({
-          success: batchResult.success,
-          batch: `[${lastVariableIndex}:${lastVariableIndex + batch.length}]`,
-          message: `${batchResult.payload}`,
-=======
 export class MonitoringModuleApi extends AbstractModuleApi<MonitoringModule> implements IMonitoringModuleApi {
     private readonly _componentMonitoringCtrlr = 'MonitoringCtrlr';
     private readonly _componentDeviceDataCtrlr = 'DeviceDataCtrlr';
@@ -383,164 +282,39 @@
                 }
             }
             return variableAttributes;
->>>>>>> c6148b31
         });
-      } catch (error) {
-        confirmations.push({
-          success: false,
-          variableName: `[${lastVariableIndex}:${lastVariableIndex + batch.length}]`,
-          message: `${error}`,
-        });
-      }
-      lastVariableIndex += batch.length;
-      setVariableData = setVariableData.slice(itemsPerMessageSetVariables);
-    }
-    // Caller should use callbackUrl to ensure request reached station, otherwise receipt is not guaranteed
-    return { success: true, payload: confirmations };
-  }
-
-  @AsMessageEndpoint(CallAction.GetVariables, GetVariablesRequestSchema)
-  async getVariables(
-    identifier: string,
-    tenantId: string,
-    request: GetVariablesRequest,
-    callbackUrl?: string,
-  ): Promise<IMessageConfirmation> {
-    let getVariableData = request.getVariableData as GetVariableDataType[];
-    let itemsPerMessageGetVariables =
-      await this._module._deviceModelService.getItemsPerMessageGetVariablesByStationId(
-        identifier,
-      );
-
-    // If ItemsPerMessageGetVariables not set, send all variables at once
-    itemsPerMessageGetVariables =
-      itemsPerMessageGetVariables == null
-        ? getVariableData.length
-        : itemsPerMessageGetVariables;
-
-    const confirmations = [];
-    let lastVariableIndex = 0;
-    // TODO: Below feature doesn't work as intended due to central system behavior (cs has race condition and either sends illegal back-to-back calls or misses calls)
-    while (getVariableData.length > 0) {
-      const batch = getVariableData.slice(0, itemsPerMessageGetVariables);
-      try {
-        const batchResult = await this._module.sendCall(
-          identifier,
-          tenantId,
-          CallAction.GetVariables,
-          { getVariableData: batch } as GetVariablesRequest,
-          callbackUrl,
-        );
-        confirmations.push({
-          success: batchResult.success,
-          batch: `[${lastVariableIndex}:${lastVariableIndex + batch.length}]`,
-          message: `${batchResult.payload}`,
-        });
-      } catch (error) {
-        confirmations.push({
-          success: false,
-          variableName: `[${lastVariableIndex}:${lastVariableIndex + batch.length}]`,
-          message: `${error}`,
-        });
-      }
-      lastVariableIndex += batch.length;
-      getVariableData = getVariableData.slice(itemsPerMessageGetVariables);
-    }
-    // Caller should use callbackUrl to ensure request reached station, otherwise receipt is not guaranteed
-    return { success: true, payload: confirmations };
-  }
-
-  /**
-   * Data Endpoints
-   */
-
-  @AsDataEndpoint(
-    Namespace.VariableAttributeType,
-    HttpMethod.Put,
-    CreateOrUpdateVariableAttributeQuerySchema,
-    ReportDataTypeSchema,
-  )
-  putDeviceModelVariables(
-    request: FastifyRequest<{
-      Body: ReportDataType;
-      Querystring: CreateOrUpdateVariableAttributeQuerystring;
-    }>,
-  ): Promise<sequelize.VariableAttribute[]> {
-    return this._module.deviceModelRepository
-      .createOrUpdateDeviceModelByStationId(
-        request.body,
-        request.query.stationId,
-      )
-      .then((variableAttributes) => {
-        if (request.query.setOnCharger) {
-          // value set offline, for example: manually via charger ui, or via api other than ocpp
-          for (const variableAttribute of variableAttributes) {
-            this._module.deviceModelRepository.updateResultByStationId(
-              {
-                attributeType: variableAttribute.type,
-                attributeStatus: SetVariableStatusEnumType.Accepted,
-                attributeStatusInfo: { reasonCode: "SetOnCharger" },
-                component: variableAttribute.component,
-                variable: variableAttribute.variable,
-              },
-              request.query.stationId,
-            );
-          }
-        }
-        return variableAttributes;
-      });
-  }
-
-  @AsDataEndpoint(
-    Namespace.VariableAttributeType,
-    HttpMethod.Get,
-    VariableAttributeQuerySchema,
-  )
-  getDeviceModelVariables(
-    request: FastifyRequest<{ Querystring: VariableAttributeQuerystring }>,
-  ): Promise<sequelize.VariableAttribute[] | undefined> {
-    return this._module.deviceModelRepository.readAllByQuery(request.query);
-  }
-
-  @AsDataEndpoint(
-    Namespace.VariableAttributeType,
-    HttpMethod.Delete,
-    VariableAttributeQuerySchema,
-  )
-  deleteDeviceModelVariables(
-    request: FastifyRequest<{ Querystring: VariableAttributeQuerystring }>,
-  ): Promise<string> {
-    return this._module.deviceModelRepository
-      .deleteAllByQuery(request.query)
-      .then(
-        (deletedCount) =>
-          deletedCount.toString() +
-          " rows successfully deleted from " +
-          Namespace.VariableAttributeType,
-      );
-  }
-
-  /**
-   * Overrides superclass method to generate the URL path based on the input {@link CallAction} and the module's endpoint prefix configuration.
-   *
-   * @param {CallAction} input - The input {@link CallAction}.
-   * @return {string} - The generated URL path.
-   */
-  protected _toMessagePath(input: CallAction): string {
-    const endpointPrefix =
-      this._module.config.modules.monitoring.endpointPrefix;
-    return super._toMessagePath(input, endpointPrefix);
-  }
-
-  /**
-   * Overrides superclass method to generate the URL path based on the input {@link Namespace} and the module's endpoint prefix configuration.
-   *
-   * @param {CallAction} input - The input {@link Namespace}.
-   * @return {string} - The generated URL path.
-   */
-  protected _toDataPath(input: Namespace): string {
-    const endpointPrefix =
-      this._module.config.modules.monitoring.endpointPrefix;
-    return super._toDataPath(input, endpointPrefix);
-  }
+    }
+
+    @AsDataEndpoint(Namespace.VariableAttributeType, HttpMethod.Get, VariableAttributeQuerySchema)
+    getDeviceModelVariables(request: FastifyRequest<{ Querystring: VariableAttributeQuerystring }>): Promise<sequelize.VariableAttribute[] | undefined> {
+        return this._module.deviceModelRepository.readAllByQuery(request.query);
+    }
+
+    @AsDataEndpoint(Namespace.VariableAttributeType, HttpMethod.Delete, VariableAttributeQuerySchema)
+    deleteDeviceModelVariables(request: FastifyRequest<{ Querystring: VariableAttributeQuerystring }>): Promise<string> {
+        return this._module.deviceModelRepository.deleteAllByQuery(request.query)
+            .then(deletedCount => deletedCount.toString() + " rows successfully deleted from " + Namespace.VariableAttributeType);
+    }
+
+    /**
+    * Overrides superclass method to generate the URL path based on the input {@link CallAction} and the module's endpoint prefix configuration.
+    *
+    * @param {CallAction} input - The input {@link CallAction}.
+    * @return {string} - The generated URL path.
+    */
+    protected _toMessagePath(input: CallAction): string {
+        const endpointPrefix = this._module.config.modules.monitoring.endpointPrefix;
+        return super._toMessagePath(input, endpointPrefix);
+    }
+
+    /**
+     * Overrides superclass method to generate the URL path based on the input {@link Namespace} and the module's endpoint prefix configuration.
+     *
+     * @param {CallAction} input - The input {@link Namespace}.
+     * @return {string} - The generated URL path.
+     */
+    protected _toDataPath(input: Namespace): string {
+        const endpointPrefix = this._module.config.modules.monitoring.endpointPrefix;
+        return super._toDataPath(input, endpointPrefix);
+    }
 }