--- conflicted
+++ resolved
@@ -70,26 +70,16 @@
     request: OCPP2_0_1.SetVariableMonitoringRequest,
     callbackUrl?: string,
   ): Promise<IMessageConfirmation[]> {
-<<<<<<< HEAD
-=======
     // For each station, check request size, process monitoring data, and handle batch sending
->>>>>>> d490a412
     const confirmations: IMessageConfirmation[] = [];
 
     for (const id of identifier) {
       try {
-<<<<<<< HEAD
-        const maxBytes =
-          await this._module._deviceModelService.getBytesPerMessageByComponentAndVariableInstanceAndStationId(
-            this._componentMonitoringCtrlr,
-            CallAction.SetVariableMonitoring,
-=======
         // Request size check
         const maxBytes =
           await this._module._deviceModelService.getBytesPerMessageByComponentAndVariableInstanceAndStationId(
             this._componentMonitoringCtrlr,
             OCPP2_0_1_CallAction.SetVariableMonitoring,
->>>>>>> d490a412
             id,
           );
         const requestBytes = getSizeOfRequest(request);
@@ -101,12 +91,8 @@
         }
 
         const setMonitoringData =
-<<<<<<< HEAD
-          request.setMonitoringData as SetMonitoringDataType[];
-=======
           request.setMonitoringData as OCPP2_0_1.SetMonitoringDataType[];
         // For each monitoring data record, do any needed adjustments or DB upserts
->>>>>>> d490a412
         for (const data of setMonitoringData) {
           const [component, variable] =
             await this._module.deviceModelRepository.findComponentAndVariable(
@@ -114,15 +100,6 @@
               data.variable,
             );
 
-<<<<<<< HEAD
-          // When the CSMS sends a SetVariableMonitoringRequest with type Delta for a Variable that is NOT of a numeric
-          // type, It is RECOMMENDED to use a monitorValue of 1.
-          if (
-            data.type === MonitorEnumType.Delta &&
-            variable?.variableCharacteristics?.dataType !==
-              DataEnumType.decimal &&
-            variable?.variableCharacteristics?.dataType !== DataEnumType.integer
-=======
           // If Monitor is 'Delta' and variable is not numeric, set monitorValue to 1
           if (
             data.type === OCPP2_0_1.MonitorEnumType.Delta &&
@@ -130,16 +107,11 @@
               OCPP2_0_1.DataEnumType.decimal &&
             variable?.variableCharacteristics?.dataType !==
               OCPP2_0_1.DataEnumType.integer
->>>>>>> d490a412
           ) {
             data.value = 1;
             this._logger.debug('Updated SetMonitoringData value to 1', data);
           }
-<<<<<<< HEAD
-          // component and variable are required for a variableMonitoring
-=======
-
->>>>>>> d490a412
+
           if (component && variable) {
             await this._module.variableMonitoringRepository.createOrUpdateBySetMonitoringDataTypeAndStationId(
               data,
@@ -150,21 +122,6 @@
           }
         }
 
-<<<<<<< HEAD
-        const itemsPerMessage =
-          (await this._module._deviceModelService.getItemsPerMessageByComponentAndVariableInstanceAndStationId(
-            this._componentMonitoringCtrlr,
-            CallAction.SetVariableMonitoring,
-            id,
-          )) ?? setMonitoringData.length;
-
-        // TODO: Below feature doesn't work as intended due to central system behavior (cs has race condition and either sends illegal back-to-back calls or misses calls)
-        const result = await this.processBatches(
-          id,
-          tenantId,
-          CallAction.SetVariableMonitoring,
-          setMonitoringData as SetMonitoringDataType[],
-=======
         // Determine how many items to send per message
         const itemsPerMessage =
           (await this._module._deviceModelService.getItemsPerMessageByComponentAndVariableInstanceAndStationId(
@@ -181,19 +138,11 @@
           OCPP2_0_1_CallAction.SetVariableMonitoring,
           { setMonitoringData },
           'setMonitoringData',
->>>>>>> d490a412
           itemsPerMessage,
           callbackUrl,
         );
         confirmations.push(...result);
       } catch (error) {
-<<<<<<< HEAD
-        confirmations.push({ success: false, payload: error as string });
-      }
-    }
-
-    // Caller should use callbackUrl to ensure request reached station, otherwise receipt is not guaranteed
-=======
         confirmations.push({
           success: false,
           payload: error instanceof Error ? error.message : String(error),
@@ -201,7 +150,6 @@
       }
     }
 
->>>>>>> d490a412
     return confirmations;
   }
 
@@ -219,14 +167,6 @@
 
     for (const id of identifier) {
       try {
-<<<<<<< HEAD
-        // if request size is bigger than bytesPerMessageClearVariableMonitoring,
-        // return error
-        const maxBytes =
-          await this._module._deviceModelService.getBytesPerMessageByComponentAndVariableInstanceAndStationId(
-            this._componentMonitoringCtrlr,
-            CallAction.ClearVariableMonitoring,
-=======
         this._logger.debug(
           'ClearVariableMonitoring request received for station',
           id,
@@ -238,7 +178,6 @@
           await this._module._deviceModelService.getBytesPerMessageByComponentAndVariableInstanceAndStationId(
             this._componentMonitoringCtrlr,
             OCPP2_0_1_CallAction.ClearVariableMonitoring,
->>>>>>> d490a412
             id,
           );
         const requestBytes = getSizeOfRequest(request);
@@ -250,21 +189,6 @@
         }
 
         const ids = request.id as number[];
-<<<<<<< HEAD
-        const itemsPerMessage =
-          (await this._module._deviceModelService.getItemsPerMessageByComponentAndVariableInstanceAndStationId(
-            this._componentMonitoringCtrlr,
-            CallAction.ClearVariableMonitoring,
-            id,
-          )) ?? ids.length;
-
-        // TODO: Below feature doesn't work as intended due to central system behavior (cs has race condition and either sends illegal back-to-back calls or misses calls)
-        const result = await this.processBatches(
-          id,
-          tenantId,
-          CallAction.ClearVariableMonitoring,
-          ids as number[],
-=======
         // Determine how many items to send per message
         const itemsPerMessage =
           (await this._module._deviceModelService.getItemsPerMessageByComponentAndVariableInstanceAndStationId(
@@ -281,20 +205,15 @@
           OCPP2_0_1_CallAction.ClearVariableMonitoring,
           { id: ids },
           'id',
->>>>>>> d490a412
           itemsPerMessage,
           callbackUrl,
         );
         confirmations.push(...result);
       } catch (error) {
-<<<<<<< HEAD
-        confirmations.push({ success: false, payload: error as string });
-=======
         confirmations.push({
           success: false,
           payload: error instanceof Error ? error.message : String(error),
         });
->>>>>>> d490a412
       }
     }
 
@@ -311,20 +230,12 @@
     request: OCPP2_0_1.SetMonitoringLevelRequest,
     callbackUrl?: string,
   ): Promise<IMessageConfirmation[]> {
-<<<<<<< HEAD
-    const results: Promise<IMessageConfirmation>[] = identifier.map((id) =>
-      this._module.sendCall(
-        id,
-        tenantId,
-        CallAction.SetMonitoringLevel,
-=======
     const results = identifier.map((id) =>
       this._module.sendCall(
         id,
         tenantId,
         OCPPVersion.OCPP2_0_1,
         OCPP2_0_1_CallAction.SetMonitoringLevel,
->>>>>>> d490a412
         request,
         callbackUrl,
       ),
@@ -342,20 +253,12 @@
     request: OCPP2_0_1.SetMonitoringBaseRequest,
     callbackUrl?: string,
   ): Promise<IMessageConfirmation[]> {
-<<<<<<< HEAD
-    const results: Promise<IMessageConfirmation>[] = identifier.map((id) =>
-      this._module.sendCall(
-        id,
-        tenantId,
-        CallAction.SetMonitoringBase,
-=======
     const results = identifier.map((id) =>
       this._module.sendCall(
         id,
         tenantId,
         OCPPVersion.OCPP2_0_1,
         OCPP2_0_1_CallAction.SetMonitoringBase,
->>>>>>> d490a412
         request,
         callbackUrl,
       ),
@@ -378,31 +281,6 @@
     for (const id of identifier) {
       try {
         const setVariableData =
-<<<<<<< HEAD
-          request.setVariableData as SetVariableDataType[];
-
-        // Awaiting save action so that SetVariablesResponse does not trigger a race condition since an error is thrown
-        // from SetVariablesResponse handler if variable does not exist when it attempts to save the Response's status
-        await this._module.deviceModelRepository.createOrUpdateBySetVariablesDataAndStationId(
-          setVariableData,
-          id,
-          new Date().toISOString(), // Will be set again when SetVariablesResponse is received
-        );
-
-        const itemsPerMessage =
-          (await this._module._deviceModelService.getItemsPerMessageByComponentAndVariableInstanceAndStationId(
-            this._componentDeviceDataCtrlr,
-            CallAction.SetVariables,
-            id,
-          )) ?? setVariableData.length;
-
-        // TODO: Below feature doesn't work as intended due to central system behavior (cs has race condition and either sends illegal back-to-back calls or misses calls)
-        const result = await this.processBatches(
-          id,
-          tenantId,
-          CallAction.SetVariables,
-          setVariableData as SetVariableDataType[],
-=======
           request.setVariableData as OCPP2_0_1.SetVariableDataType[];
 
         // Store variable data in local DB so that the response can find them
@@ -428,20 +306,15 @@
           OCPP2_0_1_CallAction.SetVariables,
           { setVariableData },
           'setVariableData',
->>>>>>> d490a412
           itemsPerMessage,
           callbackUrl,
         );
         confirmations.push(...result);
       } catch (error) {
-<<<<<<< HEAD
-        confirmations.push({ success: false, payload: error as string });
-=======
         confirmations.push({
           success: false,
           payload: error instanceof Error ? error.message : String(error),
         });
->>>>>>> d490a412
       }
     }
 
@@ -462,20 +335,11 @@
 
     for (const id of identifier) {
       try {
-<<<<<<< HEAD
-        // if request size is bigger than BytesPerMessageGetVariables,
-        // return error
-        const maxBytes =
-          await this._module._deviceModelService.getBytesPerMessageByComponentAndVariableInstanceAndStationId(
-            this._componentDeviceDataCtrlr,
-            CallAction.GetVariables,
-=======
         // Request size check
         const maxBytes =
           await this._module._deviceModelService.getBytesPerMessageByComponentAndVariableInstanceAndStationId(
             this._componentDeviceDataCtrlr,
             OCPP2_0_1_CallAction.GetVariables,
->>>>>>> d490a412
             id,
           );
         const requestBytes = getSizeOfRequest(request);
@@ -487,22 +351,6 @@
         }
 
         const getVariableData =
-<<<<<<< HEAD
-          request.getVariableData as GetVariableDataType[];
-        const itemsPerMessage =
-          (await this._module._deviceModelService.getItemsPerMessageByComponentAndVariableInstanceAndStationId(
-            this._componentDeviceDataCtrlr,
-            CallAction.GetVariables,
-            id,
-          )) ?? getVariableData.length;
-
-        // TODO: Below feature doesn't work as intended due to central system behavior (cs has race condition and either sends illegal back-to-back calls or misses calls)
-        const result = await this.processBatches(
-          id,
-          tenantId,
-          CallAction.GetVariables,
-          getVariableData as GetVariableDataType[],
-=======
           request.getVariableData as OCPP2_0_1.GetVariableDataType[];
 
         // Determine how many items to send per message
@@ -521,20 +369,15 @@
           OCPP2_0_1_CallAction.GetVariables,
           { getVariableData },
           'getVariableData',
->>>>>>> d490a412
           itemsPerMessage,
           callbackUrl,
         );
         confirmations.push(...result);
       } catch (error) {
-<<<<<<< HEAD
-        confirmations.push({ success: false, payload: error as string });
-=======
         confirmations.push({
           success: false,
           payload: error instanceof Error ? error.message : String(error),
         });
->>>>>>> d490a412
       }
     }
 
@@ -625,30 +468,6 @@
   }
 
   /**
-<<<<<<< HEAD
-   * Processes all data in batches and sends them to the specified endpoint action.
-   *
-   * This method takes a large dataset, splits it into smaller batches based on the specified `itemsPerMessage` limit,
-   * and processes each batch sequentially. Each batch is sent to the designated endpoint using the given action.
-   * Any errors encountered during the process are captured and included in the confirmation payload.
-   *
-   * @param {string} identifier - The identifier of the charging station (or system) where the request will be sent.
-   * @param {string} tenantId - The tenant identifier associated with the request.
-   * @param {CallAction} action - The action to perform on the endpoint (e.g., `SetVariables`, `GetVariables`).
-   * @param {any[]} data - The array of data to be processed and sent in batches.
-   * @param {number} itemsPerMessage - The maximum number of items to include in a single batch message.
-   * @param {string} [callbackUrl] - An optional URL where the station should send a callback confirmation for the request.
-   *
-   * @returns {Promise<IMessageConfirmation[]>} - A promise resolving to an array of message confirmations for each batch.
-   *
-   * @throws {Error} - Throws an error if the underlying `sendCall` method fails unexpectedly.
-   */
-  private async processBatches(
-    identifier: string,
-    tenantId: string,
-    action: CallAction,
-    data: any[],
-=======
    * Processes data in batches and sends them to the specified OCPP action.
    *
    * @param {string} stationId - The station's identifier.
@@ -668,27 +487,10 @@
     action: OCPP2_0_1_CallAction,
     requestData: Record<string, any>,
     dataKey: string,
->>>>>>> d490a412
     itemsPerMessage: number,
     callbackUrl?: string,
   ): Promise<IMessageConfirmation[]> {
     const confirmations: IMessageConfirmation[] = [];
-<<<<<<< HEAD
-    let batchIndex = 0;
-
-    for (const batch of getBatches(data, itemsPerMessage)) {
-      try {
-        const batchResult = await this._module.sendCall(
-          identifier,
-          tenantId,
-          action,
-          { [action.toLowerCase()]: batch },
-          callbackUrl,
-        );
-        confirmations.push({
-          success: batchResult.success,
-          payload: `Batch [${batchIndex}]: ${batchResult.payload}`,
-=======
     const allData = requestData[dataKey] as any[];
     let batchIndex = 0;
 
@@ -706,18 +508,13 @@
         confirmations.push({
           success: confirmation.success,
           payload: `Batch [${batchIndex}]: ${confirmation.payload}`,
->>>>>>> d490a412
         });
       } catch (error) {
         confirmations.push({
           success: false,
-<<<<<<< HEAD
-          payload: `Batch [${batchIndex}]: ${error as string}`,
-=======
           payload: `Batch [${batchIndex}]: ${
             error instanceof Error ? error.message : JSON.stringify(error)
           }`,
->>>>>>> d490a412
         });
       }
       batchIndex++;
@@ -727,12 +524,8 @@
   }
 
   /**
-<<<<<<< HEAD
-   * Overrides superclass method to generate the URL path based on the input {@link CallAction} and the module's endpoint prefix configuration.
-=======
    * Overrides superclass method to generate the URL path based on the input {@link CallAction}
    * and the module's endpoint prefix configuration.
->>>>>>> d490a412
    *
    * @param {CallAction} input - The input {@link CallAction}.
    * @return {string} - The generated URL path.
