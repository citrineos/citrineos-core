--- conflicted
+++ resolved
@@ -26,27 +26,15 @@
   GetBaseReportResponse,
   SecurityEventNotificationRequest,
   SecurityEventNotificationResponse,
-<<<<<<< HEAD
-=======
   CustomerInformationResponse,
   GetLogResponse,
   GetMonitoringReportResponse,
   GetReportResponse,
   GenericDeviceModelStatusEnumType
->>>>>>> c6148b31
 } from "@citrineos/base";
 import {
   IDeviceModelRepository,
   ISecurityEventRepository,
-<<<<<<< HEAD
-  sequelize,
-  Component,
-  Variable,
-} from "@citrineos/data";
-import { RabbitMqReceiver, RabbitMqSender, Timer } from "@citrineos/util";
-import deasyncPromise from "deasync-promise";
-import { ILogObj, Logger } from "tslog";
-=======
   IVariableMonitoringRepository,
   sequelize
 } from "@citrineos/data";
@@ -56,12 +44,12 @@
 import { ILogObj, Logger } from 'tslog';
 import {DeviceModelService} from "./services";
 import {StatusInfoType} from "@citrineos/base/lib/ocpp/model/types/GetMonitoringReportResponse";
->>>>>>> c6148b31
 
 /**
  * Component that handles provisioning related messages.
  */
 export class ReportingModule extends AbstractModule {
+
   /**
    * Fields
    */
@@ -71,21 +59,15 @@
     CallAction.NotifyCustomerInformation,
     CallAction.NotifyReport,
     CallAction.SecurityEventNotification,
-<<<<<<< HEAD
-=======
     CallAction.NotifyMonitoringReport
->>>>>>> c6148b31
   ];
 
   protected _responses: CallAction[] = [
     CallAction.CustomerInformation,
     CallAction.GetLog,
     CallAction.GetReport,
-<<<<<<< HEAD
-=======
     CallAction.GetBaseReport,
     CallAction.GetMonitoringReport
->>>>>>> c6148b31
   ];
 
   /**
@@ -94,8 +76,8 @@
    * is received, cache value is 'complete'.
    */
   static readonly GET_BASE_REPORT_REQUEST_ID_MAX = 10000000; // 10,000,000
-  static readonly GET_BASE_REPORT_ONGOING_CACHE_VALUE = "ongoing";
-  static readonly GET_BASE_REPORT_COMPLETE_CACHE_VALUE = "complete";
+  static readonly GET_BASE_REPORT_ONGOING_CACHE_VALUE = 'ongoing';
+  static readonly GET_BASE_REPORT_COMPLETE_CACHE_VALUE = 'complete';
 
   protected _deviceModelRepository: IDeviceModelRepository;
   protected _securityEventRepository: ISecurityEventRepository;
@@ -113,20 +95,20 @@
 
   /**
    * This is the constructor function that initializes the {@link ReportingModule}.
-   *
+   * 
    * @param {SystemConfig} config - The `config` contains configuration settings for the module.
-   *
+   *  
    * @param {ICache} [cache] - The cache instance which is shared among the modules & Central System to pass information such as blacklisted actions or boot status.
-   *
-   * @param {IMessageSender} [sender] - The `sender` parameter is an optional parameter that represents an instance of the {@link IMessageSender} interface.
+   * 
+   * @param {IMessageSender} [sender] - The `sender` parameter is an optional parameter that represents an instance of the {@link IMessageSender} interface. 
    * It is used to send messages from the central system to external systems or devices. If no `sender` is provided, a default {@link RabbitMqSender} instance is created and used.
-   *
-   * @param {IMessageHandler} [handler] - The `handler` parameter is an optional parameter that represents an instance of the {@link IMessageHandler} interface.
+   * 
+   * @param {IMessageHandler} [handler] - The `handler` parameter is an optional parameter that represents an instance of the {@link IMessageHandler} interface. 
    * It is used to handle incoming messages and dispatch them to the appropriate methods or functions. If no `handler` is provided, a default {@link RabbitMqReceiver} instance is created and used.
-   *
-   * @param {Logger<ILogObj>} [logger] - The `logger` parameter is an optional parameter that represents an instance of {@link Logger<ILogObj>}.
+   * 
+   * @param {Logger<ILogObj>} [logger] - The `logger` parameter is an optional parameter that represents an instance of {@link Logger<ILogObj>}. 
    * It is used to propagate system wide logger settings and will serve as the parent logger for any sub-component logging. If no `logger` is provided, a default {@link Logger<ILogObj>} instance is created and used.
-   *
+   *  
    * @param {IDeviceModelRepository} [deviceModelRepository] - An optional parameter of type {@link IDeviceModelRepository} which represents a repository for accessing and manipulating variable data.
    * If no `deviceModelRepository` is provided, a default {@link sequelize:deviceModelRepository} instance is created and used.
    *
@@ -142,44 +124,21 @@
     logger?: Logger<ILogObj>,
     deviceModelRepository?: IDeviceModelRepository,
     securityEventRepository?: ISecurityEventRepository,
-<<<<<<< HEAD
-  ) {
-    super(
-      config,
-      cache,
-      handler || new RabbitMqReceiver(config, logger, cache),
-      sender || new RabbitMqSender(config, logger),
-      EventGroup.Reporting,
-      logger,
-    );
-=======
     variableMonitoringRepository?: IVariableMonitoringRepository
   ) {
     super(config, cache, handler || new RabbitMqReceiver(config, logger), sender || new RabbitMqSender(config, logger), EventGroup.Reporting, logger);
->>>>>>> c6148b31
 
     const timer = new Timer();
     this._logger.info(`Initializing...`);
 
     if (!deasyncPromise(this._initHandler(this._requests, this._responses))) {
-      throw new Error(
-        "Could not initialize module due to failure in handler initialization.",
-      );
-    }
-
-<<<<<<< HEAD
-    this._deviceModelRepository =
-      deviceModelRepository ||
-      new sequelize.DeviceModelRepository(config, this._logger);
-    this._securityEventRepository =
-      securityEventRepository ||
-      new sequelize.SecurityEventRepository(config, this._logger);
-=======
+      throw new Error("Could not initialize module due to failure in handler initialization.");
+    }
+
     this._deviceModelRepository = deviceModelRepository || new sequelize.DeviceModelRepository(config, this._logger);
     this._securityEventRepository = securityEventRepository || new sequelize.SecurityEventRepository(config, this._logger);
     this._variableMonitoringRepository = variableMonitoringRepository || new sequelize.VariableMonitoringRepository(config, this._logger);
     this._deviceModelService = new DeviceModelService(this._deviceModelRepository)
->>>>>>> c6148b31
 
     this._logger.info(`Initialized in ${timer.end()}ms...`);
   }
@@ -191,7 +150,7 @@
   @AsHandler(CallAction.LogStatusNotification)
   protected _handleLogStatusNotification(
     message: IMessage<LogStatusNotificationRequest>,
-    props?: HandlerProperties,
+    props?: HandlerProperties
   ): void {
     this._logger.debug("LogStatusNotification received:", message, props);
 
@@ -200,68 +159,35 @@
     // Create response
     const response: LogStatusNotificationResponse = {};
 
-<<<<<<< HEAD
-    this.sendCallResultWithMessage(message, response).then(
-      (messageConfirmation) =>
-        this._logger.debug(
-          "LogStatusNotification response sent:",
-          messageConfirmation,
-        ),
-    );
-=======
     this.sendCallResultWithMessage(message, response)
         .then(messageConfirmation => {
           this._logger.debug("LogStatusNotification response sent: ", messageConfirmation)
         });
->>>>>>> c6148b31
-  }
+  }
+
 
   @AsHandler(CallAction.NotifyCustomerInformation)
   protected _handleNotifyCustomerInformation(
     message: IMessage<NotifyCustomerInformationRequest>,
-    props?: HandlerProperties,
-  ): void {
-    this._logger.debug(
-      "NotifyCustomerInformation request received:",
-      message,
-      props,
-    );
+    props?: HandlerProperties
+  ): void {
+    this._logger.debug("NotifyCustomerInformation request received:", message, props);
 
     // Create response
     const response: NotifyCustomerInformationResponse = {};
 
-<<<<<<< HEAD
-    this.sendCallResultWithMessage(message, response).then(
-      (messageConfirmation) =>
-        this._logger.debug(
-          "NotifyCustomerInformation response sent:",
-          messageConfirmation,
-        ),
-    );
-=======
     this.sendCallResultWithMessage(message, response)
         .then(messageConfirmation => {
           this._logger.debug("NotifyCustomerInformation response sent: ", messageConfirmation)
         });
->>>>>>> c6148b31
   }
 
   @AsHandler(CallAction.NotifyMonitoringReport)
   protected async _handleNotifyMonitoringReport(
     message: IMessage<NotifyMonitoringReportRequest>,
-<<<<<<< HEAD
-    props?: HandlerProperties,
-  ): void {
-    this._logger.debug(
-      "NotifyMonitoringReport request received:",
-      message,
-      props,
-    );
-=======
     props?: HandlerProperties
   ): Promise<void> {
     this._logger.debug("NotifyMonitoringReport request received:", message, props);
->>>>>>> c6148b31
 
     for (const monitorType of (message.payload.monitor ? message.payload.monitor : [])) {
       const stationId: string = message.context.stationId;
@@ -272,114 +198,60 @@
     // Create response
     const response: NotifyMonitoringReportResponse = {};
 
-<<<<<<< HEAD
-    this.sendCallResultWithMessage(message, response).then(
-      (messageConfirmation) =>
-        this._logger.debug(
-          "NotifyMonitoringReport response sent:",
-          messageConfirmation,
-        ),
-    );
-=======
     this.sendCallResultWithMessage(message, response)
         .then(messageConfirmation => {
           this._logger.debug("NotifyMonitoringReport response sent: ", messageConfirmation)
         });
->>>>>>> c6148b31
   }
 
   @AsHandler(CallAction.NotifyReport)
   protected async _handleNotifyReport(
     message: IMessage<NotifyReportRequest>,
-    props?: HandlerProperties,
+    props?: HandlerProperties
   ): Promise<void> {
     this._logger.info("NotifyReport received:", message, props);
 
-    for (const reportDataType of message.payload.reportData
-      ? message.payload.reportData
-      : []) {
-      const variableAttributes =
-        await this._deviceModelRepository.createOrUpdateDeviceModelByStationId(
-          reportDataType,
-          message.context.stationId,
-        );
+    for (const reportDataType of (message.payload.reportData ? message.payload.reportData : [])) {
+      const variableAttributes = await this._deviceModelRepository.createOrUpdateDeviceModelByStationId(reportDataType, message.context.stationId);
       for (const variableAttribute of variableAttributes) {
         // Reload is necessary because the upsert method used in createOrUpdateDeviceModelByStationId does not allow eager loading
         await variableAttribute.reload({
-          include: [Component, Variable],
+          include: [Component, Variable]
         });
-        this._deviceModelRepository.updateResultByStationId(
-          {
-            attributeType: variableAttribute.type,
-            attributeStatus: SetVariableStatusEnumType.Accepted,
-            attributeStatusInfo: { reasonCode: message.action },
-            component: variableAttribute.component,
-            variable: variableAttribute.variable,
-          },
-          message.context.stationId,
-        );
+        this._deviceModelRepository.updateResultByStationId({
+          attributeType: variableAttribute.type,
+          attributeStatus: SetVariableStatusEnumType.Accepted, attributeStatusInfo: { reasonCode: message.action },
+          component: variableAttribute.component, variable: variableAttribute.variable
+        }, message.context.stationId);
       }
     }
 
-    if (!message.payload.tbc) {
-      // Default if omitted is false
-      const success = await this._cache.set(
-        message.payload.requestId.toString(),
-        ReportingModule.GET_BASE_REPORT_COMPLETE_CACHE_VALUE,
-        message.context.stationId,
-      );
+    if (!message.payload.tbc) { // Default if omitted is false
+      const success = await this._cache.set(message.payload.requestId.toString(), ReportingModule.GET_BASE_REPORT_COMPLETE_CACHE_VALUE, message.context.stationId);
       this._logger.info("Completed", success, message.payload.requestId);
-    } else {
-      // tbc (to be continued) is true
+    } else { // tbc (to be continued) is true
       // Continue to set get base report ongoing. Will extend the timeout.
-      const success = await this._cache.set(
-        message.payload.requestId.toString(),
-        ReportingModule.GET_BASE_REPORT_ONGOING_CACHE_VALUE,
-        message.context.stationId,
-        this.config.maxCachingSeconds,
-      );
+      const success = await this._cache.set(message.payload.requestId.toString(), ReportingModule.GET_BASE_REPORT_ONGOING_CACHE_VALUE, message.context.stationId, this.config.maxCachingSeconds);
       this._logger.info("Ongoing", success, message.payload.requestId);
     }
 
     // Create response
     const response: NotifyReportResponse = {};
 
-<<<<<<< HEAD
-    this.sendCallResultWithMessage(message, response).then((messageId) => {
-      this._logger.debug("NotifyReport response sent:", messageId);
-    });
-=======
     this.sendCallResultWithMessage(message, response)
       .then((messageId) => {
         this._logger.debug("NotifyReport response sent:", message, props);
       });
->>>>>>> c6148b31
   }
 
   @AsHandler(CallAction.SecurityEventNotification)
   protected _handleSecurityEventNotification(
     message: IMessage<SecurityEventNotificationRequest>,
-    props?: HandlerProperties,
-  ): void {
-<<<<<<< HEAD
-    this._logger.debug(
-      "SecurityEventNotification request received",
-      message,
-      props,
-    );
-    this._securityEventRepository.createByStationId(
-      message.payload,
-      message.context.stationId,
-    );
-    this.sendCallResultWithMessage(
-      message,
-      {} as SecurityEventNotificationResponse,
-    );
-=======
+    props?: HandlerProperties
+  ): void {
     this._logger.debug("SecurityEventNotification request received:", message, props);
     this._securityEventRepository.createByStationId(message.payload, message.context.stationId);
     this.sendCallResultWithMessage(message, {} as SecurityEventNotificationResponse);
->>>>>>> c6148b31
   }
 
   /**
@@ -389,7 +261,7 @@
   @AsHandler(CallAction.GetBaseReport)
   protected _handleGetBaseReport(
     message: IMessage<GetBaseReportResponse>,
-    props?: HandlerProperties,
+    props?: HandlerProperties
   ): void {
     this._logger.debug("GetBaseReport response received:", message, props);
   }
