--- conflicted
+++ resolved
@@ -3,14 +3,9 @@
 //
 // SPDX-License-Identifier: Apache 2.0
 
-<<<<<<< HEAD
-import { BaseModule, CallAction, SystemConfig, ICache, IMessageSender, IMessageHandler, EventGroup, AsHandler, IMessage, NotifyReportRequest, HandlerProperties, SetVariableStatusEnumType, NotifyReportResponse, NotifyMonitoringReportRequest, NotifyMonitoringReportResponse, LogStatusNotificationRequest, LogStatusNotificationResponse, NotifyCustomerInformationRequest, NotifyCustomerInformationResponse, GetBaseReportResponse, SecurityEventNotificationRequest, SecurityEventNotificationResponse } from "@citrineos/base";
-import { IDeviceModelRepository, ISecurityEventRepository, sequelize, Component, Variable } from "@citrineos/data";
-import { RabbitMqReceiver, RabbitMqSender, Timer } from "@citrineos/util";
-=======
 import {
-  AbstractModule,
   AsHandler,
+  BaseModule,
   CallAction,
   CustomerInformationResponse,
   EventGroup,
@@ -35,21 +30,21 @@
   SecurityEventNotificationRequest,
   SecurityEventNotificationResponse,
   SetVariableStatusEnumType,
+  StatusInfoType,
   SystemConfig
 } from "@citrineos/base";
 import {
+  Component,
   IDeviceModelRepository,
   ISecurityEventRepository,
   IVariableMonitoringRepository,
-  sequelize
+  sequelize,
+  Variable
 } from "@citrineos/data";
-import {Component, Variable} from "@citrineos/data";
 import {RabbitMqReceiver, RabbitMqSender, Timer} from "@citrineos/util";
->>>>>>> a2307df2
 import deasyncPromise from "deasync-promise";
 import {ILogObj, Logger} from 'tslog';
 import {DeviceModelService} from "./services";
-import {StatusInfoType} from "@citrineos/base";
 
 /**
  * Component that handles provisioning related messages.
@@ -101,20 +96,20 @@
 
   /**
    * This is the constructor function that initializes the {@link ReportingModule}.
-   * 
+   *
    * @param {SystemConfig} config - The `config` contains configuration settings for the module.
-   *  
+   *
    * @param {ICache} [cache] - The cache instance which is shared among the modules & Central System to pass information such as blacklisted actions or boot status.
-   * 
-   * @param {IMessageSender} [sender] - The `sender` parameter is an optional parameter that represents an instance of the {@link IMessageSender} interface. 
+   *
+   * @param {IMessageSender} [sender] - The `sender` parameter is an optional parameter that represents an instance of the {@link IMessageSender} interface.
    * It is used to send messages from the central system to external systems or devices. If no `sender` is provided, a default {@link RabbitMqSender} instance is created and used.
-   * 
-   * @param {IMessageHandler} [handler] - The `handler` parameter is an optional parameter that represents an instance of the {@link IMessageHandler} interface. 
+   *
+   * @param {IMessageHandler} [handler] - The `handler` parameter is an optional parameter that represents an instance of the {@link IMessageHandler} interface.
    * It is used to handle incoming messages and dispatch them to the appropriate methods or functions. If no `handler` is provided, a default {@link RabbitMqReceiver} instance is created and used.
-   * 
-   * @param {Logger<ILogObj>} [logger] - The `logger` parameter is an optional parameter that represents an instance of {@link Logger<ILogObj>}. 
+   *
+   * @param {Logger<ILogObj>} [logger] - The `logger` parameter is an optional parameter that represents an instance of {@link Logger<ILogObj>}.
    * It is used to propagate system wide logger settings and will serve as the parent logger for any sub-component logging. If no `logger` is provided, a default {@link Logger<ILogObj>} instance is created and used.
-   *  
+   *
    * @param {IDeviceModelRepository} [deviceModelRepository] - An optional parameter of type {@link IDeviceModelRepository} which represents a repository for accessing and manipulating variable data.
    * If no `deviceModelRepository` is provided, a default {@link sequelize:deviceModelRepository} instance is created and used.
    *
@@ -132,11 +127,7 @@
     securityEventRepository?: ISecurityEventRepository,
     variableMonitoringRepository?: IVariableMonitoringRepository
   ) {
-<<<<<<< HEAD
     super(config, cache, handler || new RabbitMqReceiver(logger, undefined, config, cache), sender || new RabbitMqSender(config, logger), EventGroup.Reporting, logger);
-=======
-    super(config, cache, handler || new RabbitMqReceiver(config, logger), sender || new RabbitMqSender(config, logger), EventGroup.Reporting, logger);
->>>>>>> a2307df2
 
     const timer = new Timer();
     this._logger.info(`Initializing...`);
