--- conflicted
+++ resolved
@@ -6,12 +6,9 @@
 import {
   AbstractModule,
   AsHandler,
-<<<<<<< HEAD
   AuthorizationDtoProps,
   AuthorizationStatusType,
-=======
   BootstrapConfig,
->>>>>>> 81317532
   CallAction,
   ChargingStationSequenceType,
   EventGroup,
