--- conflicted
+++ resolved
@@ -756,29 +756,28 @@
     );
   }
 
-<<<<<<< HEAD
+  /**
+   * Handle OCPP 1.6 responses
+   */
+
+  @AsHandler(OCPPVersion.OCPP1_6, OCPP1_6_CallAction.RemoteStopTransaction)
+  protected async _handleOcpp16RemoteStopTransaction(
+    message: IMessage<OCPP1_6.RemoteStopTransactionResponse>,
+    props?: HandlerProperties,
+  ): Promise<void> {
+    this._logger.debug(
+      'RemoteStopTransactionResponse received:',
+      message,
+      props,
+    );
+  }
+
   @AsHandler(OCPPVersion.OCPP1_6, OCPP1_6_CallAction.RemoteStartTransaction)
   protected async _handleRemoteStartTransaction(
       message: IMessage<OCPP1_6.RemoteStartTransactionResponse>,
       props?: HandlerProperties,
   ): Promise<void> {
     this._logger.debug('RemoteStartTransactionResponse received:', message, props);
-=======
-  /**
-   * Handle OCPP 1.6 responses
-   */
-
-  @AsHandler(OCPPVersion.OCPP1_6, OCPP1_6_CallAction.RemoteStopTransaction)
-  protected async _handleOcpp16RemoteStopTransaction(
-    message: IMessage<OCPP1_6.RemoteStopTransactionResponse>,
-    props?: HandlerProperties,
-  ): Promise<void> {
-    this._logger.debug(
-      'RemoteStopTransactionResponse received:',
-      message,
-      props,
-    );
->>>>>>> da2225d0
   }
 
   private async _findReservationByCorrelationId(
