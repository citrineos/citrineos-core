// Copyright (c) 2023 S44, LLC
// Copyright Contributors to the CitrineOS Project
//
// SPDX-License-Identifier: Apache 2.0

import {
  AdditionalInfoType,
  AsHandler,
  AttributeEnumType,
  AuthorizationStatusEnumType,
  AuthorizeRequest,
  AuthorizeResponse,
  BaseModule,
  CallAction,
  CancelReservationResponse,
  ClearCacheResponse,
  EventGroup,
  GetLocalListVersionResponse,
  HandlerProperties,
  ICache,
  IdTokenInfoType,
  IMessage,
  IMessageHandler,
  IMessageSender,
  MessageContentType,
  MessageFormatEnumType,
  RequestStartTransactionResponse,
  RequestStopTransactionResponse,
  ReservationStatusUpdateRequest,
  ReservationStatusUpdateResponse,
  ReserveNowResponse,
  SendLocalListResponse,
  SystemConfig,
  UnlockConnectorResponse
} from "@citrineos/base";
import {IAuthorizationRepository, IDeviceModelRepository, ITariffRepository, sequelize, Tariff, VariableAttribute} from "@citrineos/data";
import {RabbitMqReceiver, RabbitMqSender, Timer} from "@citrineos/util";
import deasyncPromise from "deasync-promise";
import {ILogObj, Logger} from 'tslog';

/**
 * Component that handles provisioning related messages.
 */
export class EVDriverModule extends BaseModule {

  /**
   * Fields
   */
  protected _requests: CallAction[] = [
    CallAction.Authorize,
    CallAction.ReservationStatusUpdate
  ];
  protected _responses: CallAction[] = [
    CallAction.CancelReservation,
    CallAction.ClearCache,
    CallAction.GetLocalListVersion,
    CallAction.RequestStartTransaction,
    CallAction.RequestStopTransaction,
    CallAction.ReserveNow,
    CallAction.SendLocalList,
    CallAction.UnlockConnector
  ];

  protected _authorizeRepository: IAuthorizationRepository;
  protected _deviceModelRepository: IDeviceModelRepository;
  protected _tariffRepository: ITariffRepository;

  get authorizeRepository(): IAuthorizationRepository {
    return this._authorizeRepository;
  }

  get deviceModelRepository(): IDeviceModelRepository {
    return this._deviceModelRepository;
  }

  /**
   * This is the constructor function that initializes the {@link EVDriverModule}.
   *
   * @param {SystemConfig} config - The `config` contains configuration settings for the module.
   *
   * @param {ICache} [cache] - The cache instance which is shared among the modules & Central System to pass information such as blacklisted actions or boot status.
   *
   * @param {IMessageSender} [sender] - The `sender` parameter is an optional parameter that represents an instance of the {@link IMessageSender} interface.
   * It is used to send messages from the central system to external systems or devices. If no `sender` is provided, a default {@link RabbitMqSender} instance is created and used.
   *
   * @param {IMessageHandler} [handler] - The `handler` parameter is an optional parameter that represents an instance of the {@link IMessageHandler} interface.
   * It is used to handle incoming messages and dispatch them to the appropriate methods or functions. If no `handler` is provided, a default {@link RabbitMqReceiver} instance is created and used.
   *
   * @param {Logger<ILogObj>} [logger] - The `logger` parameter is an optional parameter that represents an instance of {@link Logger<ILogObj>}.
   * It is used to propagate system wide logger settings and will serve as the parent logger for any sub-component logging. If no `logger` is provided, a default {@link Logger<ILogObj>} instance is created and used.
   *
   * @param {IAuthorizationRepository} [authorizeRepository] - An optional parameter of type {@link IAuthorizationRepository} which represents a repository for accessing and manipulating Authorization data.
<<<<<<< HEAD
   * If no `authorizeRepository` is provided, a default {@link sequelize.AuthorizationRepository} instance is created and used.
   *
=======
   * If no `authorizeRepository` is provided, a default {@link sequelize:authorizeRepository} instance is
   * created and used.
   * 
>>>>>>> b26773c9
   * @param {IDeviceModelRepository} [deviceModelRepository] - An optional parameter of type {@link IDeviceModelRepository} which represents a repository for accessing and manipulating variable data.
   * If no `deviceModelRepository` is provided, a default {@link sequelize:deviceModelRepository} instance is
   * created and used.
   *
   * @param {ITariffRepository} [tariffRepository] - An optional parameter of type {@link ITariffRepository} which
   * represents a repository for accessing and manipulating variable data.
   * If no `deviceModelRepository` is provided, a default {@link sequelize:tariffRepository} instance is
   * created and used.
   */
  constructor(
    config: SystemConfig,
    cache: ICache,
    sender?: IMessageSender,
    handler?: IMessageHandler,
    logger?: Logger<ILogObj>,
    authorizeRepository?: IAuthorizationRepository,
    deviceModelRepository?: IDeviceModelRepository,
    tariffRepository?: ITariffRepository
  ) {
    super(config, cache, handler || new RabbitMqReceiver(logger, undefined, config, cache), sender || new RabbitMqSender(config, logger), EventGroup.EVDriver, logger);

    const timer = new Timer();
    this._logger.info(`Initializing...`);

    if (!deasyncPromise(this._initHandler(this._requests, this._responses))) {
      throw new Error("Could not initialize module due to failure in handler initialization.");
    }

    this._authorizeRepository = authorizeRepository || new sequelize.AuthorizationRepository(config, logger);
    this._deviceModelRepository = deviceModelRepository || new sequelize.DeviceModelRepository(config, logger);
    this._tariffRepository = tariffRepository || new sequelize.TariffRepository(config, logger);

    this._logger.info(`Initialized in ${timer.end()}ms...`);
  }

  /**
   * Handle requests
   */

  @AsHandler(CallAction.Authorize)
  protected _handleAuthorize(
    message: IMessage<AuthorizeRequest>,
    props?: HandlerProperties
  ): void {

    this._logger.debug("Authorize received:", message, props);

    this._authorizeRepository.readByQuery({ ...message.payload.idToken }).then(async authorization => {
      const response: AuthorizeResponse = {
        idTokenInfo: {
          status: AuthorizationStatusEnumType.Unknown
          // TODO determine how/if to set personalMessage
        }
      };
      if (authorization) {
        if (authorization.idTokenInfo) {
          // Extract DTO fields from sequelize Model<any, any> objects
          const idTokenInfo: IdTokenInfoType = {
            status: authorization.idTokenInfo.status,
            cacheExpiryDateTime: authorization.idTokenInfo.cacheExpiryDateTime,
            chargingPriority: authorization.idTokenInfo.chargingPriority,
            language1: authorization.idTokenInfo.language1,
            evseId: authorization.idTokenInfo.evseId,
            groupIdToken: authorization.idTokenInfo.groupIdToken ? {
              additionalInfo: (authorization.idTokenInfo.groupIdToken.additionalInfo && authorization.idTokenInfo.groupIdToken.additionalInfo.length > 0) ? (authorization.idTokenInfo.groupIdToken.additionalInfo.map(additionalInfo => {
                return {
                  additionalIdToken: additionalInfo.additionalIdToken,
                  type: additionalInfo.type
                }
              }) as [AdditionalInfoType, ...AdditionalInfoType[]]) : undefined,
              idToken: authorization.idTokenInfo.groupIdToken.idToken,
              type: authorization.idTokenInfo.groupIdToken.type
            } : undefined,
            language2: authorization.idTokenInfo.language2,
            personalMessage: authorization.idTokenInfo.personalMessage
          };

          if (idTokenInfo.status == AuthorizationStatusEnumType.Accepted) {
            if (idTokenInfo.cacheExpiryDateTime &&
              new Date() > new Date(idTokenInfo.cacheExpiryDateTime)) {
              response.idTokenInfo = {
                status: AuthorizationStatusEnumType.Invalid,
                groupIdToken: idTokenInfo.groupIdToken
                // TODO determine how/if to set personalMessage
              }
            } else {
              // If charging station does not have values and evses associated with the component/variable pairs below,
              // this logic will break. CSMS's aiming to use the allowedConnectorTypes or disallowedEvseIdPrefixes
              // Authorization restrictions MUST provide these variable attributes as defined in Physical Component
              // list of Part 2 - Appendices of OCPP 2.0.1
              let evseIds: Set<number> | undefined;
              if (authorization.allowedConnectorTypes) {
                evseIds = new Set();
                const connectorTypes: VariableAttribute[] = await this._deviceModelRepository.readAllByQuery({
                  stationId: message.context.stationId,
                  component_name: 'Connector',
                  variable_name: 'ConnectorType',
                  type: AttributeEnumType.Actual
                });
                for (const connectorType of connectorTypes) {
                  if (authorization.allowedConnectorTypes.indexOf(connectorType.value as string) > 0) {
                    evseIds.add(connectorType.evse?.id as number);
                  }
                }
              }
              if (evseIds && evseIds.size == 0) {
                response.idTokenInfo = {
                  status: AuthorizationStatusEnumType.NotAllowedTypeEVSE,
                  groupIdToken: idTokenInfo.groupIdToken
                  // TODO determine how/if to set personalMessage
                }
              } else {
                // EVSEID prefixes here follow the ISO 15118/IEC 63119-2 format, unlike the evseId list on the
                // IdTokenInfo object which refers to the serial evse ids defined within OCPP 2.0.1's 3-tier model
                // Thus, the EvseId variable of the EVSE component defined in Part 2 - Appendices of OCPP 2.0.1
                // Needs to be looked up to perform the match
                if (authorization.disallowedEvseIdPrefixes) {
                  evseIds = evseIds ? evseIds : new Set();
                  const evseIdAttributes: VariableAttribute[] = await this._deviceModelRepository.readAllByQuery({
                    stationId: message.context.stationId,
                    component_name: 'EVSE',
                    variable_name: 'EvseId',
                    type: AttributeEnumType.Actual
                  });
                  for (const evseIdAttribute of evseIdAttributes) {
                    const evseIdAllowed: boolean = authorization.disallowedEvseIdPrefixes
                      .some(disallowedEvseId => (evseIdAttribute.value as string).startsWith(disallowedEvseId));
                    // If evseId allowed and evseIds were not already filtered by connector type, add to set
                    // If evseId not allowed and evseIds were already filtered by connector type, remove from set
                    if (evseIdAllowed && !authorization.allowedConnectorTypes) {
                      evseIds.add(evseIdAttribute.evse?.id as number);
                    } else if (!evseIdAllowed && authorization.allowedConnectorTypes) {
                      evseIds.delete(evseIdAttribute.evse?.id as number)
                    }
                  }
                }
                if (evseIds && evseIds.size == 0) {
                  response.idTokenInfo = {
                    status: AuthorizationStatusEnumType.NotAtThisLocation,
                    groupIdToken: idTokenInfo.groupIdToken
                    // TODO determine how/if to set personalMessage
                  }
                } else {
                  // TODO: Determine how to check for NotAtThisTime
                  response.idTokenInfo = idTokenInfo;
                  const evseId: number[] = [...(evseIds ? evseIds.values() : [])];
                  if (evseId.length > 0) {
                    response.idTokenInfo.evseId = [evseId.pop() as number, ...evseId];
                  }
                }
              }
            }
          } else {
            // IdTokenInfo.status is one of Blocked, Expired, Invalid, NoCredit
            // N.B. Other statuses should not be allowed to be stored.
            response.idTokenInfo = idTokenInfo;
          }
        } else {
          // Assumed to always be valid without IdTokenInfo
          response.idTokenInfo = {
            status: AuthorizationStatusEnumType.Accepted
            // TODO determine how/if to set personalMessage
          }
        }

        if (response.idTokenInfo.status == AuthorizationStatusEnumType.Accepted) {
          const tariffAvailable: VariableAttribute[] = await this._deviceModelRepository.readAllByQuery({
            stationId: message.context.stationId,
            component_name: 'TariffCostCtrlr',
            variable_name: 'Available',
            variable_instance: 'Tariff',
            type: AttributeEnumType.Actual
          });

          const displayMessageAvailable: VariableAttribute[] = await this._deviceModelRepository.readAllByQuery({
            stationId: message.context.stationId,
            component_name: 'DisplayMessageCtrlr',
            variable_name: 'Available',
            type: AttributeEnumType.Actual
          });

          // only send the tariff information if the Charging Station supports the tariff or DisplayMessage functionality
          if ((tariffAvailable.length > 0 && Boolean(tariffAvailable[0].value)) ||
              (displayMessageAvailable.length > 0 && Boolean(displayMessageAvailable[0].value))) {
            // TODO: refactor the workaround below after tariff implementation is finalized.
            const tariff: Tariff | null = await this._tariffRepository.findByStationId(message.context.stationId);
            if (tariff) {
              if (!response.idTokenInfo.personalMessage) {
                response.idTokenInfo.personalMessage = {
                  format: MessageFormatEnumType.ASCII
                } as MessageContentType;
              }
              response.idTokenInfo.personalMessage.content = `${tariff.price}/${tariff.unit}`;
            }
          }
        }
      }
      return this.sendCallResultWithMessage(message, response)
    }).then(messageConfirmation => {
      this._logger.debug("Authorize response sent:", messageConfirmation)
    });
  }

  @AsHandler(CallAction.ReservationStatusUpdate)
  protected async _handleReservationStatusUpdate(
    message: IMessage<ReservationStatusUpdateRequest>,
    props?: HandlerProperties
  ): Promise<void> {
    this._logger.debug("ReservationStatusUpdateRequest received:", message, props);

    // Create response
    const response: ReservationStatusUpdateResponse = {
    };

    this.sendCallResultWithMessage(message, response)
<<<<<<< HEAD
      .then(messageConfirmation => this._logger.debug("ReservationStatusUpdate response sent: ", messageConfirmation));

=======
        .then(messageConfirmation => {
          this._logger.debug("ReservationStatusUpdate response sent: ", messageConfirmation)
        });
>>>>>>> b26773c9
  }

  /**
   * Handle responses
   */

  @AsHandler(CallAction.RequestStartTransaction)
  protected async _handleRequestStartTransaction(
    message: IMessage<RequestStartTransactionResponse>,
    props?: HandlerProperties
  ): Promise<void> {
    this._logger.debug("RequestStartTransactionResponse received:", message, props);

  }

  @AsHandler(CallAction.RequestStopTransaction)
  protected async _handleRequestStopTransaction(
    message: IMessage<RequestStopTransactionResponse>,
    props?: HandlerProperties
  ): Promise<void> {
    this._logger.debug("RequestStopTransactionResponse received:", message, props);

  }

  @AsHandler(CallAction.CancelReservation)
  protected async _handleCancelReservation(
    message: IMessage<CancelReservationResponse>,
    props?: HandlerProperties
  ): Promise<void> {
    this._logger.debug("CancelReservationResponse received:", message, props);

  }

  @AsHandler(CallAction.ReserveNow)
  protected async _handleReserveNow(
    message: IMessage<ReserveNowResponse>,
    props?: HandlerProperties
  ): Promise<void> {
    this._logger.debug("ReserveNowResponse received:", message, props);

  }

  @AsHandler(CallAction.UnlockConnector)
  protected async _handleUnlockConnector(
    message: IMessage<UnlockConnectorResponse>,
    props?: HandlerProperties
  ): Promise<void> {
    this._logger.debug("UnlockConnectorResponse received:", message, props);

  }

  @AsHandler(CallAction.ClearCache)
  protected async _handleClearCache(
    message: IMessage<ClearCacheResponse>,
    props?: HandlerProperties
  ): Promise<void> {
    this._logger.debug("ClearCacheResponse received:", message, props);

  }

  @AsHandler(CallAction.SendLocalList)
  protected async _handleSendLocalList(
    message: IMessage<SendLocalListResponse>,
    props?: HandlerProperties
  ): Promise<void> {
    this._logger.debug("SendLocalListResponse received:", message, props);

  }

  @AsHandler(CallAction.GetLocalListVersion)
  protected async _handleGetLocalListVersion(
    message: IMessage<GetLocalListVersionResponse>,
    props?: HandlerProperties
  ): Promise<void> {
    this._logger.debug("GetLocalListVersionResponse received:", message, props);

  }
}<|MERGE_RESOLUTION|>--- conflicted
+++ resolved
@@ -90,14 +90,8 @@
    * It is used to propagate system wide logger settings and will serve as the parent logger for any sub-component logging. If no `logger` is provided, a default {@link Logger<ILogObj>} instance is created and used.
    *
    * @param {IAuthorizationRepository} [authorizeRepository] - An optional parameter of type {@link IAuthorizationRepository} which represents a repository for accessing and manipulating Authorization data.
-<<<<<<< HEAD
-   * If no `authorizeRepository` is provided, a default {@link sequelize.AuthorizationRepository} instance is created and used.
-   *
-=======
    * If no `authorizeRepository` is provided, a default {@link sequelize:authorizeRepository} instance is
    * created and used.
-   * 
->>>>>>> b26773c9
    * @param {IDeviceModelRepository} [deviceModelRepository] - An optional parameter of type {@link IDeviceModelRepository} which represents a repository for accessing and manipulating variable data.
    * If no `deviceModelRepository` is provided, a default {@link sequelize:deviceModelRepository} instance is
    * created and used.
@@ -313,14 +307,9 @@
     };
 
     this.sendCallResultWithMessage(message, response)
-<<<<<<< HEAD
-      .then(messageConfirmation => this._logger.debug("ReservationStatusUpdate response sent: ", messageConfirmation));
-
-=======
         .then(messageConfirmation => {
           this._logger.debug("ReservationStatusUpdate response sent: ", messageConfirmation)
         });
->>>>>>> b26773c9
   }
 
   /**
