// Copyright (c) 2023 S44, LLC
// Copyright Contributors to the CitrineOS Project
//
// SPDX-License-Identifier: Apache 2.0

import {
  AbstractModule,
  AsHandler,
  CallAction,
  ChargingStationSequenceType,
  EventGroup,
  HandlerProperties,
  ICache,
  IMessage,
  IMessageHandler,
  IMessageSender,
  OCPP2_0_1,
  OCPP2_0_1_CallAction,
  OCPPVersion,
  SystemConfig,
} from '@citrineos/base';
import {
  CallMessage,
  IAuthorizationRepository,
  ICallMessageRepository,
  IChargingProfileRepository,
  IDeviceModelRepository,
  ILocalAuthListRepository,
  IReservationRepository,
  ITariffRepository,
  ITransactionEventRepository,
  sequelize,
  SequelizeChargingStationSequenceRepository,
  Tariff,
  VariableAttribute,
} from '@citrineos/data';
import {
  CertificateAuthorityService,
  IAuthorizer,
  IdGenerator,
  RabbitMqReceiver,
  RabbitMqSender,
} from '@citrineos/util';
import { ILogObj, Logger } from 'tslog';
import { LocalAuthListService } from './LocalAuthListService';

/**
 * Component that handles provisioning related messages.
 */
export class EVDriverModule extends AbstractModule {
  /**
   * Fields
   */

<<<<<<< HEAD
  protected _requests: CallAction[] = [
    OCPP2_0_1_CallAction.Authorize,
    OCPP2_0_1_CallAction.ReservationStatusUpdate,
  ];
  protected _responses: CallAction[] = [
    OCPP2_0_1_CallAction.CancelReservation,
    OCPP2_0_1_CallAction.ClearCache,
    OCPP2_0_1_CallAction.GetLocalListVersion,
    OCPP2_0_1_CallAction.RequestStartTransaction,
    OCPP2_0_1_CallAction.RequestStopTransaction,
    OCPP2_0_1_CallAction.ReserveNow,
    OCPP2_0_1_CallAction.SendLocalList,
    OCPP2_0_1_CallAction.UnlockConnector,
=======
  _requests: CallAction[] = [
    CallAction.Authorize,
    CallAction.ReservationStatusUpdate,
  ];
  _responses: CallAction[] = [
    CallAction.CancelReservation,
    CallAction.ClearCache,
    CallAction.GetLocalListVersion,
    CallAction.RequestStartTransaction,
    CallAction.RequestStopTransaction,
    CallAction.ReserveNow,
    CallAction.SendLocalList,
    CallAction.UnlockConnector,
>>>>>>> 6c6b99a4
  ];

  protected _authorizeRepository: IAuthorizationRepository;
  protected _localAuthListRepository: ILocalAuthListRepository;
  protected _deviceModelRepository: IDeviceModelRepository;
  protected _tariffRepository: ITariffRepository;
  protected _transactionEventRepository: ITransactionEventRepository;
  protected _chargingProfileRepository: IChargingProfileRepository;
  protected _reservationRepository: IReservationRepository;
  protected _callMessageRepository: ICallMessageRepository;

  private _certificateAuthorityService: CertificateAuthorityService;
  private _localAuthListService: LocalAuthListService;
  private _authorizers: IAuthorizer[];
  private _idGenerator: IdGenerator;

  /**
   * This is the constructor function that initializes the {@link EVDriverModule}.
   *
   * @param {SystemConfig} config - The `config` contains configuration settings for the module.
   *
   * @param {ICache} [cache] - The cache instance which is shared among the modules & Central System to pass information such as blacklisted actions or boot status.
   *
   * @param {IMessageSender} [sender] - The `sender` parameter is an optional parameter that represents an instance of the {@link IMessageSender} interface.
   * It is used to send messages from the central system to external systems or devices. If no `sender` is provided, a default {@link RabbitMqSender} instance is created and used.
   *
   * @param {IMessageHandler} [handler] - The `handler` parameter is an optional parameter that represents an instance of the {@link IMessageHandler} interface.
   * It is used to handle incoming messages and dispatch them to the appropriate methods or functions. If no `handler` is provided, a default {@link RabbitMqReceiver} instance is created and used.
   *
   * @param {Logger<ILogObj>} [logger] - The `logger` parameter is an optional parameter that represents an instance of {@link Logger<ILogObj>}.
   * It is used to propagate system wide logger settings and will serve as the parent logger for any sub-component logging. If no `logger` is provided, a default {@link Logger<ILogObj>} instance is created and used.
   *
   * @param {IAuthorizationRepository} [authorizeRepository] - An optional parameter of type {@link IAuthorizationRepository} which represents a repository for accessing and manipulating Authorization data.
   * If no `authorizeRepository` is provided, a default {@link sequelize:AuthorizationRepository} instance is created and used.
   *
   * @param {ILocalAuthListRepository} [localAuthListRepository] - An optional parameter of type {@link ILocalAuthListRepository} which represents a repository for accessing and manipulating Local Authorization List data.
   * If no `localAuthListRepository` is provided, a default {@link sequelize:localAuthListRepository} instance is created and used.
   *
   * @param {IDeviceModelRepository} [deviceModelRepository] - An optional parameter of type {@link IDeviceModelRepository} which represents a repository for accessing and manipulating variable data.
   * If no `deviceModelRepository` is provided, a default {@link sequelize:deviceModelRepository} instance is
   * created and used.
   *
   * @param {ITariffRepository} [tariffRepository] - An optional parameter of type {@link ITariffRepository} which
   * represents a repository for accessing and manipulating variable data.
   * If no `deviceModelRepository` is provided, a default {@link sequelize:tariffRepository} instance is
   * created and used.
   *
   * @param {ITransactionEventRepository} [transactionEventRepository] - An optional parameter of type {@link ITransactionEventRepository}
   * which represents a repository for accessing and manipulating transaction data.
   * If no `transactionEventRepository` is provided, a default {@link sequelize:transactionEventRepository} instance is
   * created and used.
   *
   * @param {IChargingProfileRepository} [chargingProfileRepository] - An optional parameter of type {@link IChargingProfileRepository}
   * which represents a repository for accessing and manipulating charging profile data.
   * If no `chargingProfileRepository` is provided, a default {@link sequelize:chargingProfileRepository} instance is created and used.
   *
   * @param {IReservationRepository} [reservationRepository] - An optional parameter of type {@link IReservationRepository}
   * which represents a repository for accessing and manipulating reservation data.
   * If no `reservationRepository` is provided, a default {@link sequelize:reservationRepository} instance is created and used.
   *
   * @param {ICallMessageRepository} [callMessageRepository]  - An optional parameter of type {@link ICallMessageRepository}
   * which represents a repository for accessing and manipulating callMessage data.
   * If no `callMessageRepository` is provided, a default {@link sequelize:callMessageRepository} instance is created and used.
   *
   * @param {CertificateAuthorityService} [certificateAuthorityService] - An optional parameter of
   * type {@link CertificateAuthorityService} which handles certificate authority operations.
   *
   * @param {IAuthorizer[]} [authorizers] - An optional parameter of type {@link IAuthorizer[]} which represents
   * a list of authorizers that can be used to authorize requests.
   */
  constructor(
    config: SystemConfig,
    cache: ICache,
    sender?: IMessageSender,
    handler?: IMessageHandler,
    logger?: Logger<ILogObj>,
    authorizeRepository?: IAuthorizationRepository,
    localAuthListRepository?: ILocalAuthListRepository,
    deviceModelRepository?: IDeviceModelRepository,
    tariffRepository?: ITariffRepository,
    transactionEventRepository?: ITransactionEventRepository,
    chargingProfileRepository?: IChargingProfileRepository,
    reservationRepository?: IReservationRepository,
    callMessageRepository?: ICallMessageRepository,
    certificateAuthorityService?: CertificateAuthorityService,
    authorizers?: IAuthorizer[],
    idGenerator?: IdGenerator,
  ) {
    super(
      config,
      cache,
      handler || new RabbitMqReceiver(config, logger),
      sender || new RabbitMqSender(config, logger),
      EventGroup.EVDriver,
      logger,
    );

    this._authorizeRepository =
      authorizeRepository ||
      new sequelize.SequelizeAuthorizationRepository(config, logger);
    this._localAuthListRepository =
      localAuthListRepository ||
      new sequelize.SequelizeLocalAuthListRepository(config, logger);
    this._deviceModelRepository =
      deviceModelRepository ||
      new sequelize.SequelizeDeviceModelRepository(config, logger);
    this._tariffRepository =
      tariffRepository ||
      new sequelize.SequelizeTariffRepository(config, logger);
    this._transactionEventRepository =
      transactionEventRepository ||
      new sequelize.SequelizeTransactionEventRepository(config, logger);
    this._chargingProfileRepository =
      chargingProfileRepository ||
      new sequelize.SequelizeChargingProfileRepository(config, logger);
    this._reservationRepository =
      reservationRepository ||
      new sequelize.SequelizeReservationRepository(config, logger);
    this._callMessageRepository =
      callMessageRepository ||
      new sequelize.SequelizeCallMessageRepository(config, logger);

    this._certificateAuthorityService =
      certificateAuthorityService ||
      new CertificateAuthorityService(config, logger);

    this._localAuthListService = new LocalAuthListService(
      this._localAuthListRepository,
      this._deviceModelRepository,
    );

    this._authorizers = authorizers || [];

    this._idGenerator =
      idGenerator ||
      new IdGenerator(
        new SequelizeChargingStationSequenceRepository(config, this._logger),
      );
  }

  get authorizeRepository(): IAuthorizationRepository {
    return this._authorizeRepository;
  }

  get localAuthListRepository(): ILocalAuthListRepository {
    return this._localAuthListRepository;
  }

  get deviceModelRepository(): IDeviceModelRepository {
    return this._deviceModelRepository;
  }

  get transactionEventRepository(): ITransactionEventRepository {
    return this._transactionEventRepository;
  }

  get chargingProfileRepository(): IChargingProfileRepository {
    return this._chargingProfileRepository;
  }

  get reservationRepository(): IReservationRepository {
    return this._reservationRepository;
  }

  get callMessageRepository(): ICallMessageRepository {
    return this._callMessageRepository;
  }

  get localAuthListService(): LocalAuthListService {
    return this._localAuthListService;
  }

  /**
   * Handle requests
   */

  @AsHandler(OCPPVersion.OCPP2_0_1, OCPP2_0_1_CallAction.Authorize)
  protected async _handleAuthorize(
    message: IMessage<OCPP2_0_1.AuthorizeRequest>,
    props?: HandlerProperties,
  ): Promise<void> {
    this._logger.debug('Authorize received:', message, props);
    const request: OCPP2_0_1.AuthorizeRequest = message.payload;
    const context = message.context;
    const response: OCPP2_0_1.AuthorizeResponse = {
      idTokenInfo: {
        status: OCPP2_0_1.AuthorizationStatusEnumType.Unknown,
        // TODO determine how/if to set personalMessage
      },
    };

    if (message.payload.idToken.type === OCPP2_0_1.IdTokenEnumType.NoAuthorization) {
      response.idTokenInfo.status = OCPP2_0_1.AuthorizationStatusEnumType.Accepted;
      this.sendCallResultWithMessage(message, response);
      return;
    }

    // Validate Contract Certificates based on OCPP 2.0.1 Part 2 C07
    if (request.iso15118CertificateHashData || request.certificate) {
      // TODO - implement validation using cached OCSP data described in C07.FR.05
      if (
        request.iso15118CertificateHashData &&
        request.iso15118CertificateHashData.length > 0
      ) {
        response.certificateStatus =
          await this._certificateAuthorityService.validateCertificateHashData(
            request.iso15118CertificateHashData,
          );
      }
      // If Charging Station is not able to validate a contract certificate,
      // it SHALL pass the contract certificate chain to the CSMS in certificate attribute (in PEM
      // format) of AuthorizeRequest for validation by CSMS, see C07.FR.06
      if (request.certificate) {
        response.certificateStatus =
          await this._certificateAuthorityService.validateCertificateChainPem(
            request.certificate,
          );
      }
      if (
        response.certificateStatus !==
        OCPP2_0_1.AuthorizeCertificateStatusEnumType.Accepted
      ) {
        this.sendCallResultWithMessage(message, response).then(
          (messageConfirmation) => {
            this._logger.debug('Authorize response sent:', messageConfirmation);
          },
        );
        return;
      }
    }

    await this._authorizeRepository
      .readOnlyOneByQuerystring({ ...request.idToken })
      .then(async (authorization) => {
        if (authorization) {
          if (authorization.idTokenInfo) {
            // Extract DTO fields from sequelize Model<any, any> objects
            const idTokenInfo: OCPP2_0_1.IdTokenInfoType = {
              status: authorization.idTokenInfo.status,
              cacheExpiryDateTime:
                authorization.idTokenInfo.cacheExpiryDateTime,
              chargingPriority: authorization.idTokenInfo.chargingPriority,
              language1: authorization.idTokenInfo.language1,
              evseId: authorization.idTokenInfo.evseId,
              groupIdToken: authorization.idTokenInfo.groupIdToken
                ? {
                    additionalInfo:
                      authorization.idTokenInfo.groupIdToken.additionalInfo &&
                      authorization.idTokenInfo.groupIdToken.additionalInfo
                        .length > 0
                        ? (authorization.idTokenInfo.groupIdToken.additionalInfo.map(
                            (additionalInfo) => ({
                              additionalIdToken:
                                additionalInfo.additionalIdToken,
                              type: additionalInfo.type,
                            }),
                      ) as [OCPP2_0_1.AdditionalInfoType, ...OCPP2_0_1.AdditionalInfoType[]])
                        : undefined,
                    idToken: authorization.idTokenInfo.groupIdToken.idToken,
                    type: authorization.idTokenInfo.groupIdToken.type,
                  }
                : undefined,
              language2: authorization.idTokenInfo.language2,
              personalMessage: authorization.idTokenInfo.personalMessage,
            };

            if (idTokenInfo.status === OCPP2_0_1.AuthorizationStatusEnumType.Accepted) {
              if (
                idTokenInfo.cacheExpiryDateTime &&
                new Date() > new Date(idTokenInfo.cacheExpiryDateTime)
              ) {
                response.idTokenInfo = {
                  status: OCPP2_0_1.AuthorizationStatusEnumType.Invalid,
                  groupIdToken: idTokenInfo.groupIdToken,
                  // TODO determine how/if to set personalMessage
                };
              } else {
                // If charging station does not have values and evses associated with the component/variable pairs below,
                // this logic will break. CSMS's aiming to use the allowedConnectorTypes or disallowedEvseIdPrefixes
                // Authorization restrictions MUST provide these variable attributes as defined in Physical Component
                // list of Part 2 - Appendices of OCPP 2.0.1
                let evseIds: Set<number> | undefined;
                if (authorization.allowedConnectorTypes) {
                  evseIds = new Set();
                  const connectorTypes: VariableAttribute[] =
                    await this._deviceModelRepository.readAllByQuerystring({
                      stationId: message.context.stationId,
                      component_name: 'Connector',
                      variable_name: 'ConnectorType',
                      type: OCPP2_0_1.AttributeEnumType.Actual,
                    });
                  for (const connectorType of connectorTypes) {
                    if (
                      authorization.allowedConnectorTypes.indexOf(
                        connectorType.value as string,
                      ) > 0
                    ) {
                      evseIds.add(connectorType.evse?.id as number);
                    }
                  }
                }
                if (evseIds && evseIds.size === 0) {
                  response.idTokenInfo = {
                    status: OCPP2_0_1.AuthorizationStatusEnumType.NotAllowedTypeEVSE,
                    groupIdToken: idTokenInfo.groupIdToken,
                    // TODO determine how/if to set personalMessage
                  };
                } else {
                  // EVSEID prefixes here follow the ISO 15118/IEC 63119-2 format, unlike the evseId list on the
                  // IdTokenInfo object which refers to the serial evse ids defined within OCPP 2.0.1's 3-tier model
                  // Thus, the EvseId variable of the EVSE component defined in Part 2 - Appendices of OCPP 2.0.1
                  // Needs to be looked up to perform the match
                  if (authorization.disallowedEvseIdPrefixes) {
                    evseIds = evseIds ? evseIds : new Set();
                    const evseIdAttributes: VariableAttribute[] =
                      await this._deviceModelRepository.readAllByQuerystring({
                        stationId: message.context.stationId,
                        component_name: 'EVSE',
                        variable_name: 'EvseId',
                        type: OCPP2_0_1.AttributeEnumType.Actual,
                      });
                    for (const evseIdAttribute of evseIdAttributes) {
                      const evseIdAllowed: boolean =
                        authorization.disallowedEvseIdPrefixes.some(
                          (disallowedEvseId) =>
                            (evseIdAttribute.value as string).startsWith(
                              disallowedEvseId,
                            ),
                        );
                      // If evseId allowed and evseIds were not already filtered by connector type, add to set
                      // If evseId not allowed and evseIds were already filtered by connector type, remove from set
                      if (
                        evseIdAllowed &&
                        !authorization.allowedConnectorTypes
                      ) {
                        evseIds.add(evseIdAttribute.evse?.id as number);
                      } else if (
                        !evseIdAllowed &&
                        authorization.allowedConnectorTypes
                      ) {
                        evseIds.delete(evseIdAttribute.evse?.id as number);
                      }
                    }
                  }
                  if (evseIds && evseIds.size === 0) {
                    response.idTokenInfo = {
                      status: OCPP2_0_1.AuthorizationStatusEnumType.NotAtThisLocation,
                      groupIdToken: idTokenInfo.groupIdToken,
                      // TODO determine how/if to set personalMessage
                    };
                  } else {
                    // TODO: Determine how to check for NotAtThisTime
                    response.idTokenInfo = idTokenInfo;
                    const evseId: number[] = [
                      ...(evseIds ? evseIds.values() : []),
                    ];
                    if (evseId.length > 0) {
                      response.idTokenInfo.evseId = [
                        evseId.pop() as number,
                        ...evseId,
                      ];
                    }
                  }
                }
              }

              for (const authorizer of this._authorizers) {
                if (
                  response.idTokenInfo.status !==
                  OCPP2_0_1.AuthorizationStatusEnumType.Accepted
                ) {
                  break;
                }
                const result: Partial<OCPP2_0_1.IdTokenType> = await authorizer.authorize(
                  authorization,
                  context,
                );
                Object.assign(response.idTokenInfo, result);
              }
            } else {
              // IdTokenInfo.status is one of Blocked, Expired, Invalid, NoCredit
              // N.B. Other statuses should not be allowed to be stored.
              response.idTokenInfo = idTokenInfo;
            }
          } else {
            // Assumed to always be valid without IdTokenInfo
            response.idTokenInfo = {
              status: OCPP2_0_1.AuthorizationStatusEnumType.Accepted,
              // TODO determine how/if to set personalMessage
            };
          }
        }

        if (
          response.idTokenInfo.status === OCPP2_0_1.AuthorizationStatusEnumType.Accepted
        ) {
          const tariffAvailable: VariableAttribute[] =
            await this._deviceModelRepository.readAllByQuerystring({
              stationId: message.context.stationId,
              component_name: 'TariffCostCtrlr',
              variable_name: 'Available',
              variable_instance: 'Tariff',
              type: OCPP2_0_1.AttributeEnumType.Actual,
            });

          const displayMessageAvailable: VariableAttribute[] =
            await this._deviceModelRepository.readAllByQuerystring({
              stationId: message.context.stationId,
              component_name: 'DisplayMessageCtrlr',
              variable_name: 'Available',
              type: OCPP2_0_1.AttributeEnumType.Actual,
            });

          // only send the tariff information if the Charging Station supports the tariff or DisplayMessage functionality
          if (
            (tariffAvailable.length > 0 && Boolean(tariffAvailable[0].value)) ||
            (displayMessageAvailable.length > 0 &&
              Boolean(displayMessageAvailable[0].value))
          ) {
            // TODO: refactor the workaround below after tariff implementation is finalized.
            const tariff: Tariff | undefined =
              await this._tariffRepository.findByStationId(
                message.context.stationId,
              );
            if (tariff) {
              if (!response.idTokenInfo.personalMessage) {
                response.idTokenInfo.personalMessage = {
                  format: OCPP2_0_1.MessageFormatEnumType.ASCII,
                } as OCPP2_0_1.MessageContentType;
              }
              response.idTokenInfo.personalMessage.content = `${tariff.pricePerKwh}/kWh`;
            }
          }
        }
        return this.sendCallResultWithMessage(message, response);
      })
      .then((messageConfirmation) => {
        this._logger.debug('Authorize response sent:', messageConfirmation);
      });
  }

  @AsHandler(OCPPVersion.OCPP2_0_1, OCPP2_0_1_CallAction.ReservationStatusUpdate)
  protected async _handleReservationStatusUpdate(
    message: IMessage<OCPP2_0_1.ReservationStatusUpdateRequest>,
    props?: HandlerProperties,
  ): Promise<void> {
    this._logger.debug(
      'ReservationStatusUpdateRequest received:',
      message,
      props,
    );

    try {
      const status = message.payload
        .reservationUpdateStatus as OCPP2_0_1.ReservationUpdateStatusEnumType;
      const reservation = await this._reservationRepository.readOnlyOneByQuery({
        where: {
          stationId: message.context.stationId,
          id: message.payload.reservationId,
        },
      });
      if (reservation) {
        if (
          status === OCPP2_0_1.ReservationUpdateStatusEnumType.Expired ||
          status === OCPP2_0_1.ReservationUpdateStatusEnumType.Removed
        ) {
          await this._reservationRepository.updateByKey(
            {
              isActive: false,
            },
            reservation.databaseId.toString(),
          );
        }
      } else {
        throw new Error(
          `Reservation ${message.payload.reservationId} not found`,
        );
      }
    } catch (error) {
      this._logger.error('Error reading reservation:', error);
    }

    // Create response
    const response: OCPP2_0_1.ReservationStatusUpdateResponse = {};

    this.sendCallResultWithMessage(message, response).then(
      (messageConfirmation) =>
        this._logger.debug(
          'ReservationStatusUpdate response sent: ',
          messageConfirmation,
        ),
    );
  }

  /**
   * Handle responses
   */

  @AsHandler(OCPPVersion.OCPP2_0_1, OCPP2_0_1_CallAction.RequestStartTransaction)
  protected async _handleRequestStartTransaction(
    message: IMessage<OCPP2_0_1.RequestStartTransactionResponse>,
    props?: HandlerProperties,
  ): Promise<void> {
    this._logger.debug(
      'RequestStartTransactionResponse received:',
      message,
      props,
    );
    if (message.payload.status === OCPP2_0_1.RequestStartStopStatusEnumType.Accepted) {
      // Start transaction with charging profile succeeds,
      // we need to update db entity with the latest data from charger
      const stationId: string = message.context.stationId;
      // 1. Clear all existing profiles: find existing active profiles and set them to isActive false
      await this._chargingProfileRepository.updateAllByQuery(
        {
          isActive: false,
        },
        {
          where: {
            stationId: stationId,
            isActive: true,
            chargingLimitSource: OCPP2_0_1.ChargingLimitSourceEnumType.CSO,
            chargingProfilePurpose: OCPP2_0_1.ChargingProfilePurposeEnumType.TxProfile,
          },
          returning: false,
        },
      );
      // 2. Request charging profiles to get the latest data
      this.sendCall(
        stationId,
        message.context.tenantId,
        OCPPVersion.OCPP2_0_1,
        OCPP2_0_1_CallAction.GetChargingProfiles,
        {
          requestId: await this._idGenerator.generateRequestId(
            message.context.stationId, ChargingStationSequenceType.getChargingProfiles,
          ),
          chargingProfile: {
            chargingProfilePurpose: OCPP2_0_1.ChargingProfilePurposeEnumType.TxProfile,
            chargingLimitSource: [OCPP2_0_1.ChargingLimitSourceEnumType.CSO],
          } as OCPP2_0_1.ChargingProfileCriterionType,
        } as OCPP2_0_1.GetChargingProfilesRequest,
      );
    } else {
      this._logger.error(
        `RequestStartTransaction failed: ${JSON.stringify(message.payload)}`,
      );
    }
  }

  @AsHandler(OCPPVersion.OCPP2_0_1, OCPP2_0_1_CallAction.RequestStopTransaction)
  protected async _handleRequestStopTransaction(
    message: IMessage<OCPP2_0_1.RequestStopTransactionResponse>,
    props?: HandlerProperties,
  ): Promise<void> {
    this._logger.debug(
      'RequestStopTransactionResponse received:',
      message,
      props,
    );
  }

  @AsHandler(OCPPVersion.OCPP2_0_1, OCPP2_0_1_CallAction.CancelReservation)
  protected async _handleCancelReservation(
    message: IMessage<OCPP2_0_1.CancelReservationResponse>,
    props?: HandlerProperties,
  ): Promise<void> {
    this._logger.debug('CancelReservationResponse received:', message, props);

    const reservationId = await this._findReservationByCorrelationId(
      message.context.correlationId,
    );
    if (reservationId) {
      await this._reservationRepository.updateByKey(
        {
          isActive:
            message.payload.status === OCPP2_0_1.CancelReservationStatusEnumType.Rejected,
        },
        reservationId.toString(),
      );
    } else {
      this._logger.error(
        `Update reservation failed. ReservationId not found by CorrelationId ${message.context.correlationId}.`,
      );
    }
  }

  @AsHandler(OCPPVersion.OCPP2_0_1, OCPP2_0_1_CallAction.ReserveNow)
  protected async _handleReserveNow(
    message: IMessage<OCPP2_0_1.ReserveNowResponse>,
    props?: HandlerProperties,
  ): Promise<void> {
    this._logger.debug('ReserveNowResponse received:', message, props);

    const reservationId = await this._findReservationByCorrelationId(
      message.context.correlationId,
    );
    if (reservationId) {
      const status = message.payload.status as OCPP2_0_1.ReserveNowStatusEnumType;
      await this._reservationRepository.updateByKey(
        {
          reserveStatus: status,
          isActive: status === OCPP2_0_1.ReserveNowStatusEnumType.Accepted,
        },
        reservationId.toString(),
      );
    } else {
      this._logger.error(
        `Update reservation failed. ReservationId not found by CorrelationId ${message.context.correlationId}.`,
      );
    }
  }

  @AsHandler(OCPPVersion.OCPP2_0_1, OCPP2_0_1_CallAction.UnlockConnector)
  protected async _handleUnlockConnector(
    message: IMessage<OCPP2_0_1.UnlockConnectorResponse>,
    props?: HandlerProperties,
  ): Promise<void> {
    this._logger.debug('UnlockConnectorResponse received:', message, props);
  }

  @AsHandler(OCPPVersion.OCPP2_0_1, OCPP2_0_1_CallAction.ClearCache)
  protected async _handleClearCache(
    message: IMessage<OCPP2_0_1.ClearCacheResponse>,
    props?: HandlerProperties,
  ): Promise<void> {
    this._logger.debug('ClearCacheResponse received:', message, props);
  }

  @AsHandler(OCPPVersion.OCPP2_0_1, OCPP2_0_1_CallAction.SendLocalList)
  protected async _handleSendLocalList(
    message: IMessage<OCPP2_0_1.SendLocalListResponse>,
    props?: HandlerProperties,
  ): Promise<void> {
    this._logger.debug('SendLocalListResponse received:', message, props);

    const stationId = message.context.stationId;

    const sendLocalListRequest =
      await this._localAuthListRepository.getSendLocalListRequestByStationIdAndCorrelationId(
        stationId,
        message.context.correlationId,
      );

    if (!sendLocalListRequest) {
      this._logger.error(
        `Unable to process SendLocalListResponse. SendLocalListRequest not found for StationId ${stationId} by CorrelationId ${message.context.correlationId}.`,
      );
      return;
    }

    const sendLocalListResponse = message.payload;

    switch (sendLocalListResponse.status) {
      case OCPP2_0_1.SendLocalListStatusEnumType.Accepted:
        await this._localAuthListRepository.createOrUpdateLocalListVersionFromStationIdAndSendLocalList(
          stationId,
          sendLocalListRequest,
        );
        break;
      case OCPP2_0_1.SendLocalListStatusEnumType.Failed:
        // TODO: Surface alert for upstream handling
        this._logger.error(
          `SendLocalListRequest failed for StationId ${stationId}: ${message.context.correlationId}, ${JSON.stringify(sendLocalListRequest)}.`,
        );
        break;
      case OCPP2_0_1.SendLocalListStatusEnumType.VersionMismatch: {
        this._logger.error(
          `SendLocalListRequest version mismatch for StationId ${stationId}: ${message.context.correlationId}, ${JSON.stringify(sendLocalListRequest)}.`,
        );
        this._logger.error(
          `Sending GetLocalListVersionRequest for StationId ${stationId} due to SendLocalListRequest version mismatch.`,
        );
        const messageConfirmation = await this.sendCall(
          stationId,
          message.context.tenantId,
          OCPPVersion.OCPP2_0_1,
          OCPP2_0_1_CallAction.GetLocalListVersion,
          {} as OCPP2_0_1.GetLocalListVersionRequest,
        );
        if (!messageConfirmation.success) {
          this._logger.error(
            `Unable to send GetLocalListVersionRequest for StationId ${stationId} due to SendLocalListRequest version mismatch.`,
            messageConfirmation,
          );
        }
        break;
      }
      default:
        this._logger.error(
          `Unknown SendLocalListStatusEnumType: ${sendLocalListResponse.status}.`,
        );
        break;
    }
  }

  @AsHandler(OCPPVersion.OCPP2_0_1, OCPP2_0_1_CallAction.GetLocalListVersion)
  protected async _handleGetLocalListVersion(
    message: IMessage<OCPP2_0_1.GetLocalListVersionResponse>,
    props?: HandlerProperties,
  ): Promise<void> {
    this._logger.debug('GetLocalListVersionResponse received:', message, props);

    await this._localAuthListRepository.validateOrReplaceLocalListVersionForStation(
      message.payload.versionNumber,
      message.context.stationId,
    );
  }

  private async _findReservationByCorrelationId(
    correlationId: string,
  ): Promise<number | undefined> {
    try {
      const callMessage: CallMessage | undefined =
        await this._callMessageRepository.readOnlyOneByQuery({
          where: {
            correlationId,
          },
        });
      if (callMessage && callMessage.reservationId) {
        return callMessage.reservationId;
      }
    } catch (e) {
      this._logger.error(e);
    }

    return undefined;
  }
}<|MERGE_RESOLUTION|>--- conflicted
+++ resolved
@@ -52,12 +52,11 @@
    * Fields
    */
 
-<<<<<<< HEAD
-  protected _requests: CallAction[] = [
+  _requests: CallAction[] = [
     OCPP2_0_1_CallAction.Authorize,
     OCPP2_0_1_CallAction.ReservationStatusUpdate,
   ];
-  protected _responses: CallAction[] = [
+  _responses: CallAction[] = [
     OCPP2_0_1_CallAction.CancelReservation,
     OCPP2_0_1_CallAction.ClearCache,
     OCPP2_0_1_CallAction.GetLocalListVersion,
@@ -66,21 +65,6 @@
     OCPP2_0_1_CallAction.ReserveNow,
     OCPP2_0_1_CallAction.SendLocalList,
     OCPP2_0_1_CallAction.UnlockConnector,
-=======
-  _requests: CallAction[] = [
-    CallAction.Authorize,
-    CallAction.ReservationStatusUpdate,
-  ];
-  _responses: CallAction[] = [
-    CallAction.CancelReservation,
-    CallAction.ClearCache,
-    CallAction.GetLocalListVersion,
-    CallAction.RequestStartTransaction,
-    CallAction.RequestStopTransaction,
-    CallAction.ReserveNow,
-    CallAction.SendLocalList,
-    CallAction.UnlockConnector,
->>>>>>> 6c6b99a4
   ];
 
   protected _authorizeRepository: IAuthorizationRepository;
@@ -327,21 +311,21 @@
               evseId: authorization.idTokenInfo.evseId,
               groupIdToken: authorization.idTokenInfo.groupIdToken
                 ? {
-                    additionalInfo:
-                      authorization.idTokenInfo.groupIdToken.additionalInfo &&
+                  additionalInfo:
+                    authorization.idTokenInfo.groupIdToken.additionalInfo &&
                       authorization.idTokenInfo.groupIdToken.additionalInfo
                         .length > 0
-                        ? (authorization.idTokenInfo.groupIdToken.additionalInfo.map(
-                            (additionalInfo) => ({
-                              additionalIdToken:
-                                additionalInfo.additionalIdToken,
-                              type: additionalInfo.type,
-                            }),
+                      ? (authorization.idTokenInfo.groupIdToken.additionalInfo.map(
+                        (additionalInfo) => ({
+                          additionalIdToken:
+                            additionalInfo.additionalIdToken,
+                          type: additionalInfo.type,
+                        }),
                       ) as [OCPP2_0_1.AdditionalInfoType, ...OCPP2_0_1.AdditionalInfoType[]])
-                        : undefined,
-                    idToken: authorization.idTokenInfo.groupIdToken.idToken,
-                    type: authorization.idTokenInfo.groupIdToken.type,
-                  }
+                      : undefined,
+                  idToken: authorization.idTokenInfo.groupIdToken.idToken,
+                  type: authorization.idTokenInfo.groupIdToken.type,
+                }
                 : undefined,
               language2: authorization.idTokenInfo.language2,
               personalMessage: authorization.idTokenInfo.personalMessage,
