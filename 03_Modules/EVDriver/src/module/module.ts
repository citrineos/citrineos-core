// Copyright (c) 2023 S44, LLC
// Copyright Contributors to the CitrineOS Project
//
// SPDX-License-Identifier: Apache 2.0

import {
  AdditionalInfoType,
  AsHandler,
  AttributeEnumType,
  AuthorizationStatusEnumType,
  AuthorizeRequest,
  AuthorizeResponse,
  BaseModule, CacheService,
  CallAction,
  CancelReservationResponse,
  ClearCacheResponse,
  EventGroup,
  GetLocalListVersionResponse,
  HandlerProperties,
  ICache,
  IdTokenInfoType,
<<<<<<< HEAD
  IMessage, inject, injectable, LoggerService,
=======
  IMessage,
  IMessageHandler,
  IMessageSender,
  MessageContentType,
  MessageFormatEnumType,
>>>>>>> 4e0550a4
  RequestStartTransactionResponse,
  RequestStopTransactionResponse,
  ReservationStatusUpdateRequest,
  ReservationStatusUpdateResponse,
  ReserveNowResponse,
  SendLocalListResponse,
  SystemConfig, SystemConfigService,
  UnlockConnectorResponse
} from "@citrineos/base";
<<<<<<< HEAD
import {
  AuthorizationRepository, DeviceModelRepository,
  VariableAttribute
} from "@citrineos/data";
=======
import {IAuthorizationRepository, IDeviceModelRepository, ITariffRepository, sequelize, Tariff, VariableAttribute} from "@citrineos/data";
>>>>>>> 4e0550a4
import {RabbitMqReceiver, RabbitMqSender, Timer} from "@citrineos/util";
import deasyncPromise from "deasync-promise";
import {ILogObj, Logger} from 'tslog';

/**
 * Component that handles provisioning related messages.
 */
@injectable()
export class EVDriverModule extends BaseModule {

  /**
   * Fields
   */
  protected _requests: CallAction[] = [
    CallAction.Authorize,
    CallAction.ReservationStatusUpdate
  ];
  protected _responses: CallAction[] = [
    CallAction.CancelReservation,
    CallAction.ClearCache,
    CallAction.GetLocalListVersion,
    CallAction.RequestStartTransaction,
    CallAction.RequestStopTransaction,
    CallAction.ReserveNow,
    CallAction.SendLocalList,
    CallAction.UnlockConnector
  ];

<<<<<<< HEAD
=======
  protected _authorizeRepository: IAuthorizationRepository;
  protected _deviceModelRepository: IDeviceModelRepository;
  protected _tariffRepository: ITariffRepository;

  get authorizeRepository(): IAuthorizationRepository {
    return this._authorizeRepository;
  }

  get deviceModelRepository(): IDeviceModelRepository {
    return this._deviceModelRepository;
  }

>>>>>>> 4e0550a4
  /**
   * This is the constructor function that initializes the {@link EVDriverModule}.
   *
   *
   *
   * It is used to send messages from the central system to external systems or devices. If no `sender` is provided, a default {@link RabbitMqSender} instance is created and used.
   *
   * It is used to handle incoming messages and dispatch them to the appropriate methods or functions. If no `handler` is provided, a default {@link RabbitMqReceiver} instance is created and used.
   *
   * It is used to propagate system wide logger settings and will serve as the parent logger for any sub-component logging. If no `logger` is provided, a default {@link Logger<ILogObj>} instance is created and used.
   *
<<<<<<< HEAD
   * @param configService
   * @param cacheService
   * @param {IAuthorizationRepository} [authorizationRepository] - An optional parameter of type {@link IAuthorizationRepository} which represents a repository for accessing and manipulating Authorization data.
   * If no `authorizationRepository` is provided, a default {@link sequelize.AuthorizationRepository} instance is created and used.
   *
   * @param {IDeviceModelRepository} [deviceModelRepository] - An optional parameter of type {@link IDeviceModelRepository} which represents a repository for accessing and manipulating variable data.
   * If no `deviceModelRepository` is provided, a default {@link sequelize.DeviceModelRepository} instance is created and used.
   * @param loggerService
   * @param rabbitMqSender
   * @param rabbitMqReceiver
   */
  constructor(
    @inject(AuthorizationRepository) public readonly authorizationRepository?: AuthorizationRepository,
    @inject(DeviceModelRepository) public readonly deviceModelRepository?: DeviceModelRepository,
    @inject(SystemConfigService) private readonly configService?: SystemConfigService,
    @inject(CacheService) private readonly cacheService?: CacheService,
    @inject(LoggerService) private readonly loggerService?: LoggerService,
    @inject(RabbitMqSender) private readonly rabbitMqSender?: RabbitMqSender,
    @inject(RabbitMqReceiver) private readonly rabbitMqReceiver?: RabbitMqReceiver
=======
   * @param {IAuthorizationRepository} [authorizeRepository] - An optional parameter of type {@link IAuthorizationRepository} which represents a repository for accessing and manipulating Authorization data.
   * If no `authorizeRepository` is provided, a default {@link sequelize:authorizeRepository} instance is
   * created and used.
   * @param {IDeviceModelRepository} [deviceModelRepository] - An optional parameter of type {@link IDeviceModelRepository} which represents a repository for accessing and manipulating variable data.
   * If no `deviceModelRepository` is provided, a default {@link sequelize:deviceModelRepository} instance is
   * created and used.
   *
   * @param {ITariffRepository} [tariffRepository] - An optional parameter of type {@link ITariffRepository} which
   * represents a repository for accessing and manipulating variable data.
   * If no `deviceModelRepository` is provided, a default {@link sequelize:tariffRepository} instance is
   * created and used.
   */
  constructor(
    config: SystemConfig,
    cache: ICache,
    sender?: IMessageSender,
    handler?: IMessageHandler,
    logger?: Logger<ILogObj>,
    authorizeRepository?: IAuthorizationRepository,
    deviceModelRepository?: IDeviceModelRepository,
    tariffRepository?: ITariffRepository
>>>>>>> 4e0550a4
  ) {
    super(configService?.systemConfig as SystemConfig, cacheService?.cache as ICache, rabbitMqReceiver!, rabbitMqSender!, EventGroup.EVDriver, loggerService?.logger as Logger<ILogObj>);

    const timer = new Timer();
    this._logger.info(`Initializing...`);

    if (!deasyncPromise(this._initHandler(this._requests, this._responses))) {
      throw new Error("Could not initialize module due to failure in handler initialization.");
    }

<<<<<<< HEAD
=======
    this._authorizeRepository = authorizeRepository || new sequelize.AuthorizationRepository(config, logger);
    this._deviceModelRepository = deviceModelRepository || new sequelize.DeviceModelRepository(config, logger);
    this._tariffRepository = tariffRepository || new sequelize.TariffRepository(config, logger);

>>>>>>> 4e0550a4
    this._logger.info(`Initialized in ${timer.end()}ms...`);
  }

  /**
   * Handle requests
   */

  @AsHandler(CallAction.Authorize)
  protected _handleAuthorize(
    message: IMessage<AuthorizeRequest>,
    props?: HandlerProperties
  ): void {

    this._logger.debug("Authorize received:", message, props);

    this.authorizationRepository?.readByQuery({ ...message.payload.idToken }).then(async authorization => {
      const response: AuthorizeResponse = {
        idTokenInfo: {
          status: AuthorizationStatusEnumType.Unknown
          // TODO determine how/if to set personalMessage
        }
      };
      if (authorization) {
        if (authorization.idTokenInfo) {
          // Extract DTO fields from sequelize Model<any, any> objects
          const idTokenInfo: IdTokenInfoType = {
            status: authorization.idTokenInfo.status,
            cacheExpiryDateTime: authorization.idTokenInfo.cacheExpiryDateTime,
            chargingPriority: authorization.idTokenInfo.chargingPriority,
            language1: authorization.idTokenInfo.language1,
            evseId: authorization.idTokenInfo.evseId,
            groupIdToken: authorization.idTokenInfo.groupIdToken ? {
              additionalInfo: (authorization.idTokenInfo.groupIdToken.additionalInfo && authorization.idTokenInfo.groupIdToken.additionalInfo.length > 0) ? (authorization.idTokenInfo.groupIdToken.additionalInfo.map(additionalInfo => {
                return {
                  additionalIdToken: additionalInfo.additionalIdToken,
                  type: additionalInfo.type
                }
              }) as [AdditionalInfoType, ...AdditionalInfoType[]]) : undefined,
              idToken: authorization.idTokenInfo.groupIdToken.idToken,
              type: authorization.idTokenInfo.groupIdToken.type
            } : undefined,
            language2: authorization.idTokenInfo.language2,
            personalMessage: authorization.idTokenInfo.personalMessage
          };

          if (idTokenInfo.status == AuthorizationStatusEnumType.Accepted) {
            if (idTokenInfo.cacheExpiryDateTime &&
              new Date() > new Date(idTokenInfo.cacheExpiryDateTime)) {
              response.idTokenInfo = {
                status: AuthorizationStatusEnumType.Invalid,
                groupIdToken: idTokenInfo.groupIdToken
                // TODO determine how/if to set personalMessage
              }
            } else {
              // If charging station does not have values and evses associated with the component/variable pairs below,
              // this logic will break. CSMS's aiming to use the allowedConnectorTypes or disallowedEvseIdPrefixes
              // Authorization restrictions MUST provide these variable attributes as defined in Physical Component
              // list of Part 2 - Appendices of OCPP 2.0.1
              let evseIds: Set<number> | undefined;
              if (authorization.allowedConnectorTypes) {
                evseIds = new Set();
                const connectorTypes: VariableAttribute[] = await this.deviceModelRepository?.readAllByQuery({
                  stationId: message.context.stationId,
                  component_name: 'Connector',
                  variable_name: 'ConnectorType',
                  type: AttributeEnumType.Actual
                })!;
                for (const connectorType of connectorTypes) {
                  if (authorization.allowedConnectorTypes.indexOf(connectorType.value as string) > 0) {
                    evseIds.add(connectorType.evse?.id as number);
                  }
                }
              }
              if (evseIds && evseIds.size == 0) {
                response.idTokenInfo = {
                  status: AuthorizationStatusEnumType.NotAllowedTypeEVSE,
                  groupIdToken: idTokenInfo.groupIdToken
                  // TODO determine how/if to set personalMessage
                }
              } else {
                // EVSEID prefixes here follow the ISO 15118/IEC 63119-2 format, unlike the evseId list on the
                // IdTokenInfo object which refers to the serial evse ids defined within OCPP 2.0.1's 3-tier model
                // Thus, the EvseId variable of the EVSE component defined in Part 2 - Appendices of OCPP 2.0.1
                // Needs to be looked up to perform the match
                if (authorization.disallowedEvseIdPrefixes) {
                  evseIds = evseIds ? evseIds : new Set();
                  const evseIdAttributes: VariableAttribute[] = await this.deviceModelRepository?.readAllByQuery({
                    stationId: message.context.stationId,
                    component_name: 'EVSE',
                    variable_name: 'EvseId',
                    type: AttributeEnumType.Actual
                  })!;
                  for (const evseIdAttribute of evseIdAttributes) {
                    const evseIdAllowed: boolean = authorization.disallowedEvseIdPrefixes
                      .some(disallowedEvseId => (evseIdAttribute.value as string).startsWith(disallowedEvseId));
                    // If evseId allowed and evseIds were not already filtered by connector type, add to set
                    // If evseId not allowed and evseIds were already filtered by connector type, remove from set
                    if (evseIdAllowed && !authorization.allowedConnectorTypes) {
                      evseIds.add(evseIdAttribute.evse?.id as number);
                    } else if (!evseIdAllowed && authorization.allowedConnectorTypes) {
                      evseIds.delete(evseIdAttribute.evse?.id as number)
                    }
                  }
                }
                if (evseIds && evseIds.size == 0) {
                  response.idTokenInfo = {
                    status: AuthorizationStatusEnumType.NotAtThisLocation,
                    groupIdToken: idTokenInfo.groupIdToken
                    // TODO determine how/if to set personalMessage
                  }
                } else {
                  // TODO: Determine how to check for NotAtThisTime
                  response.idTokenInfo = idTokenInfo;
                  const evseId: number[] = [...(evseIds ? evseIds.values() : [])];
                  if (evseId.length > 0) {
                    response.idTokenInfo.evseId = [evseId.pop() as number, ...evseId];
                  }
                }
              }
            }
          } else {
            // IdTokenInfo.status is one of Blocked, Expired, Invalid, NoCredit
            // N.B. Other statuses should not be allowed to be stored.
            response.idTokenInfo = idTokenInfo;
          }
        } else {
          // Assumed to always be valid without IdTokenInfo
          response.idTokenInfo = {
            status: AuthorizationStatusEnumType.Accepted
            // TODO determine how/if to set personalMessage
          }
        }

        if (response.idTokenInfo.status == AuthorizationStatusEnumType.Accepted) {
          const tariffAvailable: VariableAttribute[] = await this._deviceModelRepository.readAllByQuery({
            stationId: message.context.stationId,
            component_name: 'TariffCostCtrlr',
            variable_name: 'Available',
            variable_instance: 'Tariff',
            type: AttributeEnumType.Actual
          });

          const displayMessageAvailable: VariableAttribute[] = await this._deviceModelRepository.readAllByQuery({
            stationId: message.context.stationId,
            component_name: 'DisplayMessageCtrlr',
            variable_name: 'Available',
            type: AttributeEnumType.Actual
          });

          // only send the tariff information if the Charging Station supports the tariff or DisplayMessage functionality
          if ((tariffAvailable.length > 0 && Boolean(tariffAvailable[0].value)) ||
              (displayMessageAvailable.length > 0 && Boolean(displayMessageAvailable[0].value))) {
            // TODO: refactor the workaround below after tariff implementation is finalized.
            const tariff: Tariff | null = await this._tariffRepository.findByStationId(message.context.stationId);
            if (tariff) {
              if (!response.idTokenInfo.personalMessage) {
                response.idTokenInfo.personalMessage = {
                  format: MessageFormatEnumType.ASCII
                } as MessageContentType;
              }
              response.idTokenInfo.personalMessage.content = `${tariff.price}/${tariff.unit}`;
            }
          }
        }
      }
      return this.sendCallResultWithMessage(message, response)
    }).then(messageConfirmation => {
      this._logger.debug("Authorize response sent:", messageConfirmation)
    });
  }

  @AsHandler(CallAction.ReservationStatusUpdate)
  protected async _handleReservationStatusUpdate(
    message: IMessage<ReservationStatusUpdateRequest>,
    props?: HandlerProperties
  ): Promise<void> {
    this._logger.debug("ReservationStatusUpdateRequest received:", message, props);

    // Create response
    const response: ReservationStatusUpdateResponse = {
    };

    this.sendCallResultWithMessage(message, response)
        .then(messageConfirmation => {
          this._logger.debug("ReservationStatusUpdate response sent: ", messageConfirmation)
        });
  }

  /**
   * Handle responses
   */

  @AsHandler(CallAction.RequestStartTransaction)
  protected async _handleRequestStartTransaction(
    message: IMessage<RequestStartTransactionResponse>,
    props?: HandlerProperties
  ): Promise<void> {
    this._logger.debug("RequestStartTransactionResponse received:", message, props);

  }

  @AsHandler(CallAction.RequestStopTransaction)
  protected async _handleRequestStopTransaction(
    message: IMessage<RequestStopTransactionResponse>,
    props?: HandlerProperties
  ): Promise<void> {
    this._logger.debug("RequestStopTransactionResponse received:", message, props);

  }

  @AsHandler(CallAction.CancelReservation)
  protected async _handleCancelReservation(
    message: IMessage<CancelReservationResponse>,
    props?: HandlerProperties
  ): Promise<void> {
    this._logger.debug("CancelReservationResponse received:", message, props);

  }

  @AsHandler(CallAction.ReserveNow)
  protected async _handleReserveNow(
    message: IMessage<ReserveNowResponse>,
    props?: HandlerProperties
  ): Promise<void> {
    this._logger.debug("ReserveNowResponse received:", message, props);

  }

  @AsHandler(CallAction.UnlockConnector)
  protected async _handleUnlockConnector(
    message: IMessage<UnlockConnectorResponse>,
    props?: HandlerProperties
  ): Promise<void> {
    this._logger.debug("UnlockConnectorResponse received:", message, props);

  }

  @AsHandler(CallAction.ClearCache)
  protected async _handleClearCache(
    message: IMessage<ClearCacheResponse>,
    props?: HandlerProperties
  ): Promise<void> {
    this._logger.debug("ClearCacheResponse received:", message, props);

  }

  @AsHandler(CallAction.SendLocalList)
  protected async _handleSendLocalList(
    message: IMessage<SendLocalListResponse>,
    props?: HandlerProperties
  ): Promise<void> {
    this._logger.debug("SendLocalListResponse received:", message, props);

  }

  @AsHandler(CallAction.GetLocalListVersion)
  protected async _handleGetLocalListVersion(
    message: IMessage<GetLocalListVersionResponse>,
    props?: HandlerProperties
  ): Promise<void> {
    this._logger.debug("GetLocalListVersionResponse received:", message, props);

  }
}<|MERGE_RESOLUTION|>--- conflicted
+++ resolved
@@ -10,7 +10,8 @@
   AuthorizationStatusEnumType,
   AuthorizeRequest,
   AuthorizeResponse,
-  BaseModule, CacheService,
+  BaseModule,
+  CacheService,
   CallAction,
   CancelReservationResponse,
   ClearCacheResponse,
@@ -19,32 +20,31 @@
   HandlerProperties,
   ICache,
   IdTokenInfoType,
-<<<<<<< HEAD
-  IMessage, inject, injectable, LoggerService,
-=======
   IMessage,
-  IMessageHandler,
-  IMessageSender,
+  inject,
+  injectable,
+  LoggerService,
   MessageContentType,
   MessageFormatEnumType,
->>>>>>> 4e0550a4
   RequestStartTransactionResponse,
   RequestStopTransactionResponse,
   ReservationStatusUpdateRequest,
   ReservationStatusUpdateResponse,
   ReserveNowResponse,
   SendLocalListResponse,
-  SystemConfig, SystemConfigService,
+  SystemConfig,
+  SystemConfigService,
   UnlockConnectorResponse
 } from "@citrineos/base";
-<<<<<<< HEAD
 import {
-  AuthorizationRepository, DeviceModelRepository,
+  AuthorizationRepository,
+  DeviceModelRepository,
+  IAuthorizationRepository,
+  IDeviceModelRepository,
+  Tariff,
+  TariffRepository,
   VariableAttribute
 } from "@citrineos/data";
-=======
-import {IAuthorizationRepository, IDeviceModelRepository, ITariffRepository, sequelize, Tariff, VariableAttribute} from "@citrineos/data";
->>>>>>> 4e0550a4
 import {RabbitMqReceiver, RabbitMqSender, Timer} from "@citrineos/util";
 import deasyncPromise from "deasync-promise";
 import {ILogObj, Logger} from 'tslog';
@@ -73,21 +73,6 @@
     CallAction.UnlockConnector
   ];
 
-<<<<<<< HEAD
-=======
-  protected _authorizeRepository: IAuthorizationRepository;
-  protected _deviceModelRepository: IDeviceModelRepository;
-  protected _tariffRepository: ITariffRepository;
-
-  get authorizeRepository(): IAuthorizationRepository {
-    return this._authorizeRepository;
-  }
-
-  get deviceModelRepository(): IDeviceModelRepository {
-    return this._deviceModelRepository;
-  }
-
->>>>>>> 4e0550a4
   /**
    * This is the constructor function that initializes the {@link EVDriverModule}.
    *
@@ -99,7 +84,6 @@
    *
    * It is used to propagate system wide logger settings and will serve as the parent logger for any sub-component logging. If no `logger` is provided, a default {@link Logger<ILogObj>} instance is created and used.
    *
-<<<<<<< HEAD
    * @param configService
    * @param cacheService
    * @param {IAuthorizationRepository} [authorizationRepository] - An optional parameter of type {@link IAuthorizationRepository} which represents a repository for accessing and manipulating Authorization data.
@@ -112,36 +96,14 @@
    * @param rabbitMqReceiver
    */
   constructor(
-    @inject(AuthorizationRepository) public readonly authorizationRepository?: AuthorizationRepository,
-    @inject(DeviceModelRepository) public readonly deviceModelRepository?: DeviceModelRepository,
-    @inject(SystemConfigService) private readonly configService?: SystemConfigService,
-    @inject(CacheService) private readonly cacheService?: CacheService,
-    @inject(LoggerService) private readonly loggerService?: LoggerService,
-    @inject(RabbitMqSender) private readonly rabbitMqSender?: RabbitMqSender,
-    @inject(RabbitMqReceiver) private readonly rabbitMqReceiver?: RabbitMqReceiver
-=======
-   * @param {IAuthorizationRepository} [authorizeRepository] - An optional parameter of type {@link IAuthorizationRepository} which represents a repository for accessing and manipulating Authorization data.
-   * If no `authorizeRepository` is provided, a default {@link sequelize:authorizeRepository} instance is
-   * created and used.
-   * @param {IDeviceModelRepository} [deviceModelRepository] - An optional parameter of type {@link IDeviceModelRepository} which represents a repository for accessing and manipulating variable data.
-   * If no `deviceModelRepository` is provided, a default {@link sequelize:deviceModelRepository} instance is
-   * created and used.
-   *
-   * @param {ITariffRepository} [tariffRepository] - An optional parameter of type {@link ITariffRepository} which
-   * represents a repository for accessing and manipulating variable data.
-   * If no `deviceModelRepository` is provided, a default {@link sequelize:tariffRepository} instance is
-   * created and used.
-   */
-  constructor(
-    config: SystemConfig,
-    cache: ICache,
-    sender?: IMessageSender,
-    handler?: IMessageHandler,
-    logger?: Logger<ILogObj>,
-    authorizeRepository?: IAuthorizationRepository,
-    deviceModelRepository?: IDeviceModelRepository,
-    tariffRepository?: ITariffRepository
->>>>>>> 4e0550a4
+      @inject(AuthorizationRepository) public readonly authorizationRepository?: AuthorizationRepository,
+      @inject(DeviceModelRepository) public readonly deviceModelRepository?: DeviceModelRepository,
+      @inject(TariffRepository) public readonly tariffRepository?: TariffRepository,
+      @inject(SystemConfigService) private readonly configService?: SystemConfigService,
+      @inject(CacheService) private readonly cacheService?: CacheService,
+      @inject(LoggerService) private readonly loggerService?: LoggerService,
+      @inject(RabbitMqSender) private readonly rabbitMqSender?: RabbitMqSender,
+      @inject(RabbitMqReceiver) private readonly rabbitMqReceiver?: RabbitMqReceiver
   ) {
     super(configService?.systemConfig as SystemConfig, cacheService?.cache as ICache, rabbitMqReceiver!, rabbitMqSender!, EventGroup.EVDriver, loggerService?.logger as Logger<ILogObj>);
 
@@ -152,20 +114,12 @@
       throw new Error("Could not initialize module due to failure in handler initialization.");
     }
 
-<<<<<<< HEAD
-=======
-    this._authorizeRepository = authorizeRepository || new sequelize.AuthorizationRepository(config, logger);
-    this._deviceModelRepository = deviceModelRepository || new sequelize.DeviceModelRepository(config, logger);
-    this._tariffRepository = tariffRepository || new sequelize.TariffRepository(config, logger);
-
->>>>>>> 4e0550a4
     this._logger.info(`Initialized in ${timer.end()}ms...`);
   }
 
   /**
    * Handle requests
    */
-
   @AsHandler(CallAction.Authorize)
   protected _handleAuthorize(
     message: IMessage<AuthorizeRequest>,
