--- conflicted
+++ resolved
@@ -54,10 +54,7 @@
 import {
   CertificateAuthorityService,
   generateRequestId,
-<<<<<<< HEAD
-=======
   IAuthorizer,
->>>>>>> 84483f3c
   RabbitMqReceiver,
   RabbitMqSender,
   Timer,
