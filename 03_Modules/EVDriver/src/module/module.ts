// Copyright (c) 2023 S44, LLC
// Copyright Contributors to the CitrineOS Project
//
// SPDX-License-Identifier: Apache 2.0

import {
  AbstractModule,
  AsHandler,
  CallAction,
  ChargingStationSequenceType,
  EventGroup,
  HandlerProperties,
  ICache,
  IMessage,
  IMessageHandler,
  IMessageSender,
  MessageOrigin,
  OCPP1_6,
  OCPP1_6_CallAction,
  OCPP2_0_1,
  OCPP2_0_1_CallAction,
  OCPPVersion,
  SystemConfig,
} from '@citrineos/base';
import {
  IAuthorizationRepository,
  IChargingProfileRepository,
  IDeviceModelRepository,
  ILocalAuthListRepository,
  IReservationRepository,
  ITariffRepository,
  ITransactionEventRepository,
  sequelize,
  SequelizeChargingStationSequenceRepository,
  Tariff,
  VariableAttribute,
  OCPP2_0_1_Mapper,
  IOCPPMessageRepository,
} from '@citrineos/data';
import {
  CertificateAuthorityService,
  IAuthorizer,
  IdGenerator,
  RabbitMqReceiver,
  RabbitMqSender,
} from '@citrineos/util';
import { ILogObj, Logger } from 'tslog';
import { LocalAuthListService } from './LocalAuthListService';

/**
 * Component that handles provisioning related messages.
 */
export class EVDriverModule extends AbstractModule {
  /**
   * Fields
   */

  _requests: CallAction[] = [
    OCPP2_0_1_CallAction.Authorize,
    OCPP2_0_1_CallAction.ReservationStatusUpdate,
  ];
  _responses: CallAction[] = [
    OCPP2_0_1_CallAction.CancelReservation,
    OCPP2_0_1_CallAction.ClearCache,
    OCPP2_0_1_CallAction.GetLocalListVersion,
    OCPP2_0_1_CallAction.RequestStartTransaction,
    OCPP2_0_1_CallAction.RequestStopTransaction,
    OCPP2_0_1_CallAction.ReserveNow,
    OCPP2_0_1_CallAction.SendLocalList,
    OCPP2_0_1_CallAction.UnlockConnector,
    OCPP1_6_CallAction.RemoteStopTransaction,
    OCPP1_6_CallAction.RemoteStartTransaction
  ];

  protected _authorizeRepository: IAuthorizationRepository;
  protected _localAuthListRepository: ILocalAuthListRepository;
  protected _deviceModelRepository: IDeviceModelRepository;
  protected _tariffRepository: ITariffRepository;
  protected _transactionEventRepository: ITransactionEventRepository;
  protected _chargingProfileRepository: IChargingProfileRepository;
  protected _reservationRepository: IReservationRepository;
  protected _ocppMessageRepository: IOCPPMessageRepository;

  private _certificateAuthorityService: CertificateAuthorityService;
  private _localAuthListService: LocalAuthListService;
  private _authorizers: IAuthorizer[];
  private _idGenerator: IdGenerator;

  /**
   * This is the constructor function that initializes the {@link EVDriverModule}.
   *
   * @param {SystemConfig} config - The `config` contains configuration settings for the module.
   *
   * @param {ICache} [cache] - The cache instance which is shared among the modules & Central System to pass information such as blacklisted actions or boot status.
   *
   * @param {IMessageSender} [sender] - The `sender` parameter is an optional parameter that represents an instance of the {@link IMessageSender} interface.
   * It is used to send messages from the central system to external systems or devices. If no `sender` is provided, a default {@link RabbitMqSender} instance is created and used.
   *
   * @param {IMessageHandler} [handler] - The `handler` parameter is an optional parameter that represents an instance of the {@link IMessageHandler} interface.
   * It is used to handle incoming messages and dispatch them to the appropriate methods or functions. If no `handler` is provided, a default {@link RabbitMqReceiver} instance is created and used.
   *
   * @param {Logger<ILogObj>} [logger] - The `logger` parameter is an optional parameter that represents an instance of {@link Logger<ILogObj>}.
   * It is used to propagate system wide logger settings and will serve as the parent logger for any sub-component logging. If no `logger` is provided, a default {@link Logger<ILogObj>} instance is created and used.
   *
   * @param {IAuthorizationRepository} [authorizeRepository] - An optional parameter of type {@link IAuthorizationRepository} which represents a repository for accessing and manipulating Authorization data.
   * If no `authorizeRepository` is provided, a default {@link sequelize:AuthorizationRepository} instance is created and used.
   *
   * @param {ILocalAuthListRepository} [localAuthListRepository] - An optional parameter of type {@link ILocalAuthListRepository} which represents a repository for accessing and manipulating Local Authorization List data.
   * If no `localAuthListRepository` is provided, a default {@link sequelize:localAuthListRepository} instance is created and used.
   *
   * @param {IDeviceModelRepository} [deviceModelRepository] - An optional parameter of type {@link IDeviceModelRepository} which represents a repository for accessing and manipulating variable data.
   * If no `deviceModelRepository` is provided, a default {@link sequelize:deviceModelRepository} instance is
   * created and used.
   *
   * @param {ITariffRepository} [tariffRepository] - An optional parameter of type {@link ITariffRepository} which
   * represents a repository for accessing and manipulating variable data.
   * If no `deviceModelRepository` is provided, a default {@link sequelize:tariffRepository} instance is
   * created and used.
   *
   * @param {ITransactionEventRepository} [transactionEventRepository] - An optional parameter of type {@link ITransactionEventRepository}
   * which represents a repository for accessing and manipulating transaction data.
   * If no `transactionEventRepository` is provided, a default {@link sequelize:transactionEventRepository} instance is
   * created and used.
   *
   * @param {IChargingProfileRepository} [chargingProfileRepository] - An optional parameter of type {@link IChargingProfileRepository}
   * which represents a repository for accessing and manipulating charging profile data.
   * If no `chargingProfileRepository` is provided, a default {@link sequelize:chargingProfileRepository} instance is created and used.
   *
   * @param {IReservationRepository} [reservationRepository] - An optional parameter of type {@link IReservationRepository}
   * which represents a repository for accessing and manipulating reservation data.
   * If no `reservationRepository` is provided, a default {@link sequelize:reservationRepository} instance is created and used.
   *
   * @param {IOCPPMessageRepository} [ocppMessageRepository]  - An optional parameter of type {@link IOCPPMessageRepository}
   * which represents a repository for accessing and manipulating ocppMessage data.
   * If no `ocppMessageRepository` is provided, a default {@link sequelize:ocppMessageRepository} instance is created and used.
   *
   * @param {CertificateAuthorityService} [certificateAuthorityService] - An optional parameter of
   * type {@link CertificateAuthorityService} which handles certificate authority operations.
   *
   * @param {IAuthorizer[]} [authorizers] - An optional parameter of type {@link IAuthorizer[]} which represents
   * a list of authorizers that can be used to authorize requests.
   *
   * @param {IdGenerator} [idGenerator] - An optional parameter of type {@link IdGenerator} which generates
   * unique identifiers.
   */
  constructor(
    config: SystemConfig,
    cache: ICache,
    sender?: IMessageSender,
    handler?: IMessageHandler,
    logger?: Logger<ILogObj>,
    authorizeRepository?: IAuthorizationRepository,
    localAuthListRepository?: ILocalAuthListRepository,
    deviceModelRepository?: IDeviceModelRepository,
    tariffRepository?: ITariffRepository,
    transactionEventRepository?: ITransactionEventRepository,
    chargingProfileRepository?: IChargingProfileRepository,
    reservationRepository?: IReservationRepository,
    ocppMessageRepository?: IOCPPMessageRepository,
    certificateAuthorityService?: CertificateAuthorityService,
    authorizers?: IAuthorizer[],
    idGenerator?: IdGenerator,
  ) {
    super(
      config,
      cache,
      handler || new RabbitMqReceiver(config, logger),
      sender || new RabbitMqSender(config, logger),
      EventGroup.EVDriver,
      logger,
    );

    this._authorizeRepository =
      authorizeRepository ||
      new sequelize.SequelizeAuthorizationRepository(config, logger);
    this._localAuthListRepository =
      localAuthListRepository ||
      new sequelize.SequelizeLocalAuthListRepository(config, logger);
    this._deviceModelRepository =
      deviceModelRepository ||
      new sequelize.SequelizeDeviceModelRepository(config, logger);
    this._tariffRepository =
      tariffRepository ||
      new sequelize.SequelizeTariffRepository(config, logger);
    this._transactionEventRepository =
      transactionEventRepository ||
      new sequelize.SequelizeTransactionEventRepository(config, logger);
    this._chargingProfileRepository =
      chargingProfileRepository ||
      new sequelize.SequelizeChargingProfileRepository(config, logger);
    this._reservationRepository =
      reservationRepository ||
      new sequelize.SequelizeReservationRepository(config, logger);
    this._ocppMessageRepository =
      ocppMessageRepository ||
      new sequelize.SequelizeOCPPMessageRepository(config, logger);

    this._certificateAuthorityService =
      certificateAuthorityService ||
      new CertificateAuthorityService(config, logger);

    this._localAuthListService = new LocalAuthListService(
      this._localAuthListRepository,
      this._deviceModelRepository,
    );

    this._authorizers = authorizers || [];

    this._idGenerator =
      idGenerator ||
      new IdGenerator(
        new SequelizeChargingStationSequenceRepository(config, this._logger),
      );
  }

  get authorizeRepository(): IAuthorizationRepository {
    return this._authorizeRepository;
  }

  get localAuthListRepository(): ILocalAuthListRepository {
    return this._localAuthListRepository;
  }

  get deviceModelRepository(): IDeviceModelRepository {
    return this._deviceModelRepository;
  }

  get transactionEventRepository(): ITransactionEventRepository {
    return this._transactionEventRepository;
  }

  get chargingProfileRepository(): IChargingProfileRepository {
    return this._chargingProfileRepository;
  }

  get reservationRepository(): IReservationRepository {
    return this._reservationRepository;
  }

  get ocppMessageRepository(): IOCPPMessageRepository {
    return this._ocppMessageRepository;
  }

  get localAuthListService(): LocalAuthListService {
    return this._localAuthListService;
  }

  /**
   * Handle OCPP 2.0.1 requests
   */

  @AsHandler(OCPPVersion.OCPP2_0_1, OCPP2_0_1_CallAction.Authorize)
  protected async _handleAuthorize(
    message: IMessage<OCPP2_0_1.AuthorizeRequest>,
    props?: HandlerProperties,
  ): Promise<void> {
    this._logger.debug('Authorize received:', message, props);
    const request: OCPP2_0_1.AuthorizeRequest = message.payload;
    const context = message.context;
    const response: OCPP2_0_1.AuthorizeResponse = {
      idTokenInfo: {
        status: OCPP2_0_1.AuthorizationStatusEnumType.Unknown,
        // TODO determine how/if to set personalMessage
      },
    };

    if (
      message.payload.idToken.type === OCPP2_0_1.IdTokenEnumType.NoAuthorization
    ) {
      response.idTokenInfo.status =
        OCPP2_0_1.AuthorizationStatusEnumType.Accepted;
      await this.sendCallResultWithMessage(message, response);
      return;
    }

    // Validate Contract Certificates based on OCPP 2.0.1 Part 2 C07
    if (request.iso15118CertificateHashData || request.certificate) {
      // TODO - implement validation using cached OCSP data described in C07.FR.05
      if (
        request.iso15118CertificateHashData &&
        request.iso15118CertificateHashData.length > 0
      ) {
        response.certificateStatus =
          await this._certificateAuthorityService.validateCertificateHashData(
            request.iso15118CertificateHashData,
          );
      }
      // If Charging Station is not able to validate a contract certificate,
      // it SHALL pass the contract certificate chain to the CSMS in certificate attribute (in PEM
      // format) of AuthorizeRequest for validation by CSMS, see C07.FR.06
      if (request.certificate) {
        response.certificateStatus =
          await this._certificateAuthorityService.validateCertificateChainPem(
            request.certificate,
          );
      }
      if (
        response.certificateStatus !==
        OCPP2_0_1.AuthorizeCertificateStatusEnumType.Accepted
      ) {
        const messageConfirmation = await this.sendCallResultWithMessage(
          message,
          response,
        );
        this._logger.debug('Authorize response sent:', messageConfirmation);
        return;
      }
    }

    await this._authorizeRepository
      .readOnlyOneByQuerystring({ ...request.idToken })
      .then(async (authorization) => {
        if (authorization) {
          if (authorization.idTokenInfo) {
            const idTokenInfo =
              OCPP2_0_1_Mapper.AuthorizationMapper.toIdTokenInfo(authorization);

            if (
              idTokenInfo.status ===
              OCPP2_0_1.AuthorizationStatusEnumType.Accepted
            ) {
              if (
                idTokenInfo.cacheExpiryDateTime &&
                new Date() > new Date(idTokenInfo.cacheExpiryDateTime)
              ) {
                response.idTokenInfo = {
                  status: OCPP2_0_1.AuthorizationStatusEnumType.Invalid,
                  groupIdToken: idTokenInfo.groupIdToken,
                  // TODO determine how/if to set personalMessage
                };
              } else {
                // If charging station does not have values and evses associated with the component/variable pairs below,
                // this logic will break. CSMS's aiming to use the allowedConnectorTypes or disallowedEvseIdPrefixes
                // Authorization restrictions MUST provide these variable attributes as defined in Physical Component
                // list of Part 2 - Appendices of OCPP 2.0.1
                let evseIds: Set<number> | undefined;
                if (authorization.allowedConnectorTypes) {
                  evseIds = new Set();
                  const connectorTypes: VariableAttribute[] =
                    await this._deviceModelRepository.readAllByQuerystring({
                      stationId: message.context.stationId,
                      component_name: 'Connector',
                      variable_name: 'ConnectorType',
                      type: OCPP2_0_1.AttributeEnumType.Actual,
                    });
                  for (const connectorType of connectorTypes) {
                    if (
                      authorization.allowedConnectorTypes.indexOf(
                        connectorType.value as string,
                      ) > 0
                    ) {
                      evseIds.add(connectorType.evse?.id as number);
                    }
                  }
                }
                if (evseIds && evseIds.size === 0) {
                  response.idTokenInfo = {
                    status:
                      OCPP2_0_1.AuthorizationStatusEnumType.NotAllowedTypeEVSE,
                    groupIdToken: idTokenInfo.groupIdToken,
                    // TODO determine how/if to set personalMessage
                  };
                } else {
                  // EVSEID prefixes here follow the ISO 15118/IEC 63119-2 format, unlike the evseId list on the
                  // IdTokenInfo object which refers to the serial evse ids defined within OCPP 2.0.1's 3-tier model
                  // Thus, the EvseId variable of the EVSE component defined in Part 2 - Appendices of OCPP 2.0.1
                  // Needs to be looked up to perform the match
                  if (authorization.disallowedEvseIdPrefixes) {
                    evseIds = evseIds ? evseIds : new Set();
                    const evseIdAttributes: VariableAttribute[] =
                      await this._deviceModelRepository.readAllByQuerystring({
                        stationId: message.context.stationId,
                        component_name: 'EVSE',
                        variable_name: 'EvseId',
                        type: OCPP2_0_1.AttributeEnumType.Actual,
                      });
                    for (const evseIdAttribute of evseIdAttributes) {
                      const evseIdAllowed: boolean =
                        authorization.disallowedEvseIdPrefixes.some(
                          (disallowedEvseId) =>
                            (evseIdAttribute.value as string).startsWith(
                              disallowedEvseId,
                            ),
                        );
                      // If evseId allowed and evseIds were not already filtered by connector type, add to set
                      // If evseId not allowed and evseIds were already filtered by connector type, remove from set
                      if (
                        evseIdAllowed &&
                        !authorization.allowedConnectorTypes
                      ) {
                        evseIds.add(evseIdAttribute.evse?.id as number);
                      } else if (
                        !evseIdAllowed &&
                        authorization.allowedConnectorTypes
                      ) {
                        evseIds.delete(evseIdAttribute.evse?.id as number);
                      }
                    }
                  }
                  if (evseIds && evseIds.size === 0) {
                    response.idTokenInfo = {
                      status:
                        OCPP2_0_1.AuthorizationStatusEnumType.NotAtThisLocation,
                      groupIdToken: idTokenInfo.groupIdToken,
                      // TODO determine how/if to set personalMessage
                    };
                  } else {
                    // TODO: Determine how to check for NotAtThisTime
                    response.idTokenInfo = idTokenInfo;
                    const evseId: number[] = [
                      ...(evseIds ? evseIds.values() : []),
                    ];
                    if (evseId.length > 0) {
                      response.idTokenInfo.evseId = [
                        evseId.pop() as number,
                        ...evseId,
                      ];
                    }
                  }
                }
              }

              for (const authorizer of this._authorizers) {
                if (
                  response.idTokenInfo.status !==
                  OCPP2_0_1.AuthorizationStatusEnumType.Accepted
                ) {
                  break;
                }
                const result: Partial<OCPP2_0_1.IdTokenType> =
                  await authorizer.authorize(authorization, context);
                Object.assign(response.idTokenInfo, result);
              }
            } else {
              // IdTokenInfo.status is one of Blocked, Expired, Invalid, NoCredit
              // N.B. Other statuses should not be allowed to be stored.
              response.idTokenInfo = idTokenInfo;
            }
          } else {
            // Assumed to always be valid without IdTokenInfo
            response.idTokenInfo = {
              status: OCPP2_0_1.AuthorizationStatusEnumType.Accepted,
              // TODO determine how/if to set personalMessage
            };
          }
        }

        if (
          response.idTokenInfo.status ===
          OCPP2_0_1.AuthorizationStatusEnumType.Accepted
        ) {
          const tariffAvailable: VariableAttribute[] =
            await this._deviceModelRepository.readAllByQuerystring({
              stationId: message.context.stationId,
              component_name: 'TariffCostCtrlr',
              variable_name: 'Available',
              variable_instance: 'Tariff',
              type: OCPP2_0_1.AttributeEnumType.Actual,
            });

          const displayMessageAvailable: VariableAttribute[] =
            await this._deviceModelRepository.readAllByQuerystring({
              stationId: message.context.stationId,
              component_name: 'DisplayMessageCtrlr',
              variable_name: 'Available',
              type: OCPP2_0_1.AttributeEnumType.Actual,
            });

          // only send the tariff information if the Charging Station supports the tariff or DisplayMessage functionality
          if (
            (tariffAvailable.length > 0 && Boolean(tariffAvailable[0].value)) ||
            (displayMessageAvailable.length > 0 &&
              Boolean(displayMessageAvailable[0].value))
          ) {
            // TODO: refactor the workaround below after tariff implementation is finalized.
            const tariff: Tariff | undefined =
              await this._tariffRepository.findByStationId(
                message.context.stationId,
              );
            if (tariff) {
              if (!response.idTokenInfo.personalMessage) {
                response.idTokenInfo.personalMessage = {
                  format: OCPP2_0_1.MessageFormatEnumType.ASCII,
                } as OCPP2_0_1.MessageContentType;
              }
              response.idTokenInfo.personalMessage.content = `${tariff.pricePerKwh}/kWh`;
            }
          }
        }
        return this.sendCallResultWithMessage(message, response);
      })
      .then((messageConfirmation) => {
        this._logger.debug('Authorize response sent:', messageConfirmation);
      });
  }

  @AsHandler(
    OCPPVersion.OCPP2_0_1,
    OCPP2_0_1_CallAction.ReservationStatusUpdate,
  )
  protected async _handleReservationStatusUpdate(
    message: IMessage<OCPP2_0_1.ReservationStatusUpdateRequest>,
    props?: HandlerProperties,
  ): Promise<void> {
    this._logger.debug(
      'ReservationStatusUpdateRequest received:',
      message,
      props,
    );

    try {
      const status = message.payload
        .reservationUpdateStatus as OCPP2_0_1.ReservationUpdateStatusEnumType;
      const reservation = await this._reservationRepository.readOnlyOneByQuery({
        where: {
          stationId: message.context.stationId,
          id: message.payload.reservationId,
        },
      });
      if (reservation) {
        if (
          status === OCPP2_0_1.ReservationUpdateStatusEnumType.Expired ||
          status === OCPP2_0_1.ReservationUpdateStatusEnumType.Removed
        ) {
          await this._reservationRepository.updateByKey(
            {
              isActive: false,
            },
            reservation.databaseId.toString(),
          );
        }
      } else {
        throw new Error(
          `Reservation ${message.payload.reservationId} not found`,
        );
      }
    } catch (error) {
      this._logger.error('Error reading reservation:', error);
    }

    // Create response
    const response: OCPP2_0_1.ReservationStatusUpdateResponse = {};

    const messageConfirmation = await this.sendCallResultWithMessage(
      message,
      response,
    );
    this._logger.debug(
      'ReservationStatusUpdate response sent: ',
      messageConfirmation,
    );
  }

  /**
   * Handle OCPP 2.0.1 responses
   */

  @AsHandler(
    OCPPVersion.OCPP2_0_1,
    OCPP2_0_1_CallAction.RequestStartTransaction,
  )
  protected async _handleRequestStartTransaction(
    message: IMessage<OCPP2_0_1.RequestStartTransactionResponse>,
    props?: HandlerProperties,
  ): Promise<void> {
    this._logger.debug(
      'RequestStartTransactionResponse received:',
      message,
      props,
    );
    if (
      message.payload.status ===
      OCPP2_0_1.RequestStartStopStatusEnumType.Accepted
    ) {
      // Start transaction with charging profile succeeds,
      // we need to update db entity with the latest data from charger
      const stationId: string = message.context.stationId;
      // 1. Clear all existing profiles: find existing active profiles and set them to isActive false
      await this._chargingProfileRepository.updateAllByQuery(
        {
          isActive: false,
        },
        {
          where: {
            stationId: stationId,
            isActive: true,
            chargingLimitSource: OCPP2_0_1.ChargingLimitSourceEnumType.CSO,
            chargingProfilePurpose:
              OCPP2_0_1.ChargingProfilePurposeEnumType.TxProfile,
          },
          returning: false,
        },
      );
      // 2. Request charging profiles to get the latest data
      await this.sendCall(
        stationId,
        message.context.tenantId,
        OCPPVersion.OCPP2_0_1,
        OCPP2_0_1_CallAction.GetChargingProfiles,
        {
          requestId: await this._idGenerator.generateRequestId(
            message.context.stationId,
            ChargingStationSequenceType.getChargingProfiles,
          ),
          chargingProfile: {
            chargingProfilePurpose:
              OCPP2_0_1.ChargingProfilePurposeEnumType.TxProfile,
            chargingLimitSource: [OCPP2_0_1.ChargingLimitSourceEnumType.CSO],
          } as OCPP2_0_1.ChargingProfileCriterionType,
        } as OCPP2_0_1.GetChargingProfilesRequest,
      );
    } else {
      this._logger.error(
        `RequestStartTransaction failed: ${JSON.stringify(message.payload)}`,
      );
    }
  }

  @AsHandler(OCPPVersion.OCPP2_0_1, OCPP2_0_1_CallAction.RequestStopTransaction)
  protected async _handleRequestStopTransaction(
    message: IMessage<OCPP2_0_1.RequestStopTransactionResponse>,
    props?: HandlerProperties,
  ): Promise<void> {
    this._logger.debug(
      'RequestStopTransactionResponse received:',
      message,
      props,
    );
  }

  @AsHandler(OCPPVersion.OCPP2_0_1, OCPP2_0_1_CallAction.CancelReservation)
  protected async _handleCancelReservation(
    message: IMessage<OCPP2_0_1.CancelReservationResponse>,
    props?: HandlerProperties,
  ): Promise<void> {
    this._logger.debug('CancelReservationResponse received:', message, props);

    const request = await this._ocppMessageRepository.readOnlyOneByQuery({
      where: {
        stationId: message.context.stationId,
        correlationId: message.context.correlationId,
        origin: MessageOrigin.ChargingStationManagementSystem,
      },
    });
    if (request) {
      await this._reservationRepository.updateByKey(
        {
          isActive:
            message.payload.status ===
            OCPP2_0_1.CancelReservationStatusEnumType.Rejected,
        },
        request.message[3].reservationId,
      );
    } else {
      this._logger.error(
        `Update reservation failed. ReservationId not found by CorrelationId ${message.context.correlationId}.`,
      );
    }
  }

  @AsHandler(OCPPVersion.OCPP2_0_1, OCPP2_0_1_CallAction.ReserveNow)
  protected async _handleReserveNow(
    message: IMessage<OCPP2_0_1.ReserveNowResponse>,
    props?: HandlerProperties,
  ): Promise<void> {
    this._logger.debug('ReserveNowResponse received:', message, props);

    const request = await this._ocppMessageRepository.readOnlyOneByQuery({
      where: {
        stationId: message.context.stationId,
        correlationId: message.context.correlationId,
        origin: MessageOrigin.ChargingStationManagementSystem,
      },
    });
    if (request) {
      const status = message.payload
        .status as OCPP2_0_1.ReserveNowStatusEnumType;
      await this._reservationRepository.updateByKey(
        {
          reserveStatus: status,
          isActive: status === OCPP2_0_1.ReserveNowStatusEnumType.Accepted,
        },
        request.message[3].id,
      );
    } else {
      this._logger.error(
        `Update reservation failed. ReservationId not found by CorrelationId ${message.context.correlationId}.`,
      );
    }
  }

  @AsHandler(OCPPVersion.OCPP2_0_1, OCPP2_0_1_CallAction.UnlockConnector)
  protected async _handleUnlockConnector(
    message: IMessage<OCPP2_0_1.UnlockConnectorResponse>,
    props?: HandlerProperties,
  ): Promise<void> {
    this._logger.debug('UnlockConnectorResponse received:', message, props);
  }

  @AsHandler(OCPPVersion.OCPP2_0_1, OCPP2_0_1_CallAction.ClearCache)
  protected async _handleClearCache(
    message: IMessage<OCPP2_0_1.ClearCacheResponse>,
    props?: HandlerProperties,
  ): Promise<void> {
    this._logger.debug('ClearCacheResponse received:', message, props);
  }

  @AsHandler(OCPPVersion.OCPP2_0_1, OCPP2_0_1_CallAction.SendLocalList)
  protected async _handleSendLocalList(
    message: IMessage<OCPP2_0_1.SendLocalListResponse>,
    props?: HandlerProperties,
  ): Promise<void> {
    this._logger.debug('SendLocalListResponse received:', message, props);

    const stationId = message.context.stationId;

    const sendLocalListRequest =
      await this._localAuthListRepository.getSendLocalListRequestByStationIdAndCorrelationId(
        stationId,
        message.context.correlationId,
      );

    if (!sendLocalListRequest) {
      this._logger.error(
        `Unable to process SendLocalListResponse. SendLocalListRequest not found for StationId ${stationId} by CorrelationId ${message.context.correlationId}.`,
      );
      return;
    }

    const sendLocalListResponse = message.payload;

    switch (sendLocalListResponse.status) {
      case OCPP2_0_1.SendLocalListStatusEnumType.Accepted:
        await this._localAuthListRepository.createOrUpdateLocalListVersionFromStationIdAndSendLocalList(
          stationId,
          sendLocalListRequest,
        );
        break;
      case OCPP2_0_1.SendLocalListStatusEnumType.Failed:
        // TODO: Surface alert for upstream handling
        this._logger.error(
          `SendLocalListRequest failed for StationId ${stationId}: ${message.context.correlationId}, ${JSON.stringify(sendLocalListRequest)}.`,
        );
        break;
      case OCPP2_0_1.SendLocalListStatusEnumType.VersionMismatch: {
        this._logger.error(
          `SendLocalListRequest version mismatch for StationId ${stationId}: ${message.context.correlationId}, ${JSON.stringify(sendLocalListRequest)}.`,
        );
        this._logger.error(
          `Sending GetLocalListVersionRequest for StationId ${stationId} due to SendLocalListRequest version mismatch.`,
        );
        const messageConfirmation = await this.sendCall(
          stationId,
          message.context.tenantId,
          OCPPVersion.OCPP2_0_1,
          OCPP2_0_1_CallAction.GetLocalListVersion,
          {} as OCPP2_0_1.GetLocalListVersionRequest,
        );
        if (!messageConfirmation.success) {
          this._logger.error(
            `Unable to send GetLocalListVersionRequest for StationId ${stationId} due to SendLocalListRequest version mismatch.`,
            messageConfirmation,
          );
        }
        break;
      }
      default:
        this._logger.error(
          `Unknown SendLocalListStatusEnumType: ${sendLocalListResponse.status}.`,
        );
        break;
    }
  }

  @AsHandler(OCPPVersion.OCPP2_0_1, OCPP2_0_1_CallAction.GetLocalListVersion)
  protected async _handleGetLocalListVersion(
    message: IMessage<OCPP2_0_1.GetLocalListVersionResponse>,
    props?: HandlerProperties,
  ): Promise<void> {
    this._logger.debug('GetLocalListVersionResponse received:', message, props);

    await this._localAuthListRepository.validateOrReplaceLocalListVersionForStation(
      message.payload.versionNumber,
      message.context.stationId,
    );
  }

  /**
   * Handle OCPP 1.6 responses
   */

  @AsHandler(OCPPVersion.OCPP1_6, OCPP1_6_CallAction.RemoteStopTransaction)
  protected async _handleOcpp16RemoteStopTransaction(
    message: IMessage<OCPP1_6.RemoteStopTransactionResponse>,
    props?: HandlerProperties,
  ): Promise<void> {
    this._logger.debug(
      'RemoteStopTransactionResponse received:',
      message,
      props,
    );
  }
<<<<<<< HEAD
=======

  @AsHandler(OCPPVersion.OCPP1_6, OCPP1_6_CallAction.RemoteStartTransaction)
  protected async _handleRemoteStartTransaction(
      message: IMessage<OCPP1_6.RemoteStartTransactionResponse>,
      props?: HandlerProperties,
  ): Promise<void> {
    this._logger.debug('RemoteStartTransactionResponse received:', message, props);
  }

  private async _findReservationByCorrelationId(
    correlationId: string,
  ): Promise<number | undefined> {
    try {
      const callMessage: CallMessage | undefined =
        await this._callMessageRepository.readOnlyOneByQuery({
          where: {
            correlationId,
          },
        });
      if (callMessage && callMessage.reservationId) {
        return callMessage.reservationId;
      }
    } catch (e) {
      this._logger.error(e);
    }

    return undefined;
  }
>>>>>>> 782f731c
}<|MERGE_RESOLUTION|>--- conflicted
+++ resolved
@@ -69,7 +69,7 @@
     OCPP2_0_1_CallAction.SendLocalList,
     OCPP2_0_1_CallAction.UnlockConnector,
     OCPP1_6_CallAction.RemoteStopTransaction,
-    OCPP1_6_CallAction.RemoteStartTransaction
+    OCPP1_6_CallAction.RemoteStartTransaction,
   ];
 
   protected _authorizeRepository: IAuthorizationRepository;
@@ -800,35 +800,16 @@
       props,
     );
   }
-<<<<<<< HEAD
-=======
 
   @AsHandler(OCPPVersion.OCPP1_6, OCPP1_6_CallAction.RemoteStartTransaction)
   protected async _handleRemoteStartTransaction(
-      message: IMessage<OCPP1_6.RemoteStartTransactionResponse>,
-      props?: HandlerProperties,
-  ): Promise<void> {
-    this._logger.debug('RemoteStartTransactionResponse received:', message, props);
-  }
-
-  private async _findReservationByCorrelationId(
-    correlationId: string,
-  ): Promise<number | undefined> {
-    try {
-      const callMessage: CallMessage | undefined =
-        await this._callMessageRepository.readOnlyOneByQuery({
-          where: {
-            correlationId,
-          },
-        });
-      if (callMessage && callMessage.reservationId) {
-        return callMessage.reservationId;
-      }
-    } catch (e) {
-      this._logger.error(e);
-    }
-
-    return undefined;
-  }
->>>>>>> 782f731c
+    message: IMessage<OCPP1_6.RemoteStartTransactionResponse>,
+    props?: HandlerProperties,
+  ): Promise<void> {
+    this._logger.debug(
+      'RemoteStartTransactionResponse received:',
+      message,
+      props,
+    );
+  }
 }