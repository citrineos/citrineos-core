--- conflicted
+++ resolved
@@ -3,279 +3,16 @@
 //
 // SPDX-License-Identifier: Apache 2.0
 
-<<<<<<< HEAD
-import { FastifyInstance, FastifyRequest } from "fastify";
-import { ILogObj, Logger } from "tslog";
-import { IEVDriverModuleApi } from "./interface";
-import { EVDriverModule } from "./module";
-import {
-  AbstractModuleApi,
-  AsDataEndpoint,
-  Namespace,
-  HttpMethod,
-  AsMessageEndpoint,
-  CallAction,
-  RequestStartTransactionRequestSchema,
-  RequestStartTransactionRequest,
-  IMessageConfirmation,
-  RequestStopTransactionRequestSchema,
-  RequestStopTransactionRequest,
-  UnlockConnectorRequestSchema,
-  UnlockConnectorRequest,
-  ClearCacheRequestSchema,
-  ClearCacheRequest,
-  SendLocalListRequestSchema,
-  SendLocalListRequest,
-  GetLocalListVersionRequestSchema,
-  GetLocalListVersionRequest,
-  InstallCertificateRequestSchema,
-  InstallCertificateRequest,
-  GetInstalledCertificateIdsRequestSchema,
-  GetInstalledCertificateIdsRequest,
-  DeleteCertificateRequestSchema,
-  DeleteCertificateRequest,
-  AuthorizationData,
-  AuthorizationDataSchema,
-} from "@citrineos/base";
-import {
-  AuthorizationQuerySchema,
-  AuthorizationQuerystring,
-  AuthorizationRestrictions,
-  AuthorizationRestrictionsSchema,
-  ChargingStationKeyQuerySchema,
-} from "@citrineos/data";
-=======
 import { FastifyInstance, FastifyRequest } from 'fastify';
 import { ILogObj, Logger } from 'tslog';
 import { IEVDriverModuleApi } from './interface';
 import { EVDriverModule } from './module';
 import { AbstractModuleApi, AsDataEndpoint, Namespace, HttpMethod, AsMessageEndpoint, CallAction, RequestStartTransactionRequestSchema, RequestStartTransactionRequest, IMessageConfirmation, RequestStopTransactionRequestSchema, RequestStopTransactionRequest, UnlockConnectorRequestSchema, UnlockConnectorRequest, ClearCacheRequestSchema, ClearCacheRequest, SendLocalListRequestSchema, SendLocalListRequest, GetLocalListVersionRequestSchema, GetLocalListVersionRequest, AuthorizationData, AuthorizationDataSchema, CancelReservationRequest, CancelReservationRequestSchema, ReserveNowRequest, ReserveNowRequestSchema } from '@citrineos/base';
 import { AuthorizationQuerySchema, AuthorizationQuerystring, AuthorizationRestrictions, AuthorizationRestrictionsSchema, ChargingStationKeyQuerySchema } from '@citrineos/data';
->>>>>>> c6148b31
 
 /**
  * Server API for the provisioning component.
  */
-<<<<<<< HEAD
-export class EVDriverModuleApi
-  extends AbstractModuleApi<EVDriverModule>
-  implements IEVDriverModuleApi
-{
-  /**
-   * Constructs a new instance of the class.
-   *
-   * @param {EVDriverModule} EVDriverModule - The EVDriver module.
-   * @param {FastifyInstance} server - The Fastify server instance.
-   * @param {Logger<ILogObj>} [logger] - The logger for logging.
-   */
-  constructor(
-    EVDriverModule: EVDriverModule,
-    server: FastifyInstance,
-    logger?: Logger<ILogObj>,
-  ) {
-    super(EVDriverModule, server, logger);
-  }
-
-  /**
-   * Data Endpoint Methods
-   */
-
-  @AsDataEndpoint(
-    Namespace.AuthorizationData,
-    HttpMethod.Put,
-    AuthorizationQuerySchema,
-    AuthorizationDataSchema,
-  )
-  putAuthorization(
-    request: FastifyRequest<{
-      Body: AuthorizationData;
-      Querystring: AuthorizationQuerystring;
-    }>,
-  ): Promise<AuthorizationData | undefined> {
-    return this._module.authorizeRepository.createOrUpdateByQuery(
-      request.body,
-      request.query,
-    );
-  }
-
-  @AsDataEndpoint(
-    Namespace.AuthorizationRestrictions,
-    HttpMethod.Put,
-    AuthorizationQuerySchema,
-    AuthorizationRestrictionsSchema,
-  )
-  putAuthorizationRestrictions(
-    request: FastifyRequest<{
-      Body: AuthorizationRestrictions;
-      Querystring: AuthorizationQuerystring;
-    }>,
-  ): Promise<AuthorizationData | undefined> {
-    return this._module.authorizeRepository.updateRestrictionsByQuery(
-      request.body,
-      request.query,
-    );
-  }
-
-  @AsDataEndpoint(
-    Namespace.AuthorizationData,
-    HttpMethod.Get,
-    AuthorizationQuerySchema,
-  )
-  getAuthorization(
-    request: FastifyRequest<{ Querystring: AuthorizationQuerystring }>,
-  ): Promise<AuthorizationData | undefined> {
-    return this._module.authorizeRepository.readByQuery(request.query);
-  }
-
-  @AsDataEndpoint(
-    Namespace.AuthorizationData,
-    HttpMethod.Delete,
-    ChargingStationKeyQuerySchema,
-  )
-  deleteAuthorization(
-    request: FastifyRequest<{ Querystring: AuthorizationQuerystring }>,
-  ): Promise<string> {
-    return this._module.authorizeRepository
-      .deleteAllByQuery(request.query)
-      .then(
-        (deletedCount) =>
-          deletedCount.toString() +
-          " rows successfully deleted from " +
-          Namespace.AuthorizationData,
-      );
-  }
-
-  /**
-   * Message Endpoint Methods
-   */
-
-  @AsMessageEndpoint(
-    CallAction.RequestStartTransaction,
-    RequestStartTransactionRequestSchema,
-  )
-  requestStartTransaction(
-    identifier: string,
-    tenantId: string,
-    request: RequestStartTransactionRequest,
-    callbackUrl?: string,
-  ): Promise<IMessageConfirmation> {
-    return this._module.sendCall(
-      identifier,
-      tenantId,
-      CallAction.RequestStartTransaction,
-      request,
-      callbackUrl,
-    );
-  }
-
-  @AsMessageEndpoint(
-    CallAction.RequestStopTransaction,
-    RequestStopTransactionRequestSchema,
-  )
-  requestStopTransaction(
-    identifier: string,
-    tenantId: string,
-    request: RequestStopTransactionRequest,
-    callbackUrl?: string,
-  ): Promise<IMessageConfirmation> {
-    return this._module.sendCall(
-      identifier,
-      tenantId,
-      CallAction.RequestStopTransaction,
-      request,
-      callbackUrl,
-    );
-  }
-
-  @AsMessageEndpoint(CallAction.UnlockConnector, UnlockConnectorRequestSchema)
-  unlockConnector(
-    identifier: string,
-    tenantId: string,
-    request: UnlockConnectorRequest,
-    callbackUrl?: string,
-  ): Promise<IMessageConfirmation> {
-    return this._module.sendCall(
-      identifier,
-      tenantId,
-      CallAction.UnlockConnector,
-      request,
-      callbackUrl,
-    );
-  }
-
-  @AsMessageEndpoint(CallAction.ClearCache, ClearCacheRequestSchema)
-  clearCache(
-    identifier: string,
-    tenantId: string,
-    request: ClearCacheRequest,
-    callbackUrl?: string,
-  ): Promise<IMessageConfirmation> {
-    return this._module.sendCall(
-      identifier,
-      tenantId,
-      CallAction.ClearCache,
-      request,
-      callbackUrl,
-    );
-  }
-
-  @AsMessageEndpoint(CallAction.SendLocalList, SendLocalListRequestSchema)
-  sendLocalList(
-    identifier: string,
-    tenantId: string,
-    request: SendLocalListRequest,
-    callbackUrl?: string,
-  ): Promise<IMessageConfirmation> {
-    return this._module.sendCall(
-      identifier,
-      tenantId,
-      CallAction.SendLocalList,
-      request,
-      callbackUrl,
-    );
-  }
-
-  @AsMessageEndpoint(
-    CallAction.GetLocalListVersion,
-    GetLocalListVersionRequestSchema,
-  )
-  getLocalListVersion(
-    identifier: string,
-    tenantId: string,
-    request: GetLocalListVersionRequest,
-    callbackUrl?: string,
-  ): Promise<IMessageConfirmation> {
-    return this._module.sendCall(
-      identifier,
-      tenantId,
-      CallAction.GetLocalListVersion,
-      request,
-      callbackUrl,
-    );
-  }
-
-  /**
-   * Overrides superclass method to generate the URL path based on the input {@link CallAction} and the module's endpoint prefix configuration.
-   *
-   * @param {CallAction} input - The input {@link CallAction}.
-   * @return {string} - The generated URL path.
-   */
-  protected _toMessagePath(input: CallAction): string {
-    const endpointPrefix = this._module.config.modules.evdriver.endpointPrefix;
-    return super._toMessagePath(input, endpointPrefix);
-  }
-
-  /**
-   * Overrides superclass method to generate the URL path based on the input {@link Namespace} and the module's endpoint prefix configuration.
-   *
-   * @param {CallAction} input - The input {@link Namespace}.
-   * @return {string} - The generated URL path.
-   */
-  protected _toDataPath(input: Namespace): string {
-    const endpointPrefix = this._module.config.modules.evdriver.endpointPrefix;
-    return super._toDataPath(input, endpointPrefix);
-  }
-=======
 export class EVDriverModuleApi extends AbstractModuleApi<EVDriverModule> implements IEVDriverModuleApi {
 
     /**
@@ -379,5 +116,4 @@
         const endpointPrefix = this._module.config.modules.evdriver.endpointPrefix;
         return super._toDataPath(input, endpointPrefix);
     }
->>>>>>> c6148b31
 }