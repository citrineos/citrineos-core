// Copyright (c) 2023 S44, LLC
// Copyright Contributors to the CitrineOS Project
//
// SPDX-License-Identifier: Apache 2.0

import { FastifyInstance, FastifyRequest } from 'fastify';
import { ILogObj, Logger } from 'tslog';
import { IEVDriverModuleApi } from './interface';
import { EVDriverModule } from './module';
import {
  AbstractModuleApi,
  AsDataEndpoint,
  AsMessageEndpoint,
  AuthorizationDataSchema,
  CallAction,
  HttpMethod,
  IMessageConfirmation,
  Namespace,
  OCPP2_0_1,
  OCPP2_0_1_CallAction,
  OCPPVersion,
} from '@citrineos/base';
import {
  AuthorizationQuerySchema,
  AuthorizationQuerystring,
  AuthorizationRestrictions,
  AuthorizationRestrictionsSchema,
  CallMessage,
  ChargingStationKeyQuerySchema,
  ChargingStationKeyQuerystring,
  LocalListVersion,
} from '@citrineos/data';
import { validateChargingProfileType } from '@citrineos/util';
import { v4 as uuidv4 } from 'uuid';

export class EVDriverModuleApi
  extends AbstractModuleApi<EVDriverModule>
  implements IEVDriverModuleApi
{
  /**
   * Constructs a new instance of the class.
   *
   * @param {EVDriverModule} evDriverModule - The EVDriver module.
   * @param {FastifyInstance} server - The Fastify server instance.
   * @param {Logger<ILogObj>} [logger] - The logger for logging.
   */
  constructor(
    evDriverModule: EVDriverModule,
    server: FastifyInstance,
    logger?: Logger<ILogObj>,
  ) {
    super(evDriverModule, server, logger);
  }

  /**
   * Data Endpoint Methods
   */

  @AsDataEndpoint(
    Namespace.AuthorizationData,
    HttpMethod.Put,
    AuthorizationQuerySchema,
    AuthorizationDataSchema,
  )
  putAuthorization(
    request: FastifyRequest<{
      Body: OCPP2_0_1.AuthorizationData;
      Querystring: AuthorizationQuerystring;
    }>,
  ): Promise<OCPP2_0_1.AuthorizationData | undefined> {
    return this._module.authorizeRepository.createOrUpdateByQuerystring(
      request.body,
      request.query,
    );
  }

  @AsDataEndpoint(
    Namespace.AuthorizationRestrictions,
    HttpMethod.Put,
    AuthorizationQuerySchema,
    AuthorizationRestrictionsSchema,
  )
  putAuthorizationRestrictions(
    request: FastifyRequest<{
      Body: AuthorizationRestrictions;
      Querystring: AuthorizationQuerystring;
    }>,
  ): Promise<OCPP2_0_1.AuthorizationData[]> {
    return this._module.authorizeRepository.updateRestrictionsByQuerystring(
      request.body,
      request.query,
    );
  }

  @AsDataEndpoint(
    Namespace.AuthorizationData,
    HttpMethod.Get,
    AuthorizationQuerySchema,
  )
  getAuthorization(
    request: FastifyRequest<{ Querystring: AuthorizationQuerystring }>,
  ): Promise<OCPP2_0_1.AuthorizationData[]> {
    return this._module.authorizeRepository.readAllByQuerystring(request.query);
  }

  @AsDataEndpoint(
    Namespace.AuthorizationData,
    HttpMethod.Delete,
    AuthorizationQuerySchema,
  )
  deleteAuthorization(
    request: FastifyRequest<{ Querystring: AuthorizationQuerystring }>,
  ): Promise<string> {
    return this._module.authorizeRepository
      .deleteAllByQuerystring(request.query)
      .then(
        (deletedCount) =>
          deletedCount.toString() +
          ' rows successfully deleted from ' +
          Namespace.AuthorizationData,
      );
  }

  @AsDataEndpoint(
    Namespace.LocalListVersion,
    HttpMethod.Get,
    ChargingStationKeyQuerySchema,
  )
  async getLocalAuthorizationListVersion(
    request: FastifyRequest<{ Querystring: ChargingStationKeyQuerystring }>,
  ): Promise<LocalListVersion | undefined> {
    return await this._module.localAuthListRepository.readOnlyOneByQuery({
      stationId: request.query.stationId,
    });
  }

  /**
   * Message Endpoint Methods
   */
  @AsMessageEndpoint(
    OCPP2_0_1_CallAction.RequestStartTransaction,
    OCPP2_0_1.RequestStartTransactionRequestSchema,
  )
  async requestStartTransaction(
    identifier: string[],
    tenantId: string,
    request: OCPP2_0_1.RequestStartTransactionRequest,
    callbackUrl?: string,
  ): Promise<IMessageConfirmation[]> {
    const results: IMessageConfirmation[] = [];

    for (const i of identifier) {
<<<<<<< HEAD
      let payloadMessage;

      if (request.chargingProfile) {
        const chargingProfile = { ...request.chargingProfile };

        if (
          chargingProfile.chargingProfilePurpose !==
          ChargingProfilePurposeEnumType.TxProfile
=======
      let payloadMessage: string | undefined;

      // If a Charging Profile is provided, do additional validations
      if (request.chargingProfile) {
        const chargingProfile = { ...request.chargingProfile };

        // In OCPP 2.0.1, the Purpose of the charging profile for a transaction MUST be TxProfile.
        if (
          chargingProfile.chargingProfilePurpose !==
          OCPP2_0_1.ChargingProfilePurposeEnumType.TxProfile
>>>>>>> d490a412
        ) {
          results.push({
            success: false,
            payload:
              'The Purpose of the ChargingProfile SHALL always be TxProfile.',
          });
          continue;
        }

<<<<<<< HEAD
=======
        // It's not valid to supply a transactionId in the charging profile for a new transaction
>>>>>>> d490a412
        if (chargingProfile.transactionId) {
          chargingProfile.transactionId = undefined;
          this._logger.warn(
            `A transactionId cannot be provided in the ChargingProfile for station: ${i}`,
          );
        }

<<<<<<< HEAD
=======
        // Attempt to validate and possibly store the charging profile
>>>>>>> d490a412
        try {
          await validateChargingProfileType(
            chargingProfile,
            i,
            this._module.deviceModelRepository,
            this._module.chargingProfileRepository,
            this._module.transactionEventRepository,
            this._logger,
            request.evseId,
          );

          const smartChargingEnabled =
            await this._module.deviceModelRepository.readAllByQuerystring({
              component_name: 'SmartChargingCtrlr',
              variable_name: 'Enabled',
              stationId: i,
            });

          if (
            smartChargingEnabled.length > 0 &&
            smartChargingEnabled[0].value === 'false'
          ) {
            payloadMessage = `SmartCharging is not enabled on charger ${i}. The charging profile will be ignored.`;
            this._logger.warn(payloadMessage);
          } else {
            await this._module.chargingProfileRepository.createOrUpdateChargingProfile(
              chargingProfile,
              i,
              request.evseId,
            );
          }
        } catch (error) {
          results.push({
            success: false,
            payload:
              error instanceof Error ? error.message : JSON.stringify(error),
          });
          continue;
        }
      }

<<<<<<< HEAD
=======
      // Send the call to the station
>>>>>>> d490a412
      try {
        const confirmation = await this._module.sendCall(
          i,
          tenantId,
<<<<<<< HEAD
          CallAction.RequestStartTransaction,
          request,
          callbackUrl,
        );

        results.push(
          payloadMessage
            ? { success: true, payload: payloadMessage }
            : confirmation,
=======
          OCPPVersion.OCPP2_0_1,
          OCPP2_0_1_CallAction.RequestStartTransaction,
          request,
          callbackUrl,
>>>>>>> d490a412
        );

        if (payloadMessage) {
          // We have a valid confirmation, plus a warning message
          results.push({
            success: true,
            payload: payloadMessage,
          });
        } else {
          results.push(confirmation);
        }
      } catch (error) {
        results.push({
          success: false,
          payload:
            error instanceof Error ? error.message : JSON.stringify(error),
        });
      }
    }

    return results;
  }

  @AsMessageEndpoint(
    OCPP2_0_1_CallAction.RequestStopTransaction,
    OCPP2_0_1.RequestStopTransactionRequestSchema,
  )
  async requestStopTransaction(
    identifier: string[],
    tenantId: string,
    request: OCPP2_0_1.RequestStopTransactionRequest,
    callbackUrl?: string,
  ): Promise<IMessageConfirmation[]> {
<<<<<<< HEAD
    const results: Promise<IMessageConfirmation>[] = identifier.map((id) =>
      this._module.sendCall(
        id,
        tenantId,
        CallAction.RequestStopTransaction,
=======
    const results = identifier.map((id) =>
      this._module.sendCall(
        id,
        tenantId,
        OCPPVersion.OCPP2_0_1,
        OCPP2_0_1_CallAction.RequestStopTransaction,
>>>>>>> d490a412
        request,
        callbackUrl,
      ),
    );
    return Promise.all(results);
  }

  @AsMessageEndpoint(
    OCPP2_0_1_CallAction.CancelReservation,
    OCPP2_0_1.CancelReservationRequestSchema,
  )
  async cancelReservation(
    identifiers: string[],
    tenantId: string,
    request: OCPP2_0_1.CancelReservationRequest,
    callbackUrl?: string,
  ): Promise<IMessageConfirmation[]> {
    try {
<<<<<<< HEAD
=======
      // Attempt to load the reservations for each station ID
>>>>>>> d490a412
      const reservations = await Promise.all(
        identifiers.map((identifier) =>
          this._module.reservationRepository.readOnlyOneByQuery({
            where: {
              id: request.reservationId,
              stationId: identifier,
            },
          }),
        ),
      );

<<<<<<< HEAD
=======
      // Identify any stations that did not have the reservation
>>>>>>> d490a412
      const missingReservations = identifiers.filter(
        (identifier, index) => !reservations[index],
      );
      if (missingReservations.length > 0) {
        throw new Error(
          `Reservation ${request.reservationId} not found for station IDs: ${missingReservations.join(
            ', ',
          )}.`,
        );
      }

<<<<<<< HEAD
      if (missingReservations.length > 0) {
        throw new Error(
          `Reservation ${request.reservationId} not found for station IDs: ${missingReservations.join(
            ', ',
          )}.`,
        );
      }

      const correlationIds = reservations.map((reservation, index) => {
=======
      // Create a correlationId for each reservation/station
      const correlationIds = reservations.map((reservation) => {
>>>>>>> d490a412
        const correlationId = uuidv4();
        if (reservation) {
          this._module.callMessageRepository.create(
            CallMessage.build({
              correlationId,
              reservationId: reservation.databaseId,
            }),
          );
        }
        return correlationId;
      });

<<<<<<< HEAD
=======
      // Send the CancelReservation call for each station
>>>>>>> d490a412
      const results = await Promise.all(
        identifiers.map((identifier, index) =>
          this._module.sendCall(
            identifier,
            tenantId,
<<<<<<< HEAD
            CallAction.CancelReservation,
=======
            OCPPVersion.OCPP2_0_1,
            OCPP2_0_1_CallAction.CancelReservation,
>>>>>>> d490a412
            request,
            callbackUrl,
            correlationIds[index],
          ),
        ),
      );

      return results;
    } catch (error) {
      this._logger.error(
        `CancelReservation request failed: ${
          error instanceof Error ? error.message : JSON.stringify(error)
        }`,
      );
<<<<<<< HEAD

=======
      // Return a failure for each requested station
>>>>>>> d490a412
      return identifiers.map(() => ({
        success: false,
        payload: error instanceof Error ? error.message : JSON.stringify(error),
      }));
    }
  }

  @AsMessageEndpoint(
    OCPP2_0_1_CallAction.ReserveNow,
    OCPP2_0_1.ReserveNowRequestSchema,
  )
  async reserveNow(
    identifier: string[],
    tenantId: string,
    request: OCPP2_0_1.ReserveNowRequest,
    callbackUrl?: string,
  ): Promise<IMessageConfirmation[]> {
    const results: IMessageConfirmation[] = [];
<<<<<<< HEAD
=======

>>>>>>> d490a412
    for (const i of identifier) {
      try {
        const storedReservation =
          await this._module.reservationRepository.createOrUpdateReservation(
            request,
            i,
            false,
          );
<<<<<<< HEAD
  
=======

>>>>>>> d490a412
        if (!storedReservation) {
          results.push({
            success: false,
            payload: `Reservation could not be stored for station: ${i}.`,
          });
          continue;
        }
<<<<<<< HEAD
  
=======

        // Create correlationId for this reservation
>>>>>>> d490a412
        const correlationId = uuidv4();
        await this._module.callMessageRepository.create(
          CallMessage.build({
            correlationId,
            reservationId: storedReservation.databaseId,
          }),
        );
<<<<<<< HEAD
  
        const confirmation = await this._module.sendCall(
          i,
          tenantId,
          CallAction.ReserveNow,
=======

        // Send the ReserveNow call
        const confirmation = await this._module.sendCall(
          i,
          tenantId,
          OCPPVersion.OCPP2_0_1,
          OCPP2_0_1_CallAction.ReserveNow,
>>>>>>> d490a412
          request,
          callbackUrl,
          correlationId,
        );
<<<<<<< HEAD
  
=======

>>>>>>> d490a412
        results.push(confirmation);
      } catch (error) {
        results.push({
          success: false,
          payload:
            error instanceof Error ? error.message : JSON.stringify(error),
        });
      }
    }
<<<<<<< HEAD
  
=======

>>>>>>> d490a412
    return results;
  }

  @AsMessageEndpoint(
    OCPP2_0_1_CallAction.UnlockConnector,
    OCPP2_0_1.UnlockConnectorRequestSchema,
  )
  unlockConnector(
    identifier: string[],
    tenantId: string,
    request: OCPP2_0_1.UnlockConnectorRequest,
    callbackUrl?: string,
  ): Promise<IMessageConfirmation[]> {
<<<<<<< HEAD
    const results: Promise<IMessageConfirmation>[] = identifier.map((id) =>
      this._module.sendCall(
        id,
        tenantId,
        CallAction.UnlockConnector,
=======
    const results = identifier.map((id) =>
      this._module.sendCall(
        id,
        tenantId,
        OCPPVersion.OCPP2_0_1,
        OCPP2_0_1_CallAction.UnlockConnector,
>>>>>>> d490a412
        request,
        callbackUrl,
      ),
    );
    return Promise.all(results);
  }

  @AsMessageEndpoint(
    OCPP2_0_1_CallAction.ClearCache,
    OCPP2_0_1.ClearCacheRequestSchema,
  )
  clearCache(
    identifier: string[],
    tenantId: string,
    request: OCPP2_0_1.ClearCacheRequest,
    callbackUrl?: string,
  ): Promise<IMessageConfirmation[]> {
<<<<<<< HEAD
    const results: Promise<IMessageConfirmation>[] = identifier.map((id) =>
      this._module.sendCall(
        id,
        tenantId,
        CallAction.ClearCache,
=======
    const results = identifier.map((id) =>
      this._module.sendCall(
        id,
        tenantId,
        OCPPVersion.OCPP2_0_1,
        OCPP2_0_1_CallAction.ClearCache,
>>>>>>> d490a412
        request,
        callbackUrl,
      ),
    );
    return Promise.all(results);
  }

  @AsMessageEndpoint(
    OCPP2_0_1_CallAction.SendLocalList,
    OCPP2_0_1.SendLocalListRequestSchema,
  )
  async sendLocalList(
    identifier: string[],
    tenantId: string,
    request: OCPP2_0_1.SendLocalListRequest,
    callbackUrl?: string,
  ): Promise<IMessageConfirmation[]> {
    const results: IMessageConfirmation[] = [];
<<<<<<< HEAD
  
    for (const i of identifier) {
      try {
        const correlationId = uuidv4();
  
=======

    for (const i of identifier) {
      try {
        const correlationId = uuidv4();

>>>>>>> d490a412
        await this._module.localAuthListService.persistSendLocalListForStationIdAndCorrelationIdAndSendLocalListRequest(
          i,
          correlationId,
          request,
        );
<<<<<<< HEAD
  
        const confirmation = await this._module.sendCall(
          i,
          tenantId,
          CallAction.SendLocalList,
=======

        const confirmation = await this._module.sendCall(
          i,
          tenantId,
          OCPPVersion.OCPP2_0_1,
          OCPP2_0_1_CallAction.SendLocalList,
>>>>>>> d490a412
          request,
          callbackUrl,
          correlationId,
        );
<<<<<<< HEAD
  
=======

>>>>>>> d490a412
        results.push(confirmation);
      } catch (error) {
        results.push({
          success: false,
          payload:
            error instanceof Error ? error.message : JSON.stringify(error),
        });
      }
    }
<<<<<<< HEAD
  
=======

>>>>>>> d490a412
    return results;
  }

  @AsMessageEndpoint(
    OCPP2_0_1_CallAction.GetLocalListVersion,
    OCPP2_0_1.GetLocalListVersionRequestSchema,
  )
  getLocalListVersion(
    identifier: string[],
    tenantId: string,
    request: OCPP2_0_1.GetLocalListVersionRequest,
    callbackUrl?: string,
  ): Promise<IMessageConfirmation[]> {
<<<<<<< HEAD
    const results: Promise<IMessageConfirmation>[] = identifier.map((id) =>
      this._module.sendCall(
        id,
        tenantId,
        CallAction.GetLocalListVersion,
=======
    const results = identifier.map((id) =>
      this._module.sendCall(
        id,
        tenantId,
        OCPPVersion.OCPP2_0_1,
        OCPP2_0_1_CallAction.GetLocalListVersion,
>>>>>>> d490a412
        request,
        callbackUrl,
      ),
    );
    return Promise.all(results);
  }

  /**
   * Overrides superclass method to generate the URL path based on the input {@link CallAction}
   * and the module's endpoint prefix configuration.
   *
   * @param {CallAction} input - The input {@link CallAction}.
   * @return {string} - The generated URL path.
   */
  protected _toMessagePath(input: CallAction): string {
    const endpointPrefix = this._module.config.modules.evdriver.endpointPrefix;
    return super._toMessagePath(input, endpointPrefix);
  }

  /**
   * Overrides superclass method to generate the URL path based on the input {@link Namespace}
   * and the module's endpoint prefix configuration.
   *
   * @param {Namespace} input - The input {@link Namespace}.
   * @return {string} - The generated URL path.
   */
  protected _toDataPath(input: Namespace): string {
    const endpointPrefix = this._module.config.modules.evdriver.endpointPrefix;
    return super._toDataPath(input, endpointPrefix);
  }
}<|MERGE_RESOLUTION|>--- conflicted
+++ resolved
@@ -137,6 +137,7 @@
   /**
    * Message Endpoint Methods
    */
+
   @AsMessageEndpoint(
     OCPP2_0_1_CallAction.RequestStartTransaction,
     OCPP2_0_1.RequestStartTransactionRequestSchema,
@@ -150,16 +151,6 @@
     const results: IMessageConfirmation[] = [];
 
     for (const i of identifier) {
-<<<<<<< HEAD
-      let payloadMessage;
-
-      if (request.chargingProfile) {
-        const chargingProfile = { ...request.chargingProfile };
-
-        if (
-          chargingProfile.chargingProfilePurpose !==
-          ChargingProfilePurposeEnumType.TxProfile
-=======
       let payloadMessage: string | undefined;
 
       // If a Charging Profile is provided, do additional validations
@@ -170,7 +161,6 @@
         if (
           chargingProfile.chargingProfilePurpose !==
           OCPP2_0_1.ChargingProfilePurposeEnumType.TxProfile
->>>>>>> d490a412
         ) {
           results.push({
             success: false,
@@ -180,10 +170,7 @@
           continue;
         }
 
-<<<<<<< HEAD
-=======
         // It's not valid to supply a transactionId in the charging profile for a new transaction
->>>>>>> d490a412
         if (chargingProfile.transactionId) {
           chargingProfile.transactionId = undefined;
           this._logger.warn(
@@ -191,10 +178,7 @@
           );
         }
 
-<<<<<<< HEAD
-=======
         // Attempt to validate and possibly store the charging profile
->>>>>>> d490a412
         try {
           await validateChargingProfileType(
             chargingProfile,
@@ -236,30 +220,15 @@
         }
       }
 
-<<<<<<< HEAD
-=======
       // Send the call to the station
->>>>>>> d490a412
       try {
         const confirmation = await this._module.sendCall(
           i,
           tenantId,
-<<<<<<< HEAD
-          CallAction.RequestStartTransaction,
-          request,
-          callbackUrl,
-        );
-
-        results.push(
-          payloadMessage
-            ? { success: true, payload: payloadMessage }
-            : confirmation,
-=======
           OCPPVersion.OCPP2_0_1,
           OCPP2_0_1_CallAction.RequestStartTransaction,
           request,
           callbackUrl,
->>>>>>> d490a412
         );
 
         if (payloadMessage) {
@@ -293,20 +262,12 @@
     request: OCPP2_0_1.RequestStopTransactionRequest,
     callbackUrl?: string,
   ): Promise<IMessageConfirmation[]> {
-<<<<<<< HEAD
-    const results: Promise<IMessageConfirmation>[] = identifier.map((id) =>
-      this._module.sendCall(
-        id,
-        tenantId,
-        CallAction.RequestStopTransaction,
-=======
     const results = identifier.map((id) =>
       this._module.sendCall(
         id,
         tenantId,
         OCPPVersion.OCPP2_0_1,
         OCPP2_0_1_CallAction.RequestStopTransaction,
->>>>>>> d490a412
         request,
         callbackUrl,
       ),
@@ -325,10 +286,7 @@
     callbackUrl?: string,
   ): Promise<IMessageConfirmation[]> {
     try {
-<<<<<<< HEAD
-=======
       // Attempt to load the reservations for each station ID
->>>>>>> d490a412
       const reservations = await Promise.all(
         identifiers.map((identifier) =>
           this._module.reservationRepository.readOnlyOneByQuery({
@@ -340,10 +298,7 @@
         ),
       );
 
-<<<<<<< HEAD
-=======
       // Identify any stations that did not have the reservation
->>>>>>> d490a412
       const missingReservations = identifiers.filter(
         (identifier, index) => !reservations[index],
       );
@@ -355,20 +310,8 @@
         );
       }
 
-<<<<<<< HEAD
-      if (missingReservations.length > 0) {
-        throw new Error(
-          `Reservation ${request.reservationId} not found for station IDs: ${missingReservations.join(
-            ', ',
-          )}.`,
-        );
-      }
-
-      const correlationIds = reservations.map((reservation, index) => {
-=======
       // Create a correlationId for each reservation/station
       const correlationIds = reservations.map((reservation) => {
->>>>>>> d490a412
         const correlationId = uuidv4();
         if (reservation) {
           this._module.callMessageRepository.create(
@@ -381,21 +324,14 @@
         return correlationId;
       });
 
-<<<<<<< HEAD
-=======
       // Send the CancelReservation call for each station
->>>>>>> d490a412
       const results = await Promise.all(
         identifiers.map((identifier, index) =>
           this._module.sendCall(
             identifier,
             tenantId,
-<<<<<<< HEAD
-            CallAction.CancelReservation,
-=======
             OCPPVersion.OCPP2_0_1,
             OCPP2_0_1_CallAction.CancelReservation,
->>>>>>> d490a412
             request,
             callbackUrl,
             correlationIds[index],
@@ -410,11 +346,7 @@
           error instanceof Error ? error.message : JSON.stringify(error)
         }`,
       );
-<<<<<<< HEAD
-
-=======
       // Return a failure for each requested station
->>>>>>> d490a412
       return identifiers.map(() => ({
         success: false,
         payload: error instanceof Error ? error.message : JSON.stringify(error),
@@ -433,10 +365,7 @@
     callbackUrl?: string,
   ): Promise<IMessageConfirmation[]> {
     const results: IMessageConfirmation[] = [];
-<<<<<<< HEAD
-=======
-
->>>>>>> d490a412
+
     for (const i of identifier) {
       try {
         const storedReservation =
@@ -445,11 +374,7 @@
             i,
             false,
           );
-<<<<<<< HEAD
-  
-=======
-
->>>>>>> d490a412
+
         if (!storedReservation) {
           results.push({
             success: false,
@@ -457,12 +382,8 @@
           });
           continue;
         }
-<<<<<<< HEAD
-  
-=======
 
         // Create correlationId for this reservation
->>>>>>> d490a412
         const correlationId = uuidv4();
         await this._module.callMessageRepository.create(
           CallMessage.build({
@@ -470,13 +391,6 @@
             reservationId: storedReservation.databaseId,
           }),
         );
-<<<<<<< HEAD
-  
-        const confirmation = await this._module.sendCall(
-          i,
-          tenantId,
-          CallAction.ReserveNow,
-=======
 
         // Send the ReserveNow call
         const confirmation = await this._module.sendCall(
@@ -484,16 +398,11 @@
           tenantId,
           OCPPVersion.OCPP2_0_1,
           OCPP2_0_1_CallAction.ReserveNow,
->>>>>>> d490a412
           request,
           callbackUrl,
           correlationId,
         );
-<<<<<<< HEAD
-  
-=======
-
->>>>>>> d490a412
+
         results.push(confirmation);
       } catch (error) {
         results.push({
@@ -503,11 +412,7 @@
         });
       }
     }
-<<<<<<< HEAD
-  
-=======
-
->>>>>>> d490a412
+
     return results;
   }
 
@@ -521,20 +426,12 @@
     request: OCPP2_0_1.UnlockConnectorRequest,
     callbackUrl?: string,
   ): Promise<IMessageConfirmation[]> {
-<<<<<<< HEAD
-    const results: Promise<IMessageConfirmation>[] = identifier.map((id) =>
-      this._module.sendCall(
-        id,
-        tenantId,
-        CallAction.UnlockConnector,
-=======
     const results = identifier.map((id) =>
       this._module.sendCall(
         id,
         tenantId,
         OCPPVersion.OCPP2_0_1,
         OCPP2_0_1_CallAction.UnlockConnector,
->>>>>>> d490a412
         request,
         callbackUrl,
       ),
@@ -552,20 +449,12 @@
     request: OCPP2_0_1.ClearCacheRequest,
     callbackUrl?: string,
   ): Promise<IMessageConfirmation[]> {
-<<<<<<< HEAD
-    const results: Promise<IMessageConfirmation>[] = identifier.map((id) =>
-      this._module.sendCall(
-        id,
-        tenantId,
-        CallAction.ClearCache,
-=======
     const results = identifier.map((id) =>
       this._module.sendCall(
         id,
         tenantId,
         OCPPVersion.OCPP2_0_1,
         OCPP2_0_1_CallAction.ClearCache,
->>>>>>> d490a412
         request,
         callbackUrl,
       ),
@@ -584,47 +473,27 @@
     callbackUrl?: string,
   ): Promise<IMessageConfirmation[]> {
     const results: IMessageConfirmation[] = [];
-<<<<<<< HEAD
-  
+
     for (const i of identifier) {
       try {
         const correlationId = uuidv4();
-  
-=======
-
-    for (const i of identifier) {
-      try {
-        const correlationId = uuidv4();
-
->>>>>>> d490a412
+
         await this._module.localAuthListService.persistSendLocalListForStationIdAndCorrelationIdAndSendLocalListRequest(
           i,
           correlationId,
           request,
         );
-<<<<<<< HEAD
-  
-        const confirmation = await this._module.sendCall(
-          i,
-          tenantId,
-          CallAction.SendLocalList,
-=======
 
         const confirmation = await this._module.sendCall(
           i,
           tenantId,
           OCPPVersion.OCPP2_0_1,
           OCPP2_0_1_CallAction.SendLocalList,
->>>>>>> d490a412
           request,
           callbackUrl,
           correlationId,
         );
-<<<<<<< HEAD
-  
-=======
-
->>>>>>> d490a412
+
         results.push(confirmation);
       } catch (error) {
         results.push({
@@ -634,11 +503,7 @@
         });
       }
     }
-<<<<<<< HEAD
-  
-=======
-
->>>>>>> d490a412
+
     return results;
   }
 
@@ -652,20 +517,12 @@
     request: OCPP2_0_1.GetLocalListVersionRequest,
     callbackUrl?: string,
   ): Promise<IMessageConfirmation[]> {
-<<<<<<< HEAD
-    const results: Promise<IMessageConfirmation>[] = identifier.map((id) =>
-      this._module.sendCall(
-        id,
-        tenantId,
-        CallAction.GetLocalListVersion,
-=======
     const results = identifier.map((id) =>
       this._module.sendCall(
         id,
         tenantId,
         OCPPVersion.OCPP2_0_1,
         OCPP2_0_1_CallAction.GetLocalListVersion,
->>>>>>> d490a412
         request,
         callbackUrl,
       ),
