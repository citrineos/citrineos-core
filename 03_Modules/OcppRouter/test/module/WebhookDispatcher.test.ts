--- conflicted
+++ resolved
@@ -171,15 +171,9 @@
       await webhookDispatcher.dispatchMessageReceived(
         subscription.stationId,
         message,
-<<<<<<< HEAD
-        'Any timestamp',
-        'ocpp2.0.1',
-        [2, '123', 'BootNotification', {}],
-=======
         timestamp,
         protocol,
         [2, correlationId, action, {}],
->>>>>>> 50bac08a
       );
 
       expect(fetch).toHaveBeenCalledWith(subscription.url, {
@@ -219,15 +213,9 @@
       await webhookDispatcher.dispatchMessageReceived(
         subscription.stationId,
         message,
-<<<<<<< HEAD
-        'Any timestamp',
-        'ocpp2.0.1',
-        [2, '123', 'BootNotification', {}],
-=======
         timestamp,
         protocol,
         [2, correlationId, action, {}],
->>>>>>> 50bac08a
       );
 
       expect(fetch).toHaveBeenCalledWith(subscription.url, {
@@ -304,15 +292,9 @@
       await webhookDispatcher.dispatchMessageSent(
         subscription.stationId,
         message,
-<<<<<<< HEAD
-        'Any timestamp',
-        'ocpp2.0.1',
-        [2, '123', 'BootNotification', {}],
-=======
         timestamp,
         protocol,
         [2, correlationId, action, {}],
->>>>>>> 50bac08a
       );
 
       expect(fetch).toHaveBeenCalledWith(subscription.url, {
@@ -352,15 +334,9 @@
       await webhookDispatcher.dispatchMessageSent(
         subscription.stationId,
         message,
-<<<<<<< HEAD
-        'Any timestamp',
-        'ocpp2.0.1',
-        [2, '123', 'BootNotification', {}],
-=======
         timestamp,
         protocol,
         [2, correlationId, action, {}],
->>>>>>> 50bac08a
       );
 
       expect(fetch).toHaveBeenCalledWith(subscription.url, {
