--- conflicted
+++ resolved
@@ -911,12 +911,8 @@
     this._handleMessageApiCallback(_message);
 
     // No error routing currently done
-<<<<<<< HEAD
-    throw new Error('Error routing not implemented.');
-=======
     this._logger.warn('Error routing not implemented');
     return { success: false };
->>>>>>> 5d3b0f31
   }
 
   private async _handleMessageApiCallback(
