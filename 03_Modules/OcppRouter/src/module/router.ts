--- conflicted
+++ resolved
@@ -514,12 +514,8 @@
               { error: (error as Error).message },
             ];
       const rawMessage = JSON.stringify(callError, (k, v) => v ?? undefined);
-<<<<<<< HEAD
-      this._sendMessage(identifier, protocol, rawMessage, callError);
-=======
       await this._sendMessage(identifier, rawMessage);
       return;
->>>>>>> 782f731c
     }
 
     try {
