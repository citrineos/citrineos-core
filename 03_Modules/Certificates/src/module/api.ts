--- conflicted
+++ resolved
@@ -28,16 +28,11 @@
 import { CertificatesModule } from './module';
 import { WebsocketNetworkConnection } from '@citrineos/util';
 import {
-<<<<<<< HEAD
   Certificate,
-  ContentType,
   RootCertificateRequest,
   RootCertificateSchema,
-=======
   TlsCertificatesRequest,
->>>>>>> 7a5e7584
   TlsCertificateSchema,
-  TlsCertificatesRequest,
   UpdateTlsCertificateQuerySchema,
   UpdateTlsCertificateQueryString,
 } from '@citrineos/data';
