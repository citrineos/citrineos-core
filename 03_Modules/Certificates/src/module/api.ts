// Copyright (c) 2023 S44, LLC
// Copyright Contributors to the CitrineOS Project
//
// SPDX-License-Identifier: Apache 2.0

import {
    AbstractModuleApi,
<<<<<<< HEAD
    AsDataEndpoint,
=======
>>>>>>> 6cf470e0
    AsMessageEndpoint,
    CallAction,
    CertificateSignedRequest,
    CertificateSignedRequestSchema,
    DeleteCertificateRequest,
    DeleteCertificateRequestSchema,
    GetInstalledCertificateIdsRequest,
    GetInstalledCertificateIdsRequestSchema,
<<<<<<< HEAD
    HttpMethod,
=======
>>>>>>> 6cf470e0
    IFileAccess,
    IMessageConfirmation,
    InstallCertificateRequest,
    InstallCertificateRequestSchema,
<<<<<<< HEAD
    Namespace,
    WebsocketServerConfig
} from '@citrineos/base';
import { FastifyInstance, FastifyRequest } from 'fastify';
=======
    Namespace
} from '@citrineos/base';
import { FastifyInstance } from 'fastify';
>>>>>>> 6cf470e0
import { ILogObj, Logger } from 'tslog';
import { ICertificatesModuleApi } from './interface';
import { CertificatesModule } from './module';
import { WebsocketNetworkConnection } from "@citrineos/util";
import {
    ContentType,
    CsmsCertificateRequest,
    CsmsCertificateSchema,
    UpdateCsmsCertificateQuerySchema,
    UpdateCsmsCertificateQueryString
} from "@citrineos/data";
import fs from "fs";

/**
 * Server API for the Certificates module.
 */
export class CertificatesModuleApi extends AbstractModuleApi<CertificatesModule> implements ICertificatesModuleApi {
<<<<<<< HEAD
    private readonly _networkConnection: WebsocketNetworkConnection | undefined;
    private readonly _websocketServersConfig: WebsocketServerConfig[] | undefined;
=======
>>>>>>> 6cf470e0
    private readonly _fileAccess: IFileAccess | undefined;

    /**
     * Constructs a new instance of the class.
     *
     * @param {CertificatesModule} CertificatesModule - The Certificates module.
     * @param {FastifyInstance} server - The Fastify server instance.
     * @param {Logger<ILogObj>} [logger] - The logger instance.
<<<<<<< HEAD
     * @param {WebsocketNetworkConnection} networkConnection - The NetworkConnection
     * @param {WebsocketServerConfig[]} websocketServersConfig - Configuration for websocket servers
     * @param {IFileAccess} fileAccess - The FileAccess
     */
    constructor(CertificatesModule: CertificatesModule, server: FastifyInstance, logger?: Logger<ILogObj>,
                networkConnection?: WebsocketNetworkConnection, websocketServersConfig?: WebsocketServerConfig[],
                fileAccess?: IFileAccess) {
        super(CertificatesModule, server, logger);
        this._networkConnection = networkConnection;
        this._websocketServersConfig = websocketServersConfig;
=======
     * @param {IFileAccess} fileAccess - The File Access
     */
    constructor(CertificatesModule: CertificatesModule, server: FastifyInstance, logger?: Logger<ILogObj>,
                fileAccess?: IFileAccess) {
        super(CertificatesModule, server, logger);
>>>>>>> 6cf470e0
        this._fileAccess = fileAccess;
    }

    /**
   * Interface implementation
   */

    @AsMessageEndpoint(CallAction.CertificateSigned, CertificateSignedRequestSchema)
    certificateSigned(identifier: string, tenantId: string, request: CertificateSignedRequest, callbackUrl?: string): Promise<IMessageConfirmation> {
        return this._module.sendCall(identifier, tenantId, CallAction.CertificateSigned, request, callbackUrl);
    }

    @AsMessageEndpoint(CallAction.InstallCertificate, InstallCertificateRequestSchema)
    installCertificate(identifier: string, tenantId: string, request: InstallCertificateRequest, callbackUrl?: string): Promise<IMessageConfirmation> {
        return this._module.sendCall(identifier, tenantId, CallAction.InstallCertificate, request, callbackUrl);
    }

    @AsMessageEndpoint(CallAction.GetInstalledCertificateIds, GetInstalledCertificateIdsRequestSchema)
    getInstalledCertificateIds(identifier: string, tenantId: string, request: GetInstalledCertificateIdsRequest, callbackUrl?: string): Promise<IMessageConfirmation> {
        return this._module.sendCall(identifier, tenantId, CallAction.GetInstalledCertificateIds, request, callbackUrl);
    }

    @AsMessageEndpoint(CallAction.DeleteCertificate, DeleteCertificateRequestSchema)
    deleteCertificate(identifier: string, tenantId: string, request: DeleteCertificateRequest, callbackUrl?: string): Promise<IMessageConfirmation> {
        return this._module.sendCall(identifier, tenantId, CallAction.DeleteCertificate, request, callbackUrl);
    }

    /**
     * Data Endpoint Methods
     */

    @AsDataEndpoint(Namespace.CsmsCertificate, HttpMethod.Put, UpdateCsmsCertificateQuerySchema, CsmsCertificateSchema)
    async putCsmsCertificate(request: FastifyRequest<{
        Body: CsmsCertificateRequest,
        Querystring: UpdateCsmsCertificateQueryString
    }>): Promise<void> {
        const serverId = request.query.id as string;
        this._logger.info(`Receive update CSMS certificate request for server ${serverId}`)

        const certRequest = request.body as CsmsCertificateRequest;
        const serverConfig: WebsocketServerConfig | undefined = this._websocketServersConfig ?
            this._websocketServersConfig.find(config => config.id === serverId) : undefined;

        if (!serverConfig) {
            throw new Error(`websocketServer id ${serverId} does not exist.`)
        } else if (serverConfig && (serverConfig.securityProfile < 2)) {
            throw new Error(`websocketServer ${serverId} is not tls or mtls server.`)
        }

        let tlsKeys: string;
        let tlsCertificateChain: string;
        let mtlsCARoots: string | undefined;
        if (certRequest.contentType === ContentType.FileId) {
            tlsKeys = this._fileAccess!.getFile(certRequest.privateKeys).toString();
            tlsCertificateChain = this._fileAccess!.getFile(certRequest.certificateChain).toString();
            if (serverConfig.mtlsCertificateAuthorityRootsFilepath && certRequest.caCertificateRoots) {
                mtlsCARoots = this._fileAccess!.getFile(certRequest.caCertificateRoots).toString();
            }
        } else {
            tlsKeys = this._decode(certRequest.privateKeys);
            tlsCertificateChain = this._decode(certRequest.certificateChain);
            if (serverConfig.mtlsCertificateAuthorityRootsFilepath && certRequest.caCertificateRoots) {
                mtlsCARoots = this._decode(certRequest.caCertificateRoots);
            }
        }

        this._updateCertificates(serverConfig, serverId, tlsKeys, tlsCertificateChain, mtlsCARoots);
    }

    private _decode(content: string): string {
        return Buffer.from(content, 'base64').toString('binary');
    }

    private _replaceFile(targetFilePath: string, newContent: string, rollbackFiles: RollBackFile[]): RollBackFile[] {
        // Back up old file
        fs.renameSync(targetFilePath, targetFilePath.concat('.backup'));
        rollbackFiles.push({oldFilePath: targetFilePath, newFilePath: targetFilePath.concat('.backup')})

        // Write new content using target path
        fs.writeFileSync(targetFilePath, newContent);

        return rollbackFiles;
    }

    private _updateCertificates(serverConfig: WebsocketServerConfig, serverId: string, tlsKeys: string,
                                tlsCertificateChain: string, mtlsCARoots?: string | undefined) {
        let rollbackFiles: RollBackFile[] = [];

        if (serverConfig.tlsKeysFilepath && serverConfig.tlsCertificateChainFilepath) {
            try {
                rollbackFiles = this._replaceFile(serverConfig.tlsKeysFilepath, tlsKeys, rollbackFiles);
                rollbackFiles = this._replaceFile(serverConfig.tlsCertificateChainFilepath!, tlsCertificateChain,
                    rollbackFiles);

                if (serverConfig.mtlsCertificateAuthorityRootsFilepath && mtlsCARoots) {
                    rollbackFiles = this._replaceFile(serverConfig.mtlsCertificateAuthorityRootsFilepath, mtlsCARoots,
                        rollbackFiles);
                }

                this._networkConnection?.updateCertificate(serverId, tlsKeys, tlsCertificateChain, mtlsCARoots);

                this._logger.info(`Updated CSMS certificate for server ${serverId} successfully.`)
            } catch (error) {
                this._logger.error(`Failed to update certificate for server ${serverId}: `, error);

                this._logger.info('Performing rollback...');
                for (const {oldFilePath, newFilePath} of rollbackFiles) {
                    fs.renameSync(newFilePath, oldFilePath);
                    this._logger.info(`Rolled back ${newFilePath} to ${oldFilePath}`);
                }

                throw new Error(`Update CSMS certificate for server ${serverId} failed: ${error}`);
            }
        }
    }

    /**
    * Overrides superclass method to generate the URL path based on the input {@link CallAction} and the module's endpoint prefix configuration.
    *
    * @param {CallAction} input - The input {@link CallAction}.
    * @return {string} - The generated URL path.
    */
    protected _toMessagePath(input: CallAction): string {
        const endpointPrefix = this._module.config.modules.certificates?.endpointPrefix;
        return super._toMessagePath(input, endpointPrefix);
    }

    /**
     * Overrides superclass method to generate the URL path based on the input {@link Namespace} and the module's endpoint prefix configuration.
     *
     * @param {CallAction} input - The input {@link Namespace}.
     * @return {string} - The generated URL path.
     */
    protected _toDataPath(input: Namespace): string {
        const endpointPrefix = this._module.config.modules.certificates?.endpointPrefix;
        return super._toDataPath(input, endpointPrefix);
    }
}

interface RollBackFile {
    oldFilePath: string;
    newFilePath: string;
}<|MERGE_RESOLUTION|>--- conflicted
+++ resolved
@@ -5,10 +5,7 @@
 
 import {
     AbstractModuleApi,
-<<<<<<< HEAD
     AsDataEndpoint,
-=======
->>>>>>> 6cf470e0
     AsMessageEndpoint,
     CallAction,
     CertificateSignedRequest,
@@ -17,24 +14,15 @@
     DeleteCertificateRequestSchema,
     GetInstalledCertificateIdsRequest,
     GetInstalledCertificateIdsRequestSchema,
-<<<<<<< HEAD
     HttpMethod,
-=======
->>>>>>> 6cf470e0
     IFileAccess,
     IMessageConfirmation,
     InstallCertificateRequest,
     InstallCertificateRequestSchema,
-<<<<<<< HEAD
     Namespace,
     WebsocketServerConfig
 } from '@citrineos/base';
 import { FastifyInstance, FastifyRequest } from 'fastify';
-=======
-    Namespace
-} from '@citrineos/base';
-import { FastifyInstance } from 'fastify';
->>>>>>> 6cf470e0
 import { ILogObj, Logger } from 'tslog';
 import { ICertificatesModuleApi } from './interface';
 import { CertificatesModule } from './module';
@@ -52,11 +40,8 @@
  * Server API for the Certificates module.
  */
 export class CertificatesModuleApi extends AbstractModuleApi<CertificatesModule> implements ICertificatesModuleApi {
-<<<<<<< HEAD
     private readonly _networkConnection: WebsocketNetworkConnection | undefined;
     private readonly _websocketServersConfig: WebsocketServerConfig[] | undefined;
-=======
->>>>>>> 6cf470e0
     private readonly _fileAccess: IFileAccess | undefined;
 
     /**
@@ -65,25 +50,17 @@
      * @param {CertificatesModule} CertificatesModule - The Certificates module.
      * @param {FastifyInstance} server - The Fastify server instance.
      * @param {Logger<ILogObj>} [logger] - The logger instance.
-<<<<<<< HEAD
+     * @param {IFileAccess} fileAccess - The FileAccess
      * @param {WebsocketNetworkConnection} networkConnection - The NetworkConnection
      * @param {WebsocketServerConfig[]} websocketServersConfig - Configuration for websocket servers
-     * @param {IFileAccess} fileAccess - The FileAccess
      */
     constructor(CertificatesModule: CertificatesModule, server: FastifyInstance, logger?: Logger<ILogObj>,
-                networkConnection?: WebsocketNetworkConnection, websocketServersConfig?: WebsocketServerConfig[],
-                fileAccess?: IFileAccess) {
+                fileAccess?: IFileAccess, networkConnection?: WebsocketNetworkConnection,
+                websocketServersConfig?: WebsocketServerConfig[]) {
         super(CertificatesModule, server, logger);
+        this._fileAccess = fileAccess;
         this._networkConnection = networkConnection;
         this._websocketServersConfig = websocketServersConfig;
-=======
-     * @param {IFileAccess} fileAccess - The File Access
-     */
-    constructor(CertificatesModule: CertificatesModule, server: FastifyInstance, logger?: Logger<ILogObj>,
-                fileAccess?: IFileAccess) {
-        super(CertificatesModule, server, logger);
->>>>>>> 6cf470e0
-        this._fileAccess = fileAccess;
     }
 
     /**
