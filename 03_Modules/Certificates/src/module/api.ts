--- conflicted
+++ resolved
@@ -4,28 +4,8 @@
 // SPDX-License-Identifier: Apache 2.0
 
 import {
-<<<<<<< HEAD
-    AbstractModuleApi,
-    AsDataEndpoint,
-    AsMessageEndpoint,
-    CallAction,
-    CertificateSignedRequest,
-    CertificateSignedRequestSchema,
-    DeleteCertificateRequest,
-    DeleteCertificateRequestSchema,
-    GetInstalledCertificateIdsRequest,
-    GetInstalledCertificateIdsRequestSchema,
-    HttpMethod,
-    IFileAccess,
-    IMessageConfirmation,
-    InstallCertificateRequest,
-    InstallCertificateRequestSchema,
-    Namespace,
-    WebsocketServerConfig
-} from '@citrineos/base';
-import { FastifyInstance, FastifyRequest } from 'fastify';
-=======
   AbstractModuleApi,
+  AsDataEndpoint,
   AsMessageEndpoint,
   CallAction,
   CertificateSignedRequest,
@@ -34,72 +14,61 @@
   DeleteCertificateRequestSchema,
   GetInstalledCertificateIdsRequest,
   GetInstalledCertificateIdsRequestSchema,
+  HttpMethod,
+  IFileAccess,
   IMessageConfirmation,
   InstallCertificateRequest,
   InstallCertificateRequestSchema,
   Namespace,
+  WebsocketServerConfig,
 } from '@citrineos/base';
-import { FastifyInstance } from 'fastify';
->>>>>>> 7c171734
+import { FastifyInstance, FastifyRequest } from 'fastify';
 import { ILogObj, Logger } from 'tslog';
 import { ICertificatesModuleApi } from './interface';
 import { CertificatesModule } from './module';
-import { WebsocketNetworkConnection } from "@citrineos/util";
+import { WebsocketNetworkConnection } from '@citrineos/util';
 import {
-    ContentType,
-    CsmsCertificateRequest,
-    CsmsCertificateSchema,
-    UpdateCsmsCertificateQuerySchema,
-    UpdateCsmsCertificateQueryString
-} from "@citrineos/data";
-import fs from "fs";
+  ContentType,
+  CsmsCertificateRequest,
+  CsmsCertificateSchema,
+  UpdateCsmsCertificateQuerySchema,
+  UpdateCsmsCertificateQueryString,
+} from '@citrineos/data';
+import fs from 'fs';
 
 /**
  * Server API for the Certificates module.
  */
-<<<<<<< HEAD
-export class CertificatesModuleApi extends AbstractModuleApi<CertificatesModule> implements ICertificatesModuleApi {
-    private readonly _networkConnection: WebsocketNetworkConnection | undefined;
-    private readonly _websocketServersConfig: WebsocketServerConfig[] | undefined;
-    private readonly _fileAccess: IFileAccess | undefined;
-
-    /**
-     * Constructs a new instance of the class.
-     *
-     * @param {CertificatesModule} CertificatesModule - The Certificates module.
-     * @param {FastifyInstance} server - The Fastify server instance.
-     * @param {Logger<ILogObj>} [logger] - The logger instance.
-     * @param {IFileAccess} fileAccess - The FileAccess
-     * @param {WebsocketNetworkConnection} networkConnection - The NetworkConnection
-     * @param {WebsocketServerConfig[]} websocketServersConfig - Configuration for websocket servers
-     */
-    constructor(CertificatesModule: CertificatesModule, server: FastifyInstance, logger?: Logger<ILogObj>,
-                fileAccess?: IFileAccess, networkConnection?: WebsocketNetworkConnection,
-                websocketServersConfig?: WebsocketServerConfig[]) {
-        super(CertificatesModule, server, logger);
-        this._fileAccess = fileAccess;
-        this._networkConnection = networkConnection;
-        this._websocketServersConfig = websocketServersConfig;
-    }
-=======
 export class CertificatesModuleApi
   extends AbstractModuleApi<CertificatesModule>
   implements ICertificatesModuleApi {
+  private readonly _networkConnection: WebsocketNetworkConnection | undefined;
+  private readonly _websocketServersConfig: WebsocketServerConfig[] | undefined;
+  private readonly _fileAccess: IFileAccess | undefined;
+
   /**
    * Constructs a new instance of the class.
    *
-   * @param {CertificatesModule} CertificatesModule - The Certificates module.
+   * @param {CertificatesModule} certificatesModule - The Certificates module.
    * @param {FastifyInstance} server - The Fastify server instance.
    * @param {Logger<ILogObj>} [logger] - The logger instance.
+   * @param {IFileAccess} fileAccess - The FileAccess
+   * @param {WebsocketNetworkConnection} networkConnection - The NetworkConnection
+   * @param {WebsocketServerConfig[]} websocketServersConfig - Configuration for websocket servers
    */
   constructor(
     certificatesModule: CertificatesModule,
     server: FastifyInstance,
     logger?: Logger<ILogObj>,
+    fileAccess?: IFileAccess,
+    networkConnection?: WebsocketNetworkConnection,
+    websocketServersConfig?: WebsocketServerConfig[],
   ) {
     super(certificatesModule, server, logger);
-  }
->>>>>>> 7c171734
+    this._fileAccess = fileAccess;
+    this._networkConnection = networkConnection;
+    this._websocketServersConfig = websocketServersConfig;
+  }
 
   /**
    * Interface implementation
@@ -181,123 +150,77 @@
     );
   }
 
-<<<<<<< HEAD
-    /**
-     * Data Endpoint Methods
-     */
-
-    @AsDataEndpoint(Namespace.CsmsCertificate, HttpMethod.Put, UpdateCsmsCertificateQuerySchema, CsmsCertificateSchema)
-    async putCsmsCertificate(request: FastifyRequest<{
-        Body: CsmsCertificateRequest,
-        Querystring: UpdateCsmsCertificateQueryString
-    }>): Promise<void> {
-        const serverId = request.query.id as string;
-        this._logger.info(`Receive update CSMS certificate request for server ${serverId}`)
-
-        const certRequest = request.body as CsmsCertificateRequest;
-        const serverConfig: WebsocketServerConfig | undefined = this._websocketServersConfig ?
-            this._websocketServersConfig.find(config => config.id === serverId) : undefined;
-
-        if (!serverConfig) {
-            throw new Error(`websocketServer id ${serverId} does not exist.`)
-        } else if (serverConfig && (serverConfig.securityProfile < 2)) {
-            throw new Error(`websocketServer ${serverId} is not tls or mtls server.`)
-        }
-
-        let tlsKeys: string;
-        let tlsCertificateChain: string;
-        let mtlsCARoots: string | undefined;
-        if (certRequest.contentType === ContentType.FileId) {
-            tlsKeys = (await this._fileAccess!.getFile(certRequest.privateKeys)).toString();
-            tlsCertificateChain = (await this._fileAccess!.getFile(certRequest.certificateChain)).toString();
-            if (serverConfig.mtlsCertificateAuthorityRootsFilepath && certRequest.caCertificateRoots) {
-                mtlsCARoots = (await this._fileAccess!.getFile(certRequest.caCertificateRoots)).toString();
-            }
-        } else {
-            tlsKeys = this._decode(certRequest.privateKeys);
-            tlsCertificateChain = this._decode(certRequest.certificateChain);
-            if (serverConfig.mtlsCertificateAuthorityRootsFilepath && certRequest.caCertificateRoots) {
-                mtlsCARoots = this._decode(certRequest.caCertificateRoots);
-            }
-        }
-
-        this._updateCertificates(serverConfig, serverId, tlsKeys, tlsCertificateChain, mtlsCARoots);
+  /**
+   * Data Endpoint Methods
+   */
+
+  @AsDataEndpoint(
+    Namespace.CsmsCertificate,
+    HttpMethod.Put,
+    UpdateCsmsCertificateQuerySchema,
+    CsmsCertificateSchema,
+  )
+  async putCsmsCertificate(
+    request: FastifyRequest<{
+      Body: CsmsCertificateRequest;
+      Querystring: UpdateCsmsCertificateQueryString;
+    }>,
+  ): Promise<void> {
+    const serverId = request.query.id as string;
+    this._logger.info(
+      `Receive update CSMS certificate request for server ${serverId}`,
+    );
+
+    const certRequest = request.body as CsmsCertificateRequest;
+    const serverConfig: WebsocketServerConfig | undefined = this
+      ._websocketServersConfig
+      ? this._websocketServersConfig.find((config) => config.id === serverId)
+      : undefined;
+
+    if (!serverConfig) {
+      throw new Error(`websocketServer id ${serverId} does not exist.`);
+    } else if (serverConfig && serverConfig.securityProfile < 2) {
+      throw new Error(`websocketServer ${serverId} is not tls or mtls server.`);
     }
 
-    private _decode(content: string): string {
-        return Buffer.from(content, 'base64').toString('binary');
+    let tlsKeys: string;
+    let tlsCertificateChain: string;
+    let mtlsCARoots: string | undefined;
+    if (certRequest.contentType === ContentType.FileId) {
+      tlsKeys = (
+        await this._fileAccess!.getFile(certRequest.privateKeys)
+      ).toString();
+      tlsCertificateChain = (
+        await this._fileAccess!.getFile(certRequest.certificateChain)
+      ).toString();
+      if (
+        serverConfig.mtlsCertificateAuthorityRootsFilepath &&
+        certRequest.caCertificateRoots
+      ) {
+        mtlsCARoots = (
+          await this._fileAccess!.getFile(certRequest.caCertificateRoots)
+        ).toString();
+      }
+    } else {
+      tlsKeys = this._decode(certRequest.privateKeys);
+      tlsCertificateChain = this._decode(certRequest.certificateChain);
+      if (
+        serverConfig.mtlsCertificateAuthorityRootsFilepath &&
+        certRequest.caCertificateRoots
+      ) {
+        mtlsCARoots = this._decode(certRequest.caCertificateRoots);
+      }
     }
 
-    private _replaceFile(targetFilePath: string, newContent: string, rollbackFiles: RollBackFile[]): RollBackFile[] {
-        // Back up old file
-        fs.renameSync(targetFilePath, targetFilePath.concat('.backup'));
-        rollbackFiles.push({oldFilePath: targetFilePath, newFilePath: targetFilePath.concat('.backup')})
-
-        // Write new content using target path
-        fs.writeFileSync(targetFilePath, newContent);
-
-        return rollbackFiles;
-    }
-
-    private _updateCertificates(serverConfig: WebsocketServerConfig, serverId: string, tlsKeys: string,
-                                tlsCertificateChain: string, mtlsCARoots?: string | undefined) {
-        let rollbackFiles: RollBackFile[] = [];
-
-        if (serverConfig.tlsKeysFilepath && serverConfig.tlsCertificateChainFilepath) {
-            try {
-                rollbackFiles = this._replaceFile(serverConfig.tlsKeysFilepath, tlsKeys, rollbackFiles);
-                rollbackFiles = this._replaceFile(serverConfig.tlsCertificateChainFilepath!, tlsCertificateChain,
-                    rollbackFiles);
-
-                if (serverConfig.mtlsCertificateAuthorityRootsFilepath && mtlsCARoots) {
-                    rollbackFiles = this._replaceFile(serverConfig.mtlsCertificateAuthorityRootsFilepath, mtlsCARoots,
-                        rollbackFiles);
-                }
-
-                this._networkConnection?.updateCertificate(serverId, tlsKeys, tlsCertificateChain, mtlsCARoots);
-
-                this._logger.info(`Updated CSMS certificate for server ${serverId} successfully.`)
-            } catch (error) {
-                this._logger.error(`Failed to update certificate for server ${serverId}: `, error);
-
-                this._logger.info('Performing rollback...');
-                for (const {oldFilePath, newFilePath} of rollbackFiles) {
-                    fs.renameSync(newFilePath, oldFilePath);
-                    this._logger.info(`Rolled back ${newFilePath} to ${oldFilePath}`);
-                }
-
-                throw error;
-            }
-        }
-    }
-
-    /**
-    * Overrides superclass method to generate the URL path based on the input {@link CallAction} and the module's endpoint prefix configuration.
-    *
-    * @param {CallAction} input - The input {@link CallAction}.
-    * @return {string} - The generated URL path.
-    */
-    protected _toMessagePath(input: CallAction): string {
-        const endpointPrefix = this._module.config.modules.certificates?.endpointPrefix;
-        return super._toMessagePath(input, endpointPrefix);
-    }
-
-    /**
-     * Overrides superclass method to generate the URL path based on the input {@link Namespace} and the module's endpoint prefix configuration.
-     *
-     * @param {CallAction} input - The input {@link Namespace}.
-     * @return {string} - The generated URL path.
-     */
-    protected _toDataPath(input: Namespace): string {
-        const endpointPrefix = this._module.config.modules.certificates?.endpointPrefix;
-        return super._toDataPath(input, endpointPrefix);
-    }
-}
-
-interface RollBackFile {
-    oldFilePath: string;
-    newFilePath: string;
-=======
+    this._updateCertificates(
+      serverConfig,
+      serverId,
+      tlsKeys,
+      tlsCertificateChain,
+      mtlsCARoots,
+    );
+  }
+
   /**
    * Overrides superclass method to generate the URL path based on the input {@link CallAction} and the module's endpoint prefix configuration.
    *
@@ -321,5 +244,91 @@
       this._module.config.modules.certificates?.endpointPrefix;
     return super._toDataPath(input, endpointPrefix);
   }
->>>>>>> 7c171734
+
+  private _decode(content: string): string {
+    return Buffer.from(content, 'base64').toString('binary');
+  }
+
+  private _replaceFile(
+    targetFilePath: string,
+    newContent: string,
+    rollbackFiles: RollBackFile[],
+  ): RollBackFile[] {
+    // Back up old file
+    fs.renameSync(targetFilePath, targetFilePath.concat('.backup'));
+    rollbackFiles.push({
+      oldFilePath: targetFilePath,
+      newFilePath: targetFilePath.concat('.backup'),
+    });
+
+    // Write new content using target path
+    fs.writeFileSync(targetFilePath, newContent);
+
+    return rollbackFiles;
+  }
+
+  private _updateCertificates(
+    serverConfig: WebsocketServerConfig,
+    serverId: string,
+    tlsKeys: string,
+    tlsCertificateChain: string,
+    mtlsCARoots?: string | undefined,
+  ) {
+    let rollbackFiles: RollBackFile[] = [];
+
+    if (
+      serverConfig.tlsKeysFilepath &&
+      serverConfig.tlsCertificateChainFilepath
+    ) {
+      try {
+        rollbackFiles = this._replaceFile(
+          serverConfig.tlsKeysFilepath,
+          tlsKeys,
+          rollbackFiles,
+        );
+        rollbackFiles = this._replaceFile(
+          serverConfig.tlsCertificateChainFilepath,
+          tlsCertificateChain,
+          rollbackFiles,
+        );
+
+        if (serverConfig.mtlsCertificateAuthorityRootsFilepath && mtlsCARoots) {
+          rollbackFiles = this._replaceFile(
+            serverConfig.mtlsCertificateAuthorityRootsFilepath,
+            mtlsCARoots,
+            rollbackFiles,
+          );
+        }
+
+        this._networkConnection?.updateCertificate(
+          serverId,
+          tlsKeys,
+          tlsCertificateChain,
+          mtlsCARoots,
+        );
+
+        this._logger.info(
+          `Updated CSMS certificate for server ${serverId} successfully.`,
+        );
+      } catch (error) {
+        this._logger.error(
+          `Failed to update certificate for server ${serverId}: `,
+          error,
+        );
+
+        this._logger.info('Performing rollback...');
+        for (const { oldFilePath, newFilePath } of rollbackFiles) {
+          fs.renameSync(newFilePath, oldFilePath);
+          this._logger.info(`Rolled back ${newFilePath} to ${oldFilePath}`);
+        }
+
+        throw error;
+      }
+    }
+  }
+}
+
+interface RollBackFile {
+  oldFilePath: string;
+  newFilePath: string;
 }