--- conflicted
+++ resolved
@@ -29,20 +29,21 @@
   OcppError,
   SignCertificateRequest,
   SignCertificateResponse,
-  SystemConfig,
+  SystemConfig
 } from "@citrineos/base";
 import { IDeviceModelRepository, sequelize } from "@citrineos/data";
 import { RabbitMqReceiver, RabbitMqSender, Timer } from "@citrineos/util";
 import deasyncPromise from "deasync-promise";
 import * as forge from "node-forge";
 import fs from "fs";
-import { ILogObj, Logger } from "tslog";
+import { ILogObj, Logger } from 'tslog';
 import { CacheNamespace } from "@citrineos/base";
 
 /**
  * Component that handles provisioning related messages.
  */
 export class CertificatesModule extends AbstractModule {
+
   /**
    * Fields
    */
@@ -50,20 +51,19 @@
   protected _requests: CallAction[] = [
     CallAction.Get15118EVCertificate,
     CallAction.GetCertificateStatus,
-    CallAction.SignCertificate,
+    CallAction.SignCertificate
   ];
 
   protected _responses: CallAction[] = [
     CallAction.CertificateSigned,
     CallAction.DeleteCertificate,
     CallAction.GetInstalledCertificateIds,
-    CallAction.InstallCertificate,
+    CallAction.InstallCertificate
   ];
 
   protected _deviceModelRepository: IDeviceModelRepository;
   private _securityCaCerts: Map<string, forge.pki.Certificate> = new Map();
-  private _securityCaPrivateKeys: Map<string, forge.pki.rsa.PrivateKey> =
-    new Map();
+  private _securityCaPrivateKeys: Map<string, forge.pki.rsa.PrivateKey> = new Map();
 
   /**
    * Constructor
@@ -71,20 +71,20 @@
 
   /**
    * This is the constructor function that initializes the {@link CertificatesModule}.
-   *
+   * 
    * @param {SystemConfig} config - The `config` contains configuration settings for the module.
-   *
+   *  
    * @param {ICache} [cache] - The cache instance which is shared among the modules & Central System to pass information such as blacklisted actions or boot status.
-   *
-   * @param {IMessageSender} [sender] - The `sender` parameter is an optional parameter that represents an instance of the {@link IMessageSender} interface.
+   * 
+   * @param {IMessageSender} [sender] - The `sender` parameter is an optional parameter that represents an instance of the {@link IMessageSender} interface. 
    * It is used to send messages from the central system to external systems or devices. If no `sender` is provided, a default {@link RabbitMqSender} instance is created and used.
-   *
-   * @param {IMessageHandler} [handler] - The `handler` parameter is an optional parameter that represents an instance of the {@link IMessageHandler} interface.
+   * 
+   * @param {IMessageHandler} [handler] - The `handler` parameter is an optional parameter that represents an instance of the {@link IMessageHandler} interface. 
    * It is used to handle incoming messages and dispatch them to the appropriate methods or functions. If no `handler` is provided, a default {@link RabbitMqReceiver} instance is created and used.
-   *
-   * @param {Logger<ILogObj>} [logger] - The `logger` parameter is an optional parameter that represents an instance of {@link Logger<ILogObj>}.
+   * 
+   * @param {Logger<ILogObj>} [logger] - The `logger` parameter is an optional parameter that represents an instance of {@link Logger<ILogObj>}. 
    * It is used to propagate system wide logger settings and will serve as the parent logger for any sub-component logging. If no `logger` is provided, a default {@link Logger<ILogObj>} instance is created and used.
-   *
+   * 
    */
   constructor(
     config: SystemConfig,
@@ -92,57 +92,27 @@
     sender: IMessageSender,
     handler: IMessageHandler,
     logger?: Logger<ILogObj>,
-    deviceModelRepository?: IDeviceModelRepository,
+    deviceModelRepository?: IDeviceModelRepository
   ) {
-    super(
-      config,
-      cache,
-      handler || new RabbitMqReceiver(config, logger),
-      sender || new RabbitMqSender(config, logger),
-      EventGroup.Certificates,
-      logger,
-    );
+    super(config, cache, handler || new RabbitMqReceiver(config, logger), sender || new RabbitMqSender(config, logger), EventGroup.Certificates, logger);
 
     const timer = new Timer();
     this._logger.info(`Initializing...`);
 
     if (!deasyncPromise(this._initHandler(this._requests, this._responses))) {
-      throw new Error(
-        "Could not initialize module due to failure in handler initialization.",
-      );
-    }
-
-    this._deviceModelRepository =
-      deviceModelRepository ||
-      new sequelize.DeviceModelRepository(config, logger);
-
-    this._config.util.networkConnection.websocketServers.forEach((server) => {
+      throw new Error("Could not initialize module due to failure in handler initialization.");
+    }
+
+    this._deviceModelRepository = deviceModelRepository || new sequelize.DeviceModelRepository(config, logger);
+
+
+    this._config.util.networkConnection.websocketServers.forEach(server => {
       if (server.securityProfile == 3) {
         try {
-          this._securityCaCerts.set(
-            server.id,
-            forge.pki.certificateFromPem(
-              fs.readFileSync(
-                server.mtlsCertificateAuthorityRootsFilepath as string,
-                "utf8",
-              ),
-            ),
-          );
-          this._securityCaPrivateKeys.set(
-            server.id,
-            forge.pki.privateKeyFromPem(
-              fs.readFileSync(
-                server.mtlsCertificateAuthorityKeysFilepath as string,
-                "utf8",
-              ),
-            ),
-          );
+          this._securityCaCerts.set(server.id, forge.pki.certificateFromPem(fs.readFileSync(server.mtlsCertificateAuthorityRootsFilepath as string, 'utf8')));
+          this._securityCaPrivateKeys.set(server.id, forge.pki.privateKeyFromPem(fs.readFileSync(server.mtlsCertificateAuthorityKeysFilepath as string, 'utf8')));
         } catch (error) {
-          this._logger.error(
-            "Unable to start Certificates module due to invalid security certificates for {}: {}",
-            server,
-            error,
-          );
+          this._logger.error("Unable to start Certificates module due to invalid security certificates for {}: {}", server, error);
           throw error;
         }
       }
@@ -158,8 +128,9 @@
   @AsHandler(CallAction.Get15118EVCertificate)
   protected _handleGet15118EVCertificate(
     message: IMessage<Get15118EVCertificateRequest>,
-    props?: HandlerProperties,
-  ): void {
+    props?: HandlerProperties
+  ): void {
+
     this._logger.debug("Get15118EVCertificate received:", message, props);
 
     this._logger.error("Get15118EVCertificate not implemented");
@@ -169,27 +140,27 @@
   @AsHandler(CallAction.GetCertificateStatus)
   protected _handleGetCertificateStatus(
     message: IMessage<GetCertificateStatusRequest>,
-    props?: HandlerProperties,
-  ): void {
+    props?: HandlerProperties
+  ): void {
+
     this._logger.debug("GetCertificateStatus received:", message, props);
 
     this._logger.error("GetCertificateStatus not implemented");
     this.sendCallResultWithMessage(message, { status: GetCertificateStatusEnumType.Failed, statusInfo: { reasonCode: ErrorCode.NotImplemented } } as GetCertificateStatusResponse);
   }
+
 
   @AsHandler(CallAction.SignCertificate)
   protected async _handleSignCertificate(
     message: IMessage<SignCertificateRequest>,
-    props?: HandlerProperties,
+    props?: HandlerProperties
   ): Promise<void> {
     this._logger.debug("Sign certificate request received:", message, props);
     // OCTT Currently fails the CSMS on test case TC_A_14_CSMS if an invalid csr is rejected
     // Despite explicitly saying in the protocol "The CSMS may do some checks on the CSR"
     // So it is necessary to accept before checking the csr. when this is fixed, this line can be removed
     // And the other sendCallResultWithMessage for SignCertificateResponse can be uncommented
-    this.sendCallResultWithMessage(message, {
-      status: GenericStatusEnumType.Accepted,
-    } as SignCertificateResponse);
+    this.sendCallResultWithMessage(message, { status: GenericStatusEnumType.Accepted } as SignCertificateResponse);
     let caCert: forge.pki.Certificate;
     let caPrivateKey: forge.pki.rsa.PrivateKey;
     let csr;
@@ -197,11 +168,7 @@
       csr = forge.pki.certificationRequestFromPem(message.payload.csr);
     } catch (error) {
       // this.sendCallResultWithMessage(message, { status: GenericStatusEnumType.Rejected, statusInfo: { reasonCode: 'CSR_FORMAT_INCORRECT' } } as SignCertificateResponse);
-      this._logger.error(
-        "Incorrectly formatted CSR: {}, error: {}",
-        message.payload.csr,
-        error,
-      );
+      this._logger.error("Incorrectly formatted CSR: {}, error: {}", message.payload.csr, error);
       return;
     }
     const certificateType = message.payload.certificateType;
@@ -209,46 +176,19 @@
       case CertificateSigningUseEnumType.ChargingStationCertificate:
         // Verify CSR...
         // @ts-ignore: Unreachable code error
-        if (
-          !(csr as any).verify() ||
-          !this.verifyChargingStationCertificateCSR(
-            csr,
-            message.context.stationId,
-          )
-        ) {
+        if (!(csr as any).verify() || !this.verifyChargingStationCertificateCSR(csr, message.context.stationId)) {
           // TODO: Give verbose reason for csr invalidity
           // this.sendCallResultWithMessage(message, { status: GenericStatusEnumType.Rejected, statusInfo: { reasonCode: 'INVALID_CSR' } } as SignCertificateResponse);
           this._logger.error("Invalid CSR: {}", message.payload.csr);
           return;
         }
-        const clientConnection: string = (await this._cache.get(
-          message.context.stationId,
-          CacheNamespace.Connections,
-        )) as string;
-        caCert = this._securityCaCerts.get(
-          clientConnection,
-        ) as forge.pki.Certificate;
-        caPrivateKey = this._securityCaPrivateKeys.get(
-          clientConnection,
-        ) as forge.pki.rsa.PrivateKey;
+        const clientConnection: string = await this._cache.get(message.context.stationId, CacheNamespace.Connections) as string;
+        caCert = this._securityCaCerts.get(clientConnection) as forge.pki.Certificate;
+        caPrivateKey = this._securityCaPrivateKeys.get(clientConnection) as forge.pki.rsa.PrivateKey;
         break;
       default:
-<<<<<<< HEAD
-        this.sendCallResultWithMessage(message, {
-          status: GenericStatusEnumType.Rejected,
-          statusInfo: {
-            reasonCode: "SERVER_NOT_IMPLEMENTED",
-            additionalInfo: certificateType,
-          },
-        } as SignCertificateResponse);
-        this._logger.error(
-          "Unimplemented certificate type {}",
-          certificateType,
-        );
-=======
         this.sendCallResultWithMessage(message, { status: GenericStatusEnumType.Rejected, statusInfo: { reasonCode: ErrorCode.NotImplemented, additionalInfo: certificateType } } as SignCertificateResponse);
         this._logger.error("Unimplemented certificate type {}", certificateType);
->>>>>>> c6148b31
         return;
     }
 
@@ -257,42 +197,26 @@
     // Create a new certificate
     const cert = forge.pki.createCertificate();
     cert.publicKey = csr.publicKey as forge.pki.rsa.PublicKey;
-    cert.serialNumber = "01"; // Unique serial number for the certificate
+    cert.serialNumber = '01'; // Unique serial number for the certificate
     cert.validity.notBefore = new Date();
     cert.validity.notAfter = new Date();
-    cert.validity.notAfter.setFullYear(
-      cert.validity.notBefore.getFullYear() + 1,
-    ); // 1-year validity
+    cert.validity.notAfter.setFullYear(cert.validity.notBefore.getFullYear() + 1); // 1-year validity
     // Set CA's attributes as issuer
     cert.setIssuer(caCert.subject.attributes);
     cert.setSubject(csr.subject.attributes);
     // Sign the certificate
     cert.sign(caPrivateKey);
     // Send the certificate
-    this.sendCall(
-      message.context.stationId,
-      message.context.tenantId,
-      CallAction.CertificateSigned,
-      {
-        certificateChain: forge.pki.certificateToPem(cert),
-        certificateType: certificateType,
-      } as CertificateSignedRequest,
-    );
-  }
-  async verifyChargingStationCertificateCSR(
-    csr: forge.pki.Certificate,
-    stationId: string,
-  ) {
+    this.sendCall(message.context.stationId, message.context.tenantId, CallAction.CertificateSigned, { certificateChain: forge.pki.certificateToPem(cert), certificateType: certificateType } as CertificateSignedRequest);
+  }
+  async verifyChargingStationCertificateCSR(csr: forge.pki.Certificate, stationId: string) {
     const organizationName = await this._deviceModelRepository.readAllByQuery({
       stationId: stationId,
-      component_name: "SecurityCtrlr",
-      variable_name: "OrganizationName",
-      type: AttributeEnumType.Actual,
+      component_name: 'SecurityCtrlr',
+      variable_name: 'OrganizationName',
+      type: AttributeEnumType.Actual
     });
-    if (
-      organizationName &&
-      organizationName !== csr.subject.getField({ name: "organizationName" })
-    ) {
+    if (organizationName && organizationName !== csr.subject.getField({ name: 'organizationName' })) {
       return false;
     }
     return true;
@@ -305,7 +229,7 @@
   @AsHandler(CallAction.CertificateSigned)
   protected _handleCertificateSigned(
     message: IMessage<CertificateSignedResponse>,
-    props?: HandlerProperties,
+    props?: HandlerProperties
   ): void {
     this._logger.debug("CertificateSigned received:", message, props);
     // TODO: If rejected, retry and/or send to callbackUrl if originally part of a triggered refresh
@@ -315,7 +239,7 @@
   @AsHandler(CallAction.DeleteCertificate)
   protected _handleDeleteCertificate(
     message: IMessage<DeleteCertificateResponse>,
-    props?: HandlerProperties,
+    props?: HandlerProperties
   ): void {
     this._logger.debug("DeleteCertificate received:", message, props);
   }
@@ -323,7 +247,7 @@
   @AsHandler(CallAction.GetInstalledCertificateIds)
   protected _handleGetInstalledCertificateIds(
     message: IMessage<GetInstalledCertificateIdsResponse>,
-    props?: HandlerProperties,
+    props?: HandlerProperties
   ): void {
     this._logger.debug("GetInstalledCertificateIds received:", message, props);
   }
@@ -331,7 +255,7 @@
   @AsHandler(CallAction.InstallCertificate)
   protected _handleInstallCertificate(
     message: IMessage<InstallCertificateResponse>,
-    props?: HandlerProperties,
+    props?: HandlerProperties
   ): void {
     this._logger.debug("InstallCertificate received:", message, props);
   }
