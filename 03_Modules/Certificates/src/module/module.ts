--- conflicted
+++ resolved
@@ -130,16 +130,12 @@
 
     this._deviceModelRepository =
       deviceModelRepository ||
-<<<<<<< HEAD
       new sequelize.SequelizeDeviceModelRepository(config, logger);
-=======
-      new sequelize.DeviceModelRepository(config, logger);
     this._certificateRepository =
       certificateRepository ||
       new sequelize.CertificateRepository(config, logger);
     this._locationRepository =
-      locationRepository || new sequelize.LocationRepository(config, logger);
->>>>>>> 7d79a7c8
+      locationRepository || new sequelize.SequelizeLocationRepository(config, logger);
 
     this._certificateAuthorityService = new CertificateAuthorityService(
       config,
