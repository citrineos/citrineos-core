// Copyright (c) 2023 S44, LLC
// Copyright Contributors to the CitrineOS Project
//
// SPDX-License-Identifier: Apache 2.0

import {
  AbstractModule,
  AsHandler,
  AttributeEnumType,
  CallAction,
  CertificateSignedRequest,
  CertificateSignedResponse,
  CertificateSigningUseEnumType,
  DeleteCertificateResponse,
  ErrorCode,
  EventGroup,
  GenericStatusEnumType,
  Get15118EVCertificateRequest,
  Get15118EVCertificateResponse,
  GetCertificateStatusEnumType,
  GetCertificateStatusRequest,
  GetCertificateStatusResponse,
  GetInstalledCertificateIdsResponse,
  HandlerProperties,
  ICache,
  IMessage,
  IMessageHandler,
  IMessageSender,
  InstallCertificateResponse,
  Iso15118EVCertificateStatusEnumType,
  SignCertificateRequest,
  SignCertificateResponse,
  SystemConfig,
} from '@citrineos/base';
import {
  ICertificateRepository,
  IDeviceModelRepository,
  ILocationRepository,
  sequelize,
} from '@citrineos/data';
import {
  CertificateAuthorityService,
  parseCSRForVerification,
  RabbitMqReceiver,
  RabbitMqSender,
  sendOCSPRequest,
  Timer,
} from '@citrineos/util';
import deasyncPromise from 'deasync-promise';
import { ILogObj, Logger } from 'tslog';
import jsrsasign from 'jsrsasign';
import * as pkijs from 'pkijs';
import { CertificationRequest } from 'pkijs';
import { Crypto } from '@peculiar/webcrypto';

const cryptoEngine = new pkijs.CryptoEngine({
  crypto: new Crypto(),
});
pkijs.setEngine('crypto', cryptoEngine as pkijs.ICryptoEngine);

/**
 * Component that handles provisioning related messages.
 */
export class CertificatesModule extends AbstractModule {
  /**
   * Fields
   */

  protected _requests: CallAction[] = [
    CallAction.Get15118EVCertificate,
    CallAction.GetCertificateStatus,
    CallAction.SignCertificate,
  ];

  protected _responses: CallAction[] = [
    CallAction.CertificateSigned,
    CallAction.DeleteCertificate,
    CallAction.GetInstalledCertificateIds,
    CallAction.InstallCertificate,
  ];

  protected _deviceModelRepository: IDeviceModelRepository;
  protected _certificateRepository: ICertificateRepository;
  protected _locationRepository: ILocationRepository;
  protected _certificateAuthorityService: CertificateAuthorityService;

  /**
   * Constructor
   */

  /**
   * This is the constructor function that initializes the {@link CertificatesModule}.
   *
   * @param {SystemConfig} config - The `config` contains configuration settings for the module.
   *
   * @param {ICache} [cache] - The cache instance which is shared among the modules & Central System to pass information such as blacklisted actions or boot status.
   *
   * @param {IMessageSender} [sender] - The `sender` parameter is an optional parameter that represents an instance of the {@link IMessageSender} interface.
   * It is used to send messages from the central system to external systems or devices. If no `sender` is provided, a default {@link RabbitMqSender} instance is created and used.
   *
   * @param {IMessageHandler} [handler] - The `handler` parameter is an optional parameter that represents an instance of the {@link IMessageHandler} interface.
   * It is used to handle incoming messages and dispatch them to the appropriate methods or functions. If no `handler` is provided, a default {@link RabbitMqReceiver} instance is created and used.
   *
   * @param {Logger<ILogObj>} [logger] - The `logger` parameter is an optional parameter that represents an instance of {@link Logger<ILogObj>}.
   * It is used to propagate system wide logger settings and will serve as the parent logger for any sub-component logging. If no `logger` is provided, a default {@link Logger<ILogObj>} instance is created and used.
   *
   * @param {IDeviceModelRepository} [deviceModelRepository] - An optional parameter of type {@link IDeviceModelRepository} which represents a repository for accessing and manipulating variable data.
   * If no `deviceModelRepository` is provided, a default {@link sequelize.DeviceModelRepository} instance is created and used.
   *
   * @param {ICertificateRepository} [certificateRepository] - An optional parameter of type {@link ICertificateRepository} which
   * represents a repository for accessing and manipulating variable data.
   * If no `deviceModelRepository` is provided, a default {@link sequelize.CertificateRepository} instance is created and used.
   *
   * @param {ILocationRepository} [locationRepository] - An optional parameter of type {@link ILocationRepository} which
   * represents a repository for accessing and manipulating variable data.
   * If no `deviceModelRepository` is provided, a default {@link sequelize.LocationRepository} instance is created and used.
   *
   * @param {CertificateAuthorityService} [certificateAuthorityService] - An optional parameter of
   * type {@link CertificateAuthorityService} which handles certificate authority operations.
   */
  constructor(
    config: SystemConfig,
    cache: ICache,
    sender: IMessageSender,
    handler: IMessageHandler,
    logger?: Logger<ILogObj>,
    deviceModelRepository?: IDeviceModelRepository,
    certificateRepository?: ICertificateRepository,
    locationRepository?: ILocationRepository,
    certificateAuthorityService?: CertificateAuthorityService,
  ) {
    super(
      config,
      cache,
      handler || new RabbitMqReceiver(config, logger),
      sender || new RabbitMqSender(config, logger),
      EventGroup.Certificates,
      logger,
    );

    const timer = new Timer();
    this._logger.info('Initializing...');

    if (!deasyncPromise(this._initHandler(this._requests, this._responses))) {
      throw new Error(
        'Could not initialize module due to failure in handler initialization.',
      );
    }

    this._deviceModelRepository =
      deviceModelRepository ||
      new sequelize.DeviceModelRepository(config, logger);
    this._certificateRepository =
      certificateRepository ||
      new sequelize.CertificateRepository(config, logger);
    this._locationRepository =
      locationRepository || new sequelize.LocationRepository(config, logger);

    this._certificateAuthorityService =
      certificateAuthorityService ||
      new CertificateAuthorityService(config, this._logger);

    this._logger.info(`Initialized in ${timer.end()}ms...`);
  }

  get certificateAuthorityService(): CertificateAuthorityService {
    return this._certificateAuthorityService;
  }

  get certificateRepository(): ICertificateRepository {
    return this._certificateRepository;
  }

  /**
   * Handle requests
   */

  @AsHandler(CallAction.Get15118EVCertificate)
  protected async _handleGet15118EVCertificate(
    message: IMessage<Get15118EVCertificateRequest>,
    props?: HandlerProperties,
  ): Promise<void> {
    this._logger.debug('Get15118EVCertificate received:', message, props);
    const request: Get15118EVCertificateRequest = message.payload;

    try {
      const exiResponse =
        await this._certificateAuthorityService.getSignedContractData(
          request.iso15118SchemaVersion,
          request.exiRequest,
        );
      this.sendCallResultWithMessage(message, {
        status: Iso15118EVCertificateStatusEnumType.Accepted,
        exiResponse: exiResponse,
      } as Get15118EVCertificateResponse);
    } catch (error) {
      this.sendCallResultWithMessage(message, {
        status: Iso15118EVCertificateStatusEnumType.Failed,
        statusInfo: {
          reasonCode: ErrorCode.GenericError,
          additionalInfo: error instanceof Error ? error.message : undefined,
        },
        exiResponse: '',
      } as Get15118EVCertificateResponse);
    }
  }

  @AsHandler(CallAction.GetCertificateStatus)
  protected async _handleGetCertificateStatus(
    message: IMessage<GetCertificateStatusRequest>,
    props?: HandlerProperties,
  ): Promise<void> {
    this._logger.debug('GetCertificateStatusRequest received:', message, props);
    const reqData = message.payload.ocspRequestData;
    try {
      const ocspRequest = new jsrsasign.KJUR.asn1.ocsp.Request({
        alg: reqData.hashAlgorithm,
        keyhash: reqData.issuerKeyHash,
        namehash: reqData.issuerNameHash,
        serial: reqData.serialNumber,
      });
      const ocspResponse = await sendOCSPRequest(
        ocspRequest,
        reqData.responderURL,
      );
      this.sendCallResultWithMessage(message, {
        status: GetCertificateStatusEnumType.Accepted,
        ocspResponse: ocspResponse,
      } as GetCertificateStatusResponse);
    } catch (error) {
      this._logger.error(`GetCertificateStatus failed: ${error}`);
      this.sendCallResultWithMessage(message, {
        status: GetCertificateStatusEnumType.Failed,
        statusInfo: { reasonCode: ErrorCode.GenericError },
      } as GetCertificateStatusResponse);
    }
  }

  @AsHandler(CallAction.SignCertificate)
  protected async _handleSignCertificate(
    message: IMessage<SignCertificateRequest>,
    props?: HandlerProperties,
  ): Promise<void> {
    this._logger.debug('Sign certificate request received:', message, props);
    const stationId: string = message.context.stationId;
    const csrString: string = message.payload.csr.replace(/\n/g, '');
    const certificateType: CertificateSigningUseEnumType | undefined =
      message.payload.certificateType;

<<<<<<< HEAD
    // TODO OCTT Currently fails the CSMS on test case TC_A_14_CSMS if an invalid csr is rejected
=======
    // TODO - OCTT Currently fails the CSMS on test case TC_A_14_CSMS if an invalid csr is rejected
>>>>>>> de1bb566
    //  Despite explicitly saying in the protocol "The CSMS may do some checks on the CSR"
    //  So it is necessary to accept before checking the csr. when this is fixed, this line can be removed
    //  And the other sendCallResultWithMessage for SignCertificateResponse can be uncommented
    this.sendCallResultWithMessage(message, {
      status: GenericStatusEnumType.Accepted,
    } as SignCertificateResponse);

    let certificateChainPem: string;
    try {
      await this._verifySignCertRequest(csrString, stationId, certificateType);
<<<<<<< HEAD

      certificateChainPem =
        await this._certificateAuthorityService.getCertificateChain(
          csrString,
          stationId,
          certificateType,
        );
    } catch (error) {
      this._logger.error('Sing certificate failed:', error);

      // TODO uncomment after OCTT issue is fixed
=======
      // TODO - uncomment when OCTT test failure is fixed
      // this.sendCallResultWithMessage(message, {
      //   status: GenericStatusEnumType.Accepted,
      // } as SignCertificateResponse);
    } catch (error) {
      this._logger.error('Verify Request failed:', error);
      // TODO - uncomment when OCTT test failure is fixed
>>>>>>> de1bb566
      // this.sendCallResultWithMessage(message, {
      //   status: GenericStatusEnumType.Rejected,
      //   statusInfo: {
      //     reasonCode: ErrorCode.GenericError,
      //     additionalInfo: error instanceof Error ? error.message : undefined,
      //   },
      // } as SignCertificateResponse);

      return;
    }

    // TODO uncomment after OCTT issue is fixed
    // this.sendCallResultWithMessage(message, {
    //   status: GenericStatusEnumType.Accepted,
    // } as SignCertificateResponse);

    this.sendCall(
      stationId,
      message.context.tenantId,
      CallAction.CertificateSigned,
      {
        certificateChain: certificateChainPem,
        certificateType: certificateType,
      } as CertificateSignedRequest,
    );
  }

  /**
   * Handle responses
   */

  @AsHandler(CallAction.CertificateSigned)
  protected _handleCertificateSigned(
    message: IMessage<CertificateSignedResponse>,
    props?: HandlerProperties,
  ): void {
    this._logger.debug('CertificateSigned received:', message, props);
    // TODO: If rejected, retry and/or send to callbackUrl if originally part of a triggered refresh
    // TODO: If accepted, revoke old certificate
  }

  @AsHandler(CallAction.DeleteCertificate)
  protected _handleDeleteCertificate(
    message: IMessage<DeleteCertificateResponse>,
    props?: HandlerProperties,
  ): void {
    this._logger.debug('DeleteCertificate received:', message, props);
  }

  @AsHandler(CallAction.GetInstalledCertificateIds)
  protected _handleGetInstalledCertificateIds(
    message: IMessage<GetInstalledCertificateIdsResponse>,
    props?: HandlerProperties,
  ): void {
    this._logger.debug('GetInstalledCertificateIds received:', message, props);
  }

  @AsHandler(CallAction.InstallCertificate)
  protected _handleInstallCertificate(
    message: IMessage<InstallCertificateResponse>,
    props?: HandlerProperties,
  ): void {
    this._logger.debug('InstallCertificate received:', message, props);
  }

  private async _verifySignCertRequest(
    csrString: string,
    stationId: string,
    certificateType?: CertificateSigningUseEnumType,
  ): Promise<void> {
    // Verify certificate type
    if (
      !certificateType ||
      (certificateType !== CertificateSigningUseEnumType.V2GCertificate &&
        certificateType !==
          CertificateSigningUseEnumType.ChargingStationCertificate)
    ) {
      throw new Error(`Unsupported certificate type: ${certificateType}`);
    }

    // Verify CSR
    const csr: CertificationRequest = parseCSRForVerification(csrString);
    this._logger.info(`Verifying CSR: ${JSON.stringify(csr)}`);

    if (!(await csr.verify())) {
      throw new Error(
        'Verify the signature on this csr using its public key failed',
      );
    }

    if (
      certificateType ===
      CertificateSigningUseEnumType.ChargingStationCertificate
    ) {
      // Verify organization name match the one stored in the device model
      const organizationName = await this._deviceModelRepository.readAllByQuery(
        {
          stationId: stationId,
          component_name: 'SecurityCtrlr',
          variable_name: 'OrganizationName',
          type: AttributeEnumType.Actual,
        },
      );
      if (!organizationName || organizationName.length < 1) {
        throw new Error('Expected organizationName not found in DB');
      }
      // Find organizationName (its key is '2.5.4.10') attribute in CSR
      const organizationNameAttr = csr.subject.typesAndValues.find(
        (attr) => attr.type === '2.5.4.10',
      );
      if (!organizationNameAttr) {
        throw new Error('organizationName attribute not found in CSR');
      }
      if (
        organizationName[0].value !==
        organizationNameAttr.value.valueBlock.value
      ) {
        throw new Error(
          `Expect organizationName ${organizationName[0].value} but get ${organizationNameAttr.value} from the csr`,
        );
      }
    }

    this._logger.info(
      `Verified SignCertRequest for station ${stationId} successfully.`,
    );
  }
}<|MERGE_RESOLUTION|>--- conflicted
+++ resolved
@@ -247,11 +247,7 @@
     const certificateType: CertificateSigningUseEnumType | undefined =
       message.payload.certificateType;
 
-<<<<<<< HEAD
     // TODO OCTT Currently fails the CSMS on test case TC_A_14_CSMS if an invalid csr is rejected
-=======
-    // TODO - OCTT Currently fails the CSMS on test case TC_A_14_CSMS if an invalid csr is rejected
->>>>>>> de1bb566
     //  Despite explicitly saying in the protocol "The CSMS may do some checks on the CSR"
     //  So it is necessary to accept before checking the csr. when this is fixed, this line can be removed
     //  And the other sendCallResultWithMessage for SignCertificateResponse can be uncommented
@@ -262,7 +258,6 @@
     let certificateChainPem: string;
     try {
       await this._verifySignCertRequest(csrString, stationId, certificateType);
-<<<<<<< HEAD
 
       certificateChainPem =
         await this._certificateAuthorityService.getCertificateChain(
@@ -271,18 +266,9 @@
           certificateType,
         );
     } catch (error) {
-      this._logger.error('Sing certificate failed:', error);
+      this._logger.error('Sign certificate failed:', error);
 
       // TODO uncomment after OCTT issue is fixed
-=======
-      // TODO - uncomment when OCTT test failure is fixed
-      // this.sendCallResultWithMessage(message, {
-      //   status: GenericStatusEnumType.Accepted,
-      // } as SignCertificateResponse);
-    } catch (error) {
-      this._logger.error('Verify Request failed:', error);
-      // TODO - uncomment when OCTT test failure is fixed
->>>>>>> de1bb566
       // this.sendCallResultWithMessage(message, {
       //   status: GenericStatusEnumType.Rejected,
       //   statusInfo: {
