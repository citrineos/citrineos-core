// Copyright (c) 2023 S44, LLC
// Copyright Contributors to the CitrineOS Project
//
// SPDX-License-Identifier: Apache 2.0

import {
  AbstractModule,
  AsHandler,
  AttributeEnumType,
  CallAction,
  CertificateSignedRequest,
  CertificateSignedResponse,
  CertificateSigningUseEnumType,
  DeleteCertificateResponse,
  ErrorCode,
  EventGroup,
  GenericStatusEnumType,
  Get15118EVCertificateRequest,
  GetCertificateStatusEnumType,
  GetCertificateStatusRequest,
  GetCertificateStatusResponse,
  GetInstalledCertificateIdsResponse,
  HandlerProperties,
  ICache,
  IMessage,
  IMessageHandler,
  IMessageSender,
  InstallCertificateResponse,
  OcppError,
  SignCertificateRequest,
  SignCertificateResponse,
<<<<<<< HEAD
  SystemConfig
} from "@citrineos/base";
import {
  ICertificateRepository,
  IDeviceModelRepository,
  sequelize
} from "@citrineos/data";
import { RabbitMqReceiver, RabbitMqSender, Timer } from "@citrineos/util";
import deasyncPromise from "deasync-promise";
import * as forge from "node-forge";
import fs from "fs";
=======
  SystemConfig,
} from '@citrineos/base';
import { IDeviceModelRepository, sequelize } from '@citrineos/data';
import { RabbitMqReceiver, RabbitMqSender, Timer } from '@citrineos/util';
import deasyncPromise from 'deasync-promise';
import * as forge from 'node-forge';
>>>>>>> 631ab765
import { ILogObj, Logger } from 'tslog';
import { CertificateAuthorityService } from './service/CertificateAuthority';

/**
 * Component that handles provisioning related messages.
 */
export class CertificatesModule extends AbstractModule {
  /**
   * Fields
   */

  protected _requests: CallAction[] = [
    CallAction.Get15118EVCertificate,
    CallAction.GetCertificateStatus,
    CallAction.SignCertificate,
  ];

  protected _responses: CallAction[] = [
    CallAction.CertificateSigned,
    CallAction.DeleteCertificate,
    CallAction.GetInstalledCertificateIds,
    CallAction.InstallCertificate,
  ];

  protected _deviceModelRepository: IDeviceModelRepository;
<<<<<<< HEAD
  protected _certificateRepository: ICertificateRepository;
  private _securityCaCerts: Map<string, forge.pki.Certificate> = new Map();
  private _securityCaPrivateKeys: Map<string, forge.pki.rsa.PrivateKey> = new Map();
=======
  protected _certificateAuthorityService: CertificateAuthorityService;
>>>>>>> 631ab765

  get certificateRepository(): ICertificateRepository {
    return this._certificateRepository;
  }

  /**
   * Constructor
   */

  /**
   * This is the constructor function that initializes the {@link CertificatesModule}.
   *
   * @param {SystemConfig} config - The `config` contains configuration settings for the module.
   *
   * @param {ICache} [cache] - The cache instance which is shared among the modules & Central System to pass information such as blacklisted actions or boot status.
   *
   * @param {IMessageSender} [sender] - The `sender` parameter is an optional parameter that represents an instance of the {@link IMessageSender} interface.
   * It is used to send messages from the central system to external systems or devices. If no `sender` is provided, a default {@link RabbitMqSender} instance is created and used.
   *
   * @param {IMessageHandler} [handler] - The `handler` parameter is an optional parameter that represents an instance of the {@link IMessageHandler} interface.
   * It is used to handle incoming messages and dispatch them to the appropriate methods or functions. If no `handler` is provided, a default {@link RabbitMqReceiver} instance is created and used.
   *
   * @param {Logger<ILogObj>} [logger] - The `logger` parameter is an optional parameter that represents an instance of {@link Logger<ILogObj>}.
   * It is used to propagate system wide logger settings and will serve as the parent logger for any sub-component logging. If no `logger` is provided, a default {@link Logger<ILogObj>} instance is created and used.
   *
   * @param {IDeviceModelRepository} [deviceModelRepository] - An optional parameter of type {@link IDeviceModelRepository} which represents a repository for accessing and manipulating variable data.
   * If no `deviceModelRepository` is provided, a default {@link sequelize.DeviceModelRepository} instance is created and used.
   */
  constructor(
    config: SystemConfig,
    cache: ICache,
    sender: IMessageSender,
    handler: IMessageHandler,
    logger?: Logger<ILogObj>,
    deviceModelRepository?: IDeviceModelRepository,
<<<<<<< HEAD
    certificateRepository?: ICertificateRepository
=======
>>>>>>> 631ab765
  ) {
    super(
      config,
      cache,
      handler || new RabbitMqReceiver(config, logger),
      sender || new RabbitMqSender(config, logger),
      EventGroup.Certificates,
      logger,
    );

    const timer = new Timer();
    this._logger.info('Initializing...');

    if (!deasyncPromise(this._initHandler(this._requests, this._responses))) {
      throw new Error(
        'Could not initialize module due to failure in handler initialization.',
      );
    }

<<<<<<< HEAD
    this._deviceModelRepository = deviceModelRepository || new sequelize.DeviceModelRepository(config, logger);
    this._certificateRepository = certificateRepository || new sequelize.CertificateRepository(config, logger);
=======
    this._deviceModelRepository =
      deviceModelRepository ||
      new sequelize.DeviceModelRepository(config, logger);
>>>>>>> 631ab765

    this._certificateAuthorityService = new CertificateAuthorityService(
      config,
      cache,
      this._logger,
    );

    this._logger.info(`Initialized in ${timer.end()}ms...`);
  }

  /**
   * Handle requests
   */

  @AsHandler(CallAction.Get15118EVCertificate)
  protected _handleGet15118EVCertificate(
    message: IMessage<Get15118EVCertificateRequest>,
    props?: HandlerProperties,
  ): void {
    this._logger.debug('Get15118EVCertificate received:', message, props);

    this._logger.error('Get15118EVCertificate not implemented');
    this.sendCallErrorWithMessage(
      message,
      new OcppError(
        message.context.correlationId,
        ErrorCode.NotImplemented,
        'Get15118EVCertificate not implemented',
      ),
    );
  }

  @AsHandler(CallAction.GetCertificateStatus)
  protected _handleGetCertificateStatus(
    message: IMessage<GetCertificateStatusRequest>,
    props?: HandlerProperties,
  ): void {
    this._logger.debug('GetCertificateStatus received:', message, props);

    this._logger.error('GetCertificateStatus not implemented');
    this.sendCallResultWithMessage(message, {
      status: GetCertificateStatusEnumType.Failed,
      statusInfo: { reasonCode: ErrorCode.NotImplemented },
    } as GetCertificateStatusResponse);
  }

  @AsHandler(CallAction.SignCertificate)
  protected async _handleSignCertificate(
    message: IMessage<SignCertificateRequest>,
    props?: HandlerProperties,
  ): Promise<void> {
    this._logger.debug('Sign certificate request received:', message, props);
    const stationId = message.context.stationId;
    const csrString = message.payload.csr;
    const certificateType = message.payload.certificateType;

    // OCTT Currently fails the CSMS on test case TC_A_14_CSMS if an invalid csr is rejected
    // Despite explicitly saying in the protocol "The CSMS may do some checks on the CSR"
    // So it is necessary to accept before checking the csr. when this is fixed, this line can be removed
    // And the other sendCallResultWithMessage for SignCertificateResponse can be uncommented
    this.sendCallResultWithMessage(message, {
      status: GenericStatusEnumType.Accepted,
    } as SignCertificateResponse);

    try {
      await this._verifySignCertRequest(csrString, certificateType, stationId);
      // this.sendCallResultWithMessage(message, {
      //   status: GenericStatusEnumType.Accepted,
      // } as SignCertificateResponse);
    } catch (error) {
      this._logger.error('Sign certificate failed:', error);

      // this.sendCallResultWithMessage(message, {
      //   status: GenericStatusEnumType.Rejected,
      //   statusInfo: {
      //   reasonCode: 'INVALID_REQUEST_ERROR',
      //     additionalInfo: (error as Error).message,
      //   },
      // } as SignCertificateResponse);
    }

    const certificatePem: string =
      await this._certificateAuthorityService.getCertificateChain(
        csrString,
        stationId,
        certificateType,
      );
    this.sendCall(
      stationId,
      message.context.tenantId,
      CallAction.CertificateSigned,
      {
        certificateChain: certificatePem,
        certificateType: certificateType,
      } as CertificateSignedRequest,
    );
  }

  /**
   * Handle responses
   */

  @AsHandler(CallAction.CertificateSigned)
  protected _handleCertificateSigned(
    message: IMessage<CertificateSignedResponse>,
    props?: HandlerProperties,
  ): void {
    this._logger.debug('CertificateSigned received:', message, props);
    // TODO: If rejected, retry and/or send to callbackUrl if originally part of a triggered refresh
    // TODO: If accepted, revoke old certificate
  }

  @AsHandler(CallAction.DeleteCertificate)
  protected _handleDeleteCertificate(
    message: IMessage<DeleteCertificateResponse>,
    props?: HandlerProperties,
  ): void {
    this._logger.debug('DeleteCertificate received:', message, props);
  }

  @AsHandler(CallAction.GetInstalledCertificateIds)
  protected _handleGetInstalledCertificateIds(
    message: IMessage<GetInstalledCertificateIdsResponse>,
    props?: HandlerProperties,
  ): void {
    this._logger.debug('GetInstalledCertificateIds received:', message, props);
  }

  @AsHandler(CallAction.InstallCertificate)
  protected _handleInstallCertificate(
    message: IMessage<InstallCertificateResponse>,
    props?: HandlerProperties,
  ): void {
    this._logger.debug('InstallCertificate received:', message, props);
  }

  private async _verifySignCertRequest(
    csrString: string,
    certificateType?: CertificateSigningUseEnumType,
    stationId?: string,
  ): Promise<void> {
    // Verify certificate type
    if (
      !certificateType ||
      (certificateType !== CertificateSigningUseEnumType.V2GCertificate &&
        certificateType !==
          CertificateSigningUseEnumType.ChargingStationCertificate)
    ) {
      throw new Error(`Unsupported certificate type: ${certificateType}`);
    }

    // Verify CSR
    const csr: forge.pki.CertificateSigningRequest =
      forge.pki.certificationRequestFromPem(csrString);

    if (!csr.verify()) {
      throw new Error(
        'Verify the signature on this csr using its public key failed',
      );
    }

    if (
      certificateType ===
      CertificateSigningUseEnumType.ChargingStationCertificate
    ) {
      if (!stationId) {
        throw new Error(
          'StationId must be provided when certificateType is ChargingStationCertificate',
        );
      }

      const organizationName = await this._deviceModelRepository.readAllByQuery(
        {
          stationId: stationId,
          component_name: 'SecurityCtrlr',
          variable_name: 'OrganizationName',
          type: AttributeEnumType.Actual,
        },
      );
      const organizationNameCsr = csr.subject.getField({
        name: 'organizationName',
      });
      if (
        organizationName &&
        organizationName.length > 0 &&
        organizationName[0] !== organizationNameCsr
      ) {
        throw new Error(
          `Expect organizationName ${organizationName[0]} but get ${organizationNameCsr} from the csr`,
        );
      }
    }
  }
}<|MERGE_RESOLUTION|>--- conflicted
+++ resolved
@@ -29,26 +29,13 @@
   OcppError,
   SignCertificateRequest,
   SignCertificateResponse,
-<<<<<<< HEAD
-  SystemConfig
-} from "@citrineos/base";
-import {
-  ICertificateRepository,
-  IDeviceModelRepository,
-  sequelize
-} from "@citrineos/data";
-import { RabbitMqReceiver, RabbitMqSender, Timer } from "@citrineos/util";
-import deasyncPromise from "deasync-promise";
-import * as forge from "node-forge";
-import fs from "fs";
-=======
   SystemConfig,
 } from '@citrineos/base';
-import { IDeviceModelRepository, sequelize } from '@citrineos/data';
+import { ICertificateRepository, IDeviceModelRepository, sequelize } from '@citrineos/data';
 import { RabbitMqReceiver, RabbitMqSender, Timer } from '@citrineos/util';
 import deasyncPromise from 'deasync-promise';
 import * as forge from 'node-forge';
->>>>>>> 631ab765
+import fs from 'fs';
 import { ILogObj, Logger } from 'tslog';
 import { CertificateAuthorityService } from './service/CertificateAuthority';
 
@@ -74,13 +61,8 @@
   ];
 
   protected _deviceModelRepository: IDeviceModelRepository;
-<<<<<<< HEAD
   protected _certificateRepository: ICertificateRepository;
-  private _securityCaCerts: Map<string, forge.pki.Certificate> = new Map();
-  private _securityCaPrivateKeys: Map<string, forge.pki.rsa.PrivateKey> = new Map();
-=======
   protected _certificateAuthorityService: CertificateAuthorityService;
->>>>>>> 631ab765
 
   get certificateRepository(): ICertificateRepository {
     return this._certificateRepository;
@@ -116,10 +98,7 @@
     handler: IMessageHandler,
     logger?: Logger<ILogObj>,
     deviceModelRepository?: IDeviceModelRepository,
-<<<<<<< HEAD
     certificateRepository?: ICertificateRepository
-=======
->>>>>>> 631ab765
   ) {
     super(
       config,
@@ -139,14 +118,12 @@
       );
     }
 
-<<<<<<< HEAD
-    this._deviceModelRepository = deviceModelRepository || new sequelize.DeviceModelRepository(config, logger);
-    this._certificateRepository = certificateRepository || new sequelize.CertificateRepository(config, logger);
-=======
     this._deviceModelRepository =
       deviceModelRepository ||
       new sequelize.DeviceModelRepository(config, logger);
->>>>>>> 631ab765
+    this._certificateRepository =
+      certificateRepository ||
+      new sequelize.CertificateRepository(config, logger);
 
     this._certificateAuthorityService = new CertificateAuthorityService(
       config,
