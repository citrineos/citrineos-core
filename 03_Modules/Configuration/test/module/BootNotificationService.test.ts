--- conflicted
+++ resolved
@@ -1,20 +1,12 @@
 import { Boot, IBootRepository } from '@citrineos/data';
 import { BootNotificationService } from '../../src/module/BootNotificationService';
-<<<<<<< HEAD
 import {
   ICache,
   RegistrationStatusEnumType,
   SystemConfig,
 } from '@citrineos/base';
-import { aValidBootConfig } from '../providers/BootConfig';
+import { aValidBootConfig } from '../providers/BootConfigProvider';
 import { aMessageConfirmation, MOCK_REQUEST_ID } from '../providers/SendCall';
-=======
-import { RegistrationStatusEnumType, SystemConfig } from '@citrineos/base';
-import {
-  aValidBootConfig,
-  aValidConfiguration,
-} from '../providers/BootConfigProvider';
->>>>>>> bf9891a6
 
 type Configuration = SystemConfig['modules']['configuration'];
 
