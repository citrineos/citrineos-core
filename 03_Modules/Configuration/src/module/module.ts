--- conflicted
+++ resolved
@@ -14,14 +14,18 @@
   CALL_SCHEMA_MAP,
   CallAction,
   ChangeAvailabilityResponse,
+  ClearDisplayMessageResponse,
+  ClearMessageStatusEnumType,
   DataTransferRequest,
   DataTransferResponse,
   DataTransferStatusEnumType,
+  DisplayMessageStatusEnumType,
   ErrorCode,
   EventGroup,
   FirmwareStatusNotificationRequest,
   FirmwareStatusNotificationResponse,
   GetBaseReportRequest,
+  GetDisplayMessagesRequest,
   GetDisplayMessagesResponse,
   HandlerProperties,
   HeartbeatRequest,
@@ -31,6 +35,7 @@
   IMessageConfirmation,
   IMessageHandler,
   IMessageSender,
+  MessageInfoType,
   MutabilityEnumType,
   NotifyDisplayMessagesRequest,
   NotifyDisplayMessagesResponse,
@@ -49,28 +54,18 @@
   SystemConfig,
   UnpublishFirmwareResponse,
   UpdateFirmwareResponse,
-<<<<<<< HEAD
 } from '@citrineos/base';
 import {
   Boot,
+  Component,
   IBootRepository,
   IDeviceModelRepository,
+  IMessageInfoRepository,
   sequelize,
 } from '@citrineos/data';
 import { RabbitMqReceiver, RabbitMqSender, Timer } from '@citrineos/util';
 import { v4 as uuidv4 } from 'uuid';
 import deasyncPromise from 'deasync-promise';
-=======
-  ClearDisplayMessageResponse,
-  DisplayMessageStatusEnumType,
-  GetDisplayMessagesRequest,
-  MessageInfoType, ClearMessageStatusEnumType
-} from "@citrineos/base";
-import { Boot, Component, IBootRepository, IDeviceModelRepository, IMessageInfoRepository, sequelize } from "@citrineos/data";
-import { RabbitMqReceiver, RabbitMqSender, Timer } from "@citrineos/util";
-import { v4 as uuidv4 } from "uuid";
-import deasyncPromise from "deasync-promise";
->>>>>>> b208f96c
 import { ILogObj, Logger } from 'tslog';
 import { DeviceModelService } from './services';
 
@@ -106,23 +101,6 @@
   protected _deviceModelRepository: IDeviceModelRepository;
   protected _messageInfoRepository: IMessageInfoRepository;
 
-<<<<<<< HEAD
-=======
-  public _deviceModelService: DeviceModelService;
-
-  get bootRepository(): IBootRepository {
-    return this._bootRepository;
-  }
-
-  get deviceModelRepository(): IDeviceModelRepository {
-    return this._deviceModelRepository;
-  }
-
-  get messageInfoRepository(): IMessageInfoRepository {
-    return this._messageInfoRepository;
-  }
-
->>>>>>> b208f96c
   /**
    * Constructor
    */
@@ -144,13 +122,8 @@
    * It is used to propagate system wide logger settings and will serve as the parent logger for any sub-component logging. If no `logger` is provided, a default {@link Logger<ILogObj>} instance is created and used.
    *
    * @param {IBootRepository} [bootRepository] - An optional parameter of type {@link IBootRepository} which represents a repository for accessing and manipulating authorization data.
-<<<<<<< HEAD
    * If no `bootRepository` is provided, a default {@link sequelize.BootRepository} instance is created and used.
    *
-=======
-   * If no `bootRepository` is provided, a default {@link sequelize:bootRepository} instance is created and used.
-   * 
->>>>>>> b208f96c
    * @param {IDeviceModelRepository} [deviceModelRepository] - An optional parameter of type {@link IDeviceModelRepository} which represents a repository for accessing and manipulating variable data.
    * If no `deviceModelRepository` is provided, a default {@link sequelize:deviceModelRepository} instance is created and used.
    *
@@ -166,10 +139,7 @@
     logger?: Logger<ILogObj>,
     bootRepository?: IBootRepository,
     deviceModelRepository?: IDeviceModelRepository,
-<<<<<<< HEAD
-=======
     messageInfoRepository?: IMessageInfoRepository
->>>>>>> b208f96c
   ) {
     super(
       config,
@@ -189,17 +159,14 @@
       );
     }
 
-<<<<<<< HEAD
     this._bootRepository =
       bootRepository || new sequelize.BootRepository(config, this._logger);
     this._deviceModelRepository =
       deviceModelRepository ||
       new sequelize.DeviceModelRepository(config, this._logger);
-=======
-    this._bootRepository = bootRepository || new sequelize.BootRepository(config, this._logger);
-    this._deviceModelRepository = deviceModelRepository || new sequelize.DeviceModelRepository(config, this._logger);
-    this._messageInfoRepository = messageInfoRepository || new sequelize.MessageInfoRepository(config, this._logger);
->>>>>>> b208f96c
+      this._messageInfoRepository = 
+      messageInfoRepository || 
+      new sequelize.MessageInfoRepository(config, this._logger);
 
     this._deviceModelService = new DeviceModelService(
       this._deviceModelRepository,
@@ -214,6 +181,10 @@
 
   get deviceModelRepository(): IDeviceModelRepository {
     return this._deviceModelRepository;
+  }
+
+  get messageInfoRepository(): IMessageInfoRepository {
+    return this._messageInfoRepository;
   }
 
   /**
@@ -684,31 +655,18 @@
       currentTime: new Date().toISOString(),
     };
 
-<<<<<<< HEAD
     this.sendCallResultWithMessage(message, response).then(
       (messageConfirmation) =>
         this._logger.debug('Heartbeat response sent: ', messageConfirmation),
     );
-=======
-    this.sendCallResultWithMessage(message, response)
-      .then(messageConfirmation => {
-        this._logger.debug("Heartbeat response sent: ", messageConfirmation)
-      });
->>>>>>> b208f96c
   }
 
   @AsHandler(CallAction.NotifyDisplayMessages)
   protected async _handleNotifyDisplayMessages(
     message: IMessage<NotifyDisplayMessagesRequest>,
-<<<<<<< HEAD
-    props?: HandlerProperties,
-  ): void {
-    this._logger.debug('NotifyDisplayMessages received: ', message, props);
-=======
     props?: HandlerProperties
   ): Promise<void> {
     this._logger.debug("NotifyDisplayMessages received: ", message, props);
->>>>>>> b208f96c
 
     const messageInfoTypes = message.payload.messageInfo as MessageInfoType[];
     for (const messageInfoType of messageInfoTypes) {
@@ -721,7 +679,6 @@
     }
 
     // Create response
-<<<<<<< HEAD
     const response: NotifyDisplayMessagesResponse = {};
 
     this.sendCallResultWithMessage(message, response).then(
@@ -731,15 +688,6 @@
           messageConfirmation,
         ),
     );
-=======
-    const response: NotifyDisplayMessagesResponse = {
-    };
-
-    this.sendCallResultWithMessage(message, response)
-      .then(messageConfirmation => {
-        this._logger.debug("NotifyDisplayMessages response sent: ", messageConfirmation)
-      });
->>>>>>> b208f96c
   }
 
   @AsHandler(CallAction.FirmwareStatusNotification)
@@ -754,7 +702,6 @@
     // Create response
     const response: FirmwareStatusNotificationResponse = {};
 
-<<<<<<< HEAD
     this.sendCallResultWithMessage(message, response).then(
       (messageConfirmation) =>
         this._logger.debug(
@@ -762,12 +709,6 @@
           messageConfirmation,
         ),
     );
-=======
-    this.sendCallResultWithMessage(message, response)
-      .then(messageConfirmation => {
-        this._logger.debug("FirmwareStatusNotification response sent: ", messageConfirmation)
-      });
->>>>>>> b208f96c
   }
 
   @AsHandler(CallAction.DataTransfer)
@@ -783,17 +724,10 @@
       statusInfo: { reasonCode: ErrorCode.NotImplemented },
     };
 
-<<<<<<< HEAD
     this.sendCallResultWithMessage(message, response).then(
       (messageConfirmation) =>
         this._logger.debug('DataTransfer response sent: ', messageConfirmation),
     );
-=======
-    this.sendCallResultWithMessage(message, response)
-      .then(messageConfirmation => {
-        this._logger.debug("DataTransfer response sent: ", messageConfirmation)
-      });
->>>>>>> b208f96c
   }
 
   /**
@@ -827,11 +761,6 @@
   @AsHandler(CallAction.SetDisplayMessage)
   protected async _handleSetDisplayMessage(
     message: IMessage<SetDisplayMessageResponse>,
-<<<<<<< HEAD
-    props?: HandlerProperties,
-  ): void {
-    this._logger.debug('SetDisplayMessage response received:', message, props);
-=======
     props?: HandlerProperties
   ): Promise<void> {
     this._logger.debug("SetDisplayMessage response received:", message, props);
@@ -843,7 +772,6 @@
       await this._messageInfoRepository.deactivateAllByStationId(message.context.stationId)
       await this.sendCall(message.context.stationId, message.context.tenantId, CallAction.GetDisplayMessages, { requestId: Math.floor(Math.random() * 1000) } as GetDisplayMessagesRequest);
     }
->>>>>>> b208f96c
   }
 
   @AsHandler(CallAction.PublishFirmware)
