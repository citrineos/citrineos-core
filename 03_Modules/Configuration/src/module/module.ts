--- conflicted
+++ resolved
@@ -54,15 +54,19 @@
   GetDisplayMessagesRequest,
   MessageInfoType, ClearMessageStatusEnumType
 } from "@citrineos/base";
-<<<<<<< HEAD
-import {Boot, DeviceModelRepository, IBootRepository, IDeviceModelRepository, sequelize} from "@citrineos/data";
+import {
+  Boot,
+  DeviceModelRepository,
+  IBootRepository,
+  IDeviceModelRepository,
+  MessageInfoRepository,
+  sequelize
+} from "@citrineos/data";
 import {RabbitMqReceiver, RabbitMqSender, Timer} from "@citrineos/util";
 import {v4 as uuidv4} from "uuid";
-=======
 import { Boot, Component, IBootRepository, IDeviceModelRepository, IMessageInfoRepository, sequelize } from "@citrineos/data";
 import { RabbitMqReceiver, RabbitMqSender, Timer } from "@citrineos/util";
 import { v4 as uuidv4 } from "uuid";
->>>>>>> 4e0550a4
 import deasyncPromise from "deasync-promise";
 import {ILogObj, Logger} from 'tslog';
 import {DeviceModelService} from "./services";
@@ -103,29 +107,8 @@
     CallAction.UpdateFirmware
   ];
 
-<<<<<<< HEAD
   public _deviceModelService: DeviceModelService;
 
-=======
-  protected _bootRepository: IBootRepository;
-  protected _deviceModelRepository: IDeviceModelRepository;
-  protected _messageInfoRepository: IMessageInfoRepository;
-
-  public _deviceModelService: DeviceModelService;
-
-  get bootRepository(): IBootRepository {
-    return this._bootRepository;
-  }
-
-  get deviceModelRepository(): IDeviceModelRepository {
-    return this._deviceModelRepository;
-  }
-
-  get messageInfoRepository(): IMessageInfoRepository {
-    return this._messageInfoRepository;
-  }
-
->>>>>>> 4e0550a4
   /**
    * Constructor
    */
@@ -157,24 +140,14 @@
    *If no `deviceModelRepository` is provided, a default {@link sequelize:messageInfoRepository} instance is created and used.
    */
   constructor(
-<<<<<<< HEAD
     @inject(BootRepository) public readonly bootRepository: BootRepository,
     @inject(DeviceModelRepository) public readonly deviceModelRepository: DeviceModelRepository,
+    @inject(MessageInfoRepository) public readonly messageInfoRepository: MessageInfoRepository,
     @inject(SystemConfigService) private readonly configService?: SystemConfigService,
     @inject(CacheService) private readonly cacheService?: CacheService,
     @inject(LoggerService) private readonly loggerService?: LoggerService,
     @inject(RabbitMqSender) private readonly rabbitMqSender?: RabbitMqSender,
     @inject(RabbitMqReceiver) private readonly rabbitMqReceiver?: RabbitMqReceiver
-=======
-    config: SystemConfig,
-    cache: ICache,
-    sender?: IMessageSender,
-    handler?: IMessageHandler,
-    logger?: Logger<ILogObj>,
-    bootRepository?: IBootRepository,
-    deviceModelRepository?: IDeviceModelRepository,
-    messageInfoRepository?: IMessageInfoRepository
->>>>>>> 4e0550a4
   ) {
     super(configService?.systemConfig as SystemConfig, cacheService?.cache as ICache, rabbitMqReceiver!, rabbitMqSender!, EventGroup.Configuration, loggerService?.logger as Logger<ILogObj>);
 
@@ -185,15 +158,7 @@
       throw new Error("Could not initialize module due to failure in handler initialization.");
     }
 
-<<<<<<< HEAD
     this._deviceModelService = new DeviceModelService(this.deviceModelRepository); // todo inject
-=======
-    this._bootRepository = bootRepository || new sequelize.BootRepository(config, this._logger);
-    this._deviceModelRepository = deviceModelRepository || new sequelize.DeviceModelRepository(config, this._logger);
-    this._messageInfoRepository = messageInfoRepository || new sequelize.MessageInfoRepository(config, this._logger);
-
-    this._deviceModelService = new DeviceModelService(this._deviceModelRepository);
->>>>>>> 4e0550a4
 
     this._logger.info(`Initialized in ${timer.end()}ms...`);
   }
