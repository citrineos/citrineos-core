// Copyright (c) 2023 S44, LLC
// Copyright Contributors to the CitrineOS Project
//
// SPDX-License-Identifier: Apache 2.0

import { FastifyInstance, FastifyRequest } from 'fastify';
import { ILogObj, Logger } from 'tslog';
import { IConfigurationModuleApi } from './interface';
import { ConfigurationModule } from './module';
import {
  AbstractModuleApi,
  AsDataEndpoint,
  AsMessageEndpoint,
  BootConfig,
  BootConfigSchema,
  CallAction,
  HttpMethod,
  IMessageConfirmation,
  Namespace,
  OCPP2_0_1,
  OCPP2_0_1_CallAction,
  OCPPVersion,
  UpdateChargingStationPasswordRequest,
  UpdateChargingStationPasswordSchema,
} from '@citrineos/base';
import {
  Boot,
  ChargingStationKeyQuerySchema,
  ChargingStationKeyQuerystring,
  ChargingStationNetworkProfile,
  Component,
  NetworkProfileDeleteQuerySchema,
  NetworkProfileDeleteQuerystring,
  NetworkProfileQuerySchema,
  NetworkProfileQuerystring,
  ServerNetworkProfile,
  SetNetworkProfile,
  UpdateChargingStationPasswordQuerySchema,
  UpdateChargingStationPasswordQueryString,
  Variable,
  VariableAttribute,
} from '@citrineos/data';
import { Op } from 'sequelize';
import {
  generatePassword,
  isValidPassword,
  validateLanguageTag,
} from '@citrineos/util';
import { v4 as uuidv4 } from 'uuid';

enum SetNetworkProfileExtraQuerystrings {
  websocketServerConfigId = 'websocketServerConfigId',
}

/**websocketServerConfigId
 * Server API for the Configuration component.
 */
export class ConfigurationModuleApi
  extends AbstractModuleApi<ConfigurationModule>
  implements IConfigurationModuleApi
{
  /**
   * Constructor for the class.
   *
   * @param {ConfigurationModule} ConfigurationComponent - The Configuration component.
   * @param {FastifyInstance} server - The server instance.
   * @param {Logger<ILogObj>} [logger] - Optional logger instance.
   */
  constructor(
    ConfigurationComponent: ConfigurationModule,
    server: FastifyInstance,
    logger?: Logger<ILogObj>,
  ) {
    super(ConfigurationComponent, server, logger);
  }

  /**
   * Message Endpoint Methods
   */

  @AsMessageEndpoint(
<<<<<<< HEAD
    CallAction.SetNetworkProfile,
    SetNetworkProfileRequestSchema,
    { websocketServerConfigId: { type: 'string' } },
=======
    OCPP2_0_1_CallAction.SetNetworkProfile,
    OCPP2_0_1.SetNetworkProfileRequestSchema,
    { websocketServerConfigId: { type: 'string' } }
>>>>>>> de43acbf
  )
  async setNetworkProfile(
    identifier: string[],
    tenantId: string,
    request: OCPP2_0_1.SetNetworkProfileRequest,
    callbackUrl?: string,
    extraQueries?: Record<string, any>,
  ): Promise<IMessageConfirmation[]> {
    const correlationId = uuidv4();
    if (extraQueries) {
      const websocketServerConfigId =
        extraQueries[
          SetNetworkProfileExtraQuerystrings.websocketServerConfigId
        ];
      await SetNetworkProfile.build({
        stationId: identifier,
        correlationId,
        configurationSlot: request.configurationSlot,
        websocketServerConfigId,
        apn: JSON.stringify(request.connectionData.apn),
        vpn: JSON.stringify(request.connectionData.vpn),
        ...request.connectionData,
      }).save();
    }
<<<<<<< HEAD

    const results: Promise<IMessageConfirmation>[] = identifier.map((id) =>
      this._module.sendCall(
        id,
        tenantId,
        CallAction.SetNetworkProfile,
        request,
        callbackUrl,
        correlationId,
      ),
=======
    return this._module.sendCall(
      identifier,
      tenantId,
      OCPPVersion.OCPP2_0_1,
      OCPP2_0_1_CallAction.SetNetworkProfile,
      request,
      callbackUrl,
      correlationId,
>>>>>>> de43acbf
    );
    return Promise.all(results);
  }

  @AsMessageEndpoint(
    OCPP2_0_1_CallAction.ClearDisplayMessage,
    OCPP2_0_1.ClearDisplayMessageRequestSchema,
  )
  clearDisplayMessage(
    identifier: string[],
    tenantId: string,
    request: OCPP2_0_1.ClearDisplayMessageRequest,
    callbackUrl?: string,
<<<<<<< HEAD
  ): Promise<IMessageConfirmation[]> {
    const results: Promise<IMessageConfirmation>[] = identifier.map((id) =>
      this._module.sendCall(
        id,
        tenantId,
        CallAction.ClearDisplayMessage,
        request,
        callbackUrl,
      ),
=======
  ): Promise<IMessageConfirmation> {
    return this._module.sendCall(
      identifier,
      tenantId,
      OCPPVersion.OCPP2_0_1,
      OCPP2_0_1_CallAction.ClearDisplayMessage,
      request,
      callbackUrl,
>>>>>>> de43acbf
    );
    return Promise.all(results);
  }

  @AsMessageEndpoint(
    OCPP2_0_1_CallAction.GetDisplayMessages,
    OCPP2_0_1.GetDisplayMessagesRequestSchema,
  )
  getDisplayMessages(
    identifier: string[],
    tenantId: string,
    request: OCPP2_0_1.GetDisplayMessagesRequest,
    callbackUrl?: string,
<<<<<<< HEAD
  ): Promise<IMessageConfirmation[]> {
    const results: Promise<IMessageConfirmation>[] = identifier.map((id) =>
      this._module.sendCall(
        id,
        tenantId,
        CallAction.GetDisplayMessages,
        request,
        callbackUrl,
      ),
=======
  ): Promise<IMessageConfirmation> {
    return this._module.sendCall(
      identifier,
      tenantId,
      OCPPVersion.OCPP2_0_1,
      OCPP2_0_1_CallAction.GetDisplayMessages,
      request,
      callbackUrl,
>>>>>>> de43acbf
    );
    return Promise.all(results);
  }

  @AsMessageEndpoint(OCPP2_0_1_CallAction.PublishFirmware, OCPP2_0_1.PublishFirmwareRequestSchema)
  publishFirmware(
    identifier: string[],
    tenantId: string,
    request: OCPP2_0_1.PublishFirmwareRequest,
    callbackUrl?: string,
<<<<<<< HEAD
  ): Promise<IMessageConfirmation[]> {
    const results: Promise<IMessageConfirmation>[] = identifier.map((id) =>
      this._module.sendCall(
        id,
        tenantId,
        CallAction.PublishFirmware,
        request,
        callbackUrl,
      ),
=======
  ): Promise<IMessageConfirmation> {
    return this._module.sendCall(
      identifier,
      tenantId,
      OCPPVersion.OCPP2_0_1,
      OCPP2_0_1_CallAction.PublishFirmware,
      request,
      callbackUrl,
>>>>>>> de43acbf
    );
    return Promise.all(results);
  }

  @AsMessageEndpoint(
    OCPP2_0_1_CallAction.SetDisplayMessage,
    OCPP2_0_1.SetDisplayMessageRequestSchema,
  )
  async setDisplayMessage(
    identifier: string[],
    tenantId: string,
    request: OCPP2_0_1.SetDisplayMessageRequest,
    callbackUrl?: string,
<<<<<<< HEAD
  ): Promise<IMessageConfirmation[]> {
    const messageInfo = request.message as MessageInfoType;
=======
  ): Promise<IMessageConfirmation> {
    const messageInfo = request.message as OCPP2_0_1.MessageInfoType;
>>>>>>> de43acbf

    const languageTag = messageInfo.message.language;
    if (languageTag && !validateLanguageTag(languageTag)) {
      const errorMsg =
        'Language shall be specified as RFC-5646 tags, example: US English is: en-US.';
      this._logger.error(errorMsg);
      return [{ success: false, payload: errorMsg }];
    }

    // According to OCPP 2.0.1, the CSMS MAY include a startTime and endTime when setting a message.
    // startDateTime is from what date-time should this message be shown. If omitted: directly.
    if (!messageInfo.startDateTime) {
      messageInfo.startDateTime = new Date().toISOString();
    }

<<<<<<< HEAD
    const results: Promise<IMessageConfirmation>[] = identifier.map((id) =>
      this._module.sendCall(
        id,
        tenantId,
        CallAction.SetDisplayMessage,
        request,
        callbackUrl,
      ),
=======
    return this._module.sendCall(
      identifier,
      tenantId,
      OCPPVersion.OCPP2_0_1,
      OCPP2_0_1_CallAction.SetDisplayMessage,
      request,
      callbackUrl,
>>>>>>> de43acbf
    );
    return Promise.all(results);
  }

  @AsMessageEndpoint(
    OCPP2_0_1_CallAction.UnpublishFirmware,
    OCPP2_0_1.UnpublishFirmwareRequestSchema,
  )
  unpublishFirmware(
    identifier: string[],
    tenantId: string,
    request: OCPP2_0_1.UnpublishFirmwareRequest,
    callbackUrl?: string,
<<<<<<< HEAD
  ): Promise<IMessageConfirmation[]> {
    const results: Promise<IMessageConfirmation>[] = identifier.map((id) =>
      this._module.sendCall(
        id,
        tenantId,
        CallAction.UnpublishFirmware,
        request,
        callbackUrl,
      ),
=======
  ): Promise<IMessageConfirmation> {
    return this._module.sendCall(
      identifier,
      tenantId,
      OCPPVersion.OCPP2_0_1,
      OCPP2_0_1_CallAction.UnpublishFirmware,
      request,
      callbackUrl,
>>>>>>> de43acbf
    );
    return Promise.all(results);
  }

  @AsMessageEndpoint(OCPP2_0_1_CallAction.UpdateFirmware, OCPP2_0_1.UpdateFirmwareRequestSchema)
  updateFirmware(
    identifier: string[],
    tenantId: string,
    request: OCPP2_0_1.UpdateFirmwareRequest,
    callbackUrl?: string,
<<<<<<< HEAD
  ): Promise<IMessageConfirmation[]> {
    const results: Promise<IMessageConfirmation>[] = identifier.map((id) =>
      this._module.sendCall(
        id,
        tenantId,
        CallAction.UpdateFirmware,
        request,
        callbackUrl,
      ),
=======
  ): Promise<IMessageConfirmation> {
    return this._module.sendCall(
      identifier,
      tenantId,
      OCPPVersion.OCPP2_0_1,
      OCPP2_0_1_CallAction.UpdateFirmware,
      request,
      callbackUrl,
>>>>>>> de43acbf
    );
    return Promise.all(results);
  }

  @AsMessageEndpoint(OCPP2_0_1_CallAction.Reset, OCPP2_0_1.ResetRequestSchema)
  reset(
    identifier: string[],
    tenantId: string,
    request: OCPP2_0_1.ResetRequest,
    callbackUrl?: string,
<<<<<<< HEAD
  ): Promise<IMessageConfirmation[]> {
    const results: Promise<IMessageConfirmation>[] = identifier.map((id) =>
      this._module.sendCall(
        id,
        tenantId,
        CallAction.Reset,
        request,
        callbackUrl,
      ),
=======
  ): Promise<IMessageConfirmation> {
    return this._module.sendCall(
      identifier,
      tenantId,
      OCPPVersion.OCPP2_0_1,
      OCPP2_0_1_CallAction.Reset,
      request,
      callbackUrl,
>>>>>>> de43acbf
    );
    return Promise.all(results);
  }

  @AsMessageEndpoint(
    OCPP2_0_1_CallAction.ChangeAvailability,
    OCPP2_0_1.ChangeAvailabilityRequestSchema,
  )
  changeAvailability(
    identifier: string[],
    tenantId: string,
    request: OCPP2_0_1.ChangeAvailabilityRequest,
    callbackUrl?: string,
<<<<<<< HEAD
  ): Promise<IMessageConfirmation[]> {
    const results: Promise<IMessageConfirmation>[] = identifier.map((id) =>
      this._module.sendCall(
        id,
        tenantId,
        CallAction.ChangeAvailability,
        request,
        callbackUrl,
      ),
=======
  ): Promise<IMessageConfirmation> {
    return this._module.sendCall(
      identifier,
      tenantId,
      OCPPVersion.OCPP2_0_1,
      OCPP2_0_1_CallAction.ChangeAvailability,
      request,
      callbackUrl,
>>>>>>> de43acbf
    );
    return Promise.all(results);
  }

  @AsMessageEndpoint(OCPP2_0_1_CallAction.TriggerMessage, OCPP2_0_1.TriggerMessageRequestSchema)
  triggerMessage(
    identifier: string[],
    tenantId: string,
    request: OCPP2_0_1.TriggerMessageRequest,
    callbackUrl?: string,
<<<<<<< HEAD
  ): Promise<IMessageConfirmation[]> {
    const results: Promise<IMessageConfirmation>[] = identifier.map((id) =>
      this._module.sendCall(
        id,
        tenantId,
        CallAction.TriggerMessage,
        request,
        callbackUrl,
      ),
=======
  ): Promise<IMessageConfirmation> {
    return this._module.sendCall(
      identifier,
      tenantId,
      OCPPVersion.OCPP2_0_1,
      OCPP2_0_1_CallAction.TriggerMessage,
      request,
      callbackUrl,
>>>>>>> de43acbf
    );
    return Promise.all(results);
  }

  /**
   * Data Endpoints
   */

  @AsDataEndpoint(
    Namespace.BootConfig,
    HttpMethod.Put,
    ChargingStationKeyQuerySchema,
    BootConfigSchema,
  )
  putBootConfig(
    request: FastifyRequest<{
      Body: OCPP2_0_1.BootNotificationResponse;
      Querystring: ChargingStationKeyQuerystring;
    }>,
  ): Promise<BootConfig | undefined> {
    return this._module.bootRepository.createOrUpdateByKey(
      request.body,
      request.query.stationId,
    );
  }

  @AsDataEndpoint(
    Namespace.BootConfig,
    HttpMethod.Get,
    ChargingStationKeyQuerySchema,
  )
  getBootConfig(
    request: FastifyRequest<{ Querystring: ChargingStationKeyQuerystring }>,
  ): Promise<Boot | undefined> {
    return this._module.bootRepository.readByKey(request.query.stationId);
  }

  @AsDataEndpoint(
    Namespace.BootConfig,
    HttpMethod.Delete,
    ChargingStationKeyQuerySchema,
  )
  deleteBootConfig(
    request: FastifyRequest<{ Querystring: ChargingStationKeyQuerystring }>,
  ): Promise<Boot | undefined> {
    return this._module.bootRepository.deleteByKey(request.query.stationId);
  }

  @AsDataEndpoint(
    Namespace.PasswordType,
    HttpMethod.Post,
    UpdateChargingStationPasswordQuerySchema,
    UpdateChargingStationPasswordSchema,
  )
  async updatePassword(
    request: FastifyRequest<{
      Body: UpdateChargingStationPasswordRequest;
      Querystring: UpdateChargingStationPasswordQueryString;
    }>,
  ): Promise<IMessageConfirmation> {
    const stationId = request.body.stationId;
    this._logger.debug(`Updating password for ${stationId} station`);
    if (request.body.setOnCharger && !request.body.password) {
      return {
        success: false,
        payload: 'Password is required when setOnCharger is true',
      };
    }
    if (request.body.password && !isValidPassword(request.body.password)) {
      return { success: false, payload: 'Invalid password' };
    }
    const password = request.body.password || generatePassword();

    if (!request.body.setOnCharger) {
      try {
        await this.updatePasswordOnStation(
          password,
          stationId,
          request.query.callbackUrl,
        );
      } catch (error) {
        this._logger.warn(
          `Failed updating password on ${stationId} station`,
          error,
        );
        return {
          success: false,
          payload: `Failed updating password on ${stationId} station`,
        };
      }
    }
    const variableAttributes = await this.updatePasswordForStation(
      password,
      stationId,
    );
    this._logger.debug(
      `Successfully updated password for ${stationId} station`,
    );
    return {
      success: true,
      payload: `Updated ${variableAttributes.length} attributes`,
    };
  }

  @AsDataEndpoint(
    Namespace.ServerNetworkProfile,
    HttpMethod.Get,
    NetworkProfileQuerySchema,
  )
  async getNetworkProfiles(
    request: FastifyRequest<{ Querystring: NetworkProfileQuerystring }>,
  ): Promise<ChargingStationNetworkProfile[]> {
    return ChargingStationNetworkProfile.findAll({
      where: { stationId: request.query.stationId },
      include: [SetNetworkProfile, ServerNetworkProfile],
    });
  }

  @AsDataEndpoint(
    Namespace.ServerNetworkProfile,
    HttpMethod.Delete,
    NetworkProfileDeleteQuerySchema,
  )
  async deleteNetworkProfiles(
    request: FastifyRequest<{ Querystring: NetworkProfileDeleteQuerystring }>,
  ): Promise<IMessageConfirmation> {
    const destroyedRows = await ChargingStationNetworkProfile.destroy({
      where: {
        stationId: request.query.stationId,
        configurationSlot: {
          [Op.in]: request.query.configurationSlot,
        },
      },
    });
    return {
      success: true,
      payload: `${destroyedRows} rows successfully destroyed`,
    };
  }

  /**
   * Overrides superclass method to generate the URL path based on the input {@link CallAction} and the module's endpoint prefix configuration.
   *
   * @param {CallAction} input - The input {@link CallAction}.
   * @return {string} - The generated URL path.
   */
  protected _toMessagePath(input: CallAction): string {
    const endpointPrefix =
      this._module.config.modules.configuration.endpointPrefix;
    return super._toMessagePath(input, endpointPrefix);
  }

  /**
   * Overrides superclass method to generate the URL path based on the input {@link Namespace} and the module's endpoint prefix configuration.
   *
   * @param {CallAction} input - The input {@link Namespace}.
   * @return {string} - The generated URL path.
   */
  protected _toDataPath(input: Namespace): string {
    const endpointPrefix =
      this._module.config.modules.configuration.endpointPrefix;
    return super._toDataPath(input, endpointPrefix);
  }

  private async updatePasswordOnStation(
    password: string,
    stationId: string,
    callbackUrl?: string,
  ): Promise<void> {
    const correlationId = uuidv4();
    const cacheCallbackPromise: Promise<string | null> =
      this._module.cache.onChange(
        correlationId,
        this._module.config.maxCachingSeconds,
        stationId,
      );

    const messageConfirmation = await this._module.sendCall(
      stationId,
      'T01', // TODO: adjust when multi-tenancy is implemented
      OCPPVersion.OCPP2_0_1,
      OCPP2_0_1_CallAction.SetVariables,
      {
        setVariableData: [
          {
            variable: { name: 'BasicAuthPassword' },
            attributeValue: password,
            attributeType: OCPP2_0_1.AttributeEnumType.Actual,
            component: { name: 'SecurityCtrlr' },
          } as OCPP2_0_1.SetVariableDataType,
        ],
      } as OCPP2_0_1.SetVariablesRequest,
      callbackUrl,
      correlationId,
    );
    if (!messageConfirmation.success) {
      throw new Error(
        `Failed sending request to ${stationId} station for updating password`,
      );
    }

    const responseJsonString = await cacheCallbackPromise;
    if (!responseJsonString) {
      throw new Error(
        `${stationId} station did not respond in time for updating password`,
      );
    }

    const setVariablesResponse: OCPP2_0_1.SetVariablesResponse =
      JSON.parse(responseJsonString);
    const passwordUpdated = setVariablesResponse.setVariableResult.every(
      (result) => result.attributeStatus === OCPP2_0_1.SetVariableStatusEnumType.Accepted,
    );
    if (!passwordUpdated) {
      throw new Error(`Failure updating password on ${stationId} station`);
    }
  }

  private async updatePasswordForStation(
    password: string,
    stationId: string,
  ): Promise<VariableAttribute[]> {
    const timestamp = new Date().toISOString();
    const variableAttributes =
      await this._module.deviceModelRepository.createOrUpdateDeviceModelByStationId(
        {
          component: {
            name: 'SecurityCtrlr',
          },
          variable: {
            name: 'BasicAuthPassword',
          },
          variableAttribute: [
            {
              type: OCPP2_0_1.AttributeEnumType.Actual,
              value: password,
              mutability: OCPP2_0_1.MutabilityEnumType.WriteOnly,
            },
          ],
          variableCharacteristics: {
            dataType: OCPP2_0_1.DataEnumType.passwordString,
            supportsMonitoring: false,
          },
        },
        stationId,
        timestamp,
      );
    for (let variableAttribute of variableAttributes) {
      variableAttribute = await variableAttribute.reload({
        include: [Variable, Component],
      });
      await this._module.deviceModelRepository.updateResultByStationId(
        {
          attributeType: variableAttribute.type,
          attributeStatus: OCPP2_0_1.SetVariableStatusEnumType.Accepted,
          attributeStatusInfo: { reasonCode: 'SetOnCharger' },
          component: variableAttribute.component,
          variable: variableAttribute.variable,
        },
        stationId,
        timestamp,
      );
    }
    return variableAttributes;
  }
}<|MERGE_RESOLUTION|>--- conflicted
+++ resolved
@@ -52,7 +52,7 @@
   websocketServerConfigId = 'websocketServerConfigId',
 }
 
-/**websocketServerConfigId
+/**
  * Server API for the Configuration component.
  */
 export class ConfigurationModuleApi
@@ -79,15 +79,9 @@
    */
 
   @AsMessageEndpoint(
-<<<<<<< HEAD
-    CallAction.SetNetworkProfile,
-    SetNetworkProfileRequestSchema,
-    { websocketServerConfigId: { type: 'string' } },
-=======
     OCPP2_0_1_CallAction.SetNetworkProfile,
     OCPP2_0_1.SetNetworkProfileRequestSchema,
-    { websocketServerConfigId: { type: 'string' } }
->>>>>>> de43acbf
+    { websocketServerConfigId: { type: 'string' } },
   )
   async setNetworkProfile(
     identifier: string[],
@@ -112,27 +106,17 @@
         ...request.connectionData,
       }).save();
     }
-<<<<<<< HEAD
-
-    const results: Promise<IMessageConfirmation>[] = identifier.map((id) =>
-      this._module.sendCall(
-        id,
-        tenantId,
-        CallAction.SetNetworkProfile,
+
+    const results: Promise<IMessageConfirmation>[] = identifier.map((id) =>
+      this._module.sendCall(
+        id,
+        tenantId,
+        OCPPVersion.OCPP2_0_1,
+        OCPP2_0_1_CallAction.SetNetworkProfile,
         request,
         callbackUrl,
         correlationId,
       ),
-=======
-    return this._module.sendCall(
-      identifier,
-      tenantId,
-      OCPPVersion.OCPP2_0_1,
-      OCPP2_0_1_CallAction.SetNetworkProfile,
-      request,
-      callbackUrl,
-      correlationId,
->>>>>>> de43acbf
     );
     return Promise.all(results);
   }
@@ -146,26 +130,16 @@
     tenantId: string,
     request: OCPP2_0_1.ClearDisplayMessageRequest,
     callbackUrl?: string,
-<<<<<<< HEAD
-  ): Promise<IMessageConfirmation[]> {
-    const results: Promise<IMessageConfirmation>[] = identifier.map((id) =>
-      this._module.sendCall(
-        id,
-        tenantId,
-        CallAction.ClearDisplayMessage,
-        request,
-        callbackUrl,
-      ),
-=======
-  ): Promise<IMessageConfirmation> {
-    return this._module.sendCall(
-      identifier,
-      tenantId,
-      OCPPVersion.OCPP2_0_1,
-      OCPP2_0_1_CallAction.ClearDisplayMessage,
-      request,
-      callbackUrl,
->>>>>>> de43acbf
+  ): Promise<IMessageConfirmation[]> {
+    const results: Promise<IMessageConfirmation>[] = identifier.map((id) =>
+      this._module.sendCall(
+        id,
+        tenantId,
+        OCPPVersion.OCPP2_0_1,
+        OCPP2_0_1_CallAction.ClearDisplayMessage,
+        request,
+        callbackUrl,
+      ),
     );
     return Promise.all(results);
   }
@@ -179,56 +153,39 @@
     tenantId: string,
     request: OCPP2_0_1.GetDisplayMessagesRequest,
     callbackUrl?: string,
-<<<<<<< HEAD
-  ): Promise<IMessageConfirmation[]> {
-    const results: Promise<IMessageConfirmation>[] = identifier.map((id) =>
-      this._module.sendCall(
-        id,
-        tenantId,
-        CallAction.GetDisplayMessages,
-        request,
-        callbackUrl,
-      ),
-=======
-  ): Promise<IMessageConfirmation> {
-    return this._module.sendCall(
-      identifier,
-      tenantId,
-      OCPPVersion.OCPP2_0_1,
-      OCPP2_0_1_CallAction.GetDisplayMessages,
-      request,
-      callbackUrl,
->>>>>>> de43acbf
-    );
-    return Promise.all(results);
-  }
-
-  @AsMessageEndpoint(OCPP2_0_1_CallAction.PublishFirmware, OCPP2_0_1.PublishFirmwareRequestSchema)
+  ): Promise<IMessageConfirmation[]> {
+    const results: Promise<IMessageConfirmation>[] = identifier.map((id) =>
+      this._module.sendCall(
+        id,
+        tenantId,
+        OCPPVersion.OCPP2_0_1,
+        OCPP2_0_1_CallAction.GetDisplayMessages,
+        request,
+        callbackUrl,
+      ),
+    );
+    return Promise.all(results);
+  }
+
+  @AsMessageEndpoint(
+    OCPP2_0_1_CallAction.PublishFirmware,
+    OCPP2_0_1.PublishFirmwareRequestSchema,
+  )
   publishFirmware(
     identifier: string[],
     tenantId: string,
     request: OCPP2_0_1.PublishFirmwareRequest,
     callbackUrl?: string,
-<<<<<<< HEAD
-  ): Promise<IMessageConfirmation[]> {
-    const results: Promise<IMessageConfirmation>[] = identifier.map((id) =>
-      this._module.sendCall(
-        id,
-        tenantId,
-        CallAction.PublishFirmware,
-        request,
-        callbackUrl,
-      ),
-=======
-  ): Promise<IMessageConfirmation> {
-    return this._module.sendCall(
-      identifier,
-      tenantId,
-      OCPPVersion.OCPP2_0_1,
-      OCPP2_0_1_CallAction.PublishFirmware,
-      request,
-      callbackUrl,
->>>>>>> de43acbf
+  ): Promise<IMessageConfirmation[]> {
+    const results: Promise<IMessageConfirmation>[] = identifier.map((id) =>
+      this._module.sendCall(
+        id,
+        tenantId,
+        OCPPVersion.OCPP2_0_1,
+        OCPP2_0_1_CallAction.PublishFirmware,
+        request,
+        callbackUrl,
+      ),
     );
     return Promise.all(results);
   }
@@ -242,46 +199,31 @@
     tenantId: string,
     request: OCPP2_0_1.SetDisplayMessageRequest,
     callbackUrl?: string,
-<<<<<<< HEAD
-  ): Promise<IMessageConfirmation[]> {
-    const messageInfo = request.message as MessageInfoType;
-=======
-  ): Promise<IMessageConfirmation> {
+  ): Promise<IMessageConfirmation[]> {
     const messageInfo = request.message as OCPP2_0_1.MessageInfoType;
->>>>>>> de43acbf
 
     const languageTag = messageInfo.message.language;
     if (languageTag && !validateLanguageTag(languageTag)) {
       const errorMsg =
-        'Language shall be specified as RFC-5646 tags, example: US English is: en-US.';
+        'Language shall be specified as RFC-5646 tags, example: en-US for US English.';
       this._logger.error(errorMsg);
       return [{ success: false, payload: errorMsg }];
     }
 
-    // According to OCPP 2.0.1, the CSMS MAY include a startTime and endTime when setting a message.
-    // startDateTime is from what date-time should this message be shown. If omitted: directly.
+    // If omitted, startDateTime defaults to "now".
     if (!messageInfo.startDateTime) {
       messageInfo.startDateTime = new Date().toISOString();
     }
 
-<<<<<<< HEAD
-    const results: Promise<IMessageConfirmation>[] = identifier.map((id) =>
-      this._module.sendCall(
-        id,
-        tenantId,
-        CallAction.SetDisplayMessage,
-        request,
-        callbackUrl,
-      ),
-=======
-    return this._module.sendCall(
-      identifier,
-      tenantId,
-      OCPPVersion.OCPP2_0_1,
-      OCPP2_0_1_CallAction.SetDisplayMessage,
-      request,
-      callbackUrl,
->>>>>>> de43acbf
+    const results: Promise<IMessageConfirmation>[] = identifier.map((id) =>
+      this._module.sendCall(
+        id,
+        tenantId,
+        OCPPVersion.OCPP2_0_1,
+        OCPP2_0_1_CallAction.SetDisplayMessage,
+        request,
+        callbackUrl,
+      ),
     );
     return Promise.all(results);
   }
@@ -295,56 +237,39 @@
     tenantId: string,
     request: OCPP2_0_1.UnpublishFirmwareRequest,
     callbackUrl?: string,
-<<<<<<< HEAD
-  ): Promise<IMessageConfirmation[]> {
-    const results: Promise<IMessageConfirmation>[] = identifier.map((id) =>
-      this._module.sendCall(
-        id,
-        tenantId,
-        CallAction.UnpublishFirmware,
-        request,
-        callbackUrl,
-      ),
-=======
-  ): Promise<IMessageConfirmation> {
-    return this._module.sendCall(
-      identifier,
-      tenantId,
-      OCPPVersion.OCPP2_0_1,
-      OCPP2_0_1_CallAction.UnpublishFirmware,
-      request,
-      callbackUrl,
->>>>>>> de43acbf
-    );
-    return Promise.all(results);
-  }
-
-  @AsMessageEndpoint(OCPP2_0_1_CallAction.UpdateFirmware, OCPP2_0_1.UpdateFirmwareRequestSchema)
+  ): Promise<IMessageConfirmation[]> {
+    const results: Promise<IMessageConfirmation>[] = identifier.map((id) =>
+      this._module.sendCall(
+        id,
+        tenantId,
+        OCPPVersion.OCPP2_0_1,
+        OCPP2_0_1_CallAction.UnpublishFirmware,
+        request,
+        callbackUrl,
+      ),
+    );
+    return Promise.all(results);
+  }
+
+  @AsMessageEndpoint(
+    OCPP2_0_1_CallAction.UpdateFirmware,
+    OCPP2_0_1.UpdateFirmwareRequestSchema,
+  )
   updateFirmware(
     identifier: string[],
     tenantId: string,
     request: OCPP2_0_1.UpdateFirmwareRequest,
     callbackUrl?: string,
-<<<<<<< HEAD
-  ): Promise<IMessageConfirmation[]> {
-    const results: Promise<IMessageConfirmation>[] = identifier.map((id) =>
-      this._module.sendCall(
-        id,
-        tenantId,
-        CallAction.UpdateFirmware,
-        request,
-        callbackUrl,
-      ),
-=======
-  ): Promise<IMessageConfirmation> {
-    return this._module.sendCall(
-      identifier,
-      tenantId,
-      OCPPVersion.OCPP2_0_1,
-      OCPP2_0_1_CallAction.UpdateFirmware,
-      request,
-      callbackUrl,
->>>>>>> de43acbf
+  ): Promise<IMessageConfirmation[]> {
+    const results: Promise<IMessageConfirmation>[] = identifier.map((id) =>
+      this._module.sendCall(
+        id,
+        tenantId,
+        OCPPVersion.OCPP2_0_1,
+        OCPP2_0_1_CallAction.UpdateFirmware,
+        request,
+        callbackUrl,
+      ),
     );
     return Promise.all(results);
   }
@@ -355,26 +280,16 @@
     tenantId: string,
     request: OCPP2_0_1.ResetRequest,
     callbackUrl?: string,
-<<<<<<< HEAD
-  ): Promise<IMessageConfirmation[]> {
-    const results: Promise<IMessageConfirmation>[] = identifier.map((id) =>
-      this._module.sendCall(
-        id,
-        tenantId,
-        CallAction.Reset,
-        request,
-        callbackUrl,
-      ),
-=======
-  ): Promise<IMessageConfirmation> {
-    return this._module.sendCall(
-      identifier,
-      tenantId,
-      OCPPVersion.OCPP2_0_1,
-      OCPP2_0_1_CallAction.Reset,
-      request,
-      callbackUrl,
->>>>>>> de43acbf
+  ): Promise<IMessageConfirmation[]> {
+    const results: Promise<IMessageConfirmation>[] = identifier.map((id) =>
+      this._module.sendCall(
+        id,
+        tenantId,
+        OCPPVersion.OCPP2_0_1,
+        OCPP2_0_1_CallAction.Reset,
+        request,
+        callbackUrl,
+      ),
     );
     return Promise.all(results);
   }
@@ -388,56 +303,39 @@
     tenantId: string,
     request: OCPP2_0_1.ChangeAvailabilityRequest,
     callbackUrl?: string,
-<<<<<<< HEAD
-  ): Promise<IMessageConfirmation[]> {
-    const results: Promise<IMessageConfirmation>[] = identifier.map((id) =>
-      this._module.sendCall(
-        id,
-        tenantId,
-        CallAction.ChangeAvailability,
-        request,
-        callbackUrl,
-      ),
-=======
-  ): Promise<IMessageConfirmation> {
-    return this._module.sendCall(
-      identifier,
-      tenantId,
-      OCPPVersion.OCPP2_0_1,
-      OCPP2_0_1_CallAction.ChangeAvailability,
-      request,
-      callbackUrl,
->>>>>>> de43acbf
-    );
-    return Promise.all(results);
-  }
-
-  @AsMessageEndpoint(OCPP2_0_1_CallAction.TriggerMessage, OCPP2_0_1.TriggerMessageRequestSchema)
+  ): Promise<IMessageConfirmation[]> {
+    const results: Promise<IMessageConfirmation>[] = identifier.map((id) =>
+      this._module.sendCall(
+        id,
+        tenantId,
+        OCPPVersion.OCPP2_0_1,
+        OCPP2_0_1_CallAction.ChangeAvailability,
+        request,
+        callbackUrl,
+      ),
+    );
+    return Promise.all(results);
+  }
+
+  @AsMessageEndpoint(
+    OCPP2_0_1_CallAction.TriggerMessage,
+    OCPP2_0_1.TriggerMessageRequestSchema,
+  )
   triggerMessage(
     identifier: string[],
     tenantId: string,
     request: OCPP2_0_1.TriggerMessageRequest,
     callbackUrl?: string,
-<<<<<<< HEAD
-  ): Promise<IMessageConfirmation[]> {
-    const results: Promise<IMessageConfirmation>[] = identifier.map((id) =>
-      this._module.sendCall(
-        id,
-        tenantId,
-        CallAction.TriggerMessage,
-        request,
-        callbackUrl,
-      ),
-=======
-  ): Promise<IMessageConfirmation> {
-    return this._module.sendCall(
-      identifier,
-      tenantId,
-      OCPPVersion.OCPP2_0_1,
-      OCPP2_0_1_CallAction.TriggerMessage,
-      request,
-      callbackUrl,
->>>>>>> de43acbf
+  ): Promise<IMessageConfirmation[]> {
+    const results: Promise<IMessageConfirmation>[] = identifier.map((id) =>
+      this._module.sendCall(
+        id,
+        tenantId,
+        OCPPVersion.OCPP2_0_1,
+        OCPP2_0_1_CallAction.TriggerMessage,
+        request,
+        callbackUrl,
+      ),
     );
     return Promise.all(results);
   }
@@ -579,7 +477,8 @@
   }
 
   /**
-   * Overrides superclass method to generate the URL path based on the input {@link CallAction} and the module's endpoint prefix configuration.
+   * Overrides superclass method to generate the URL path based on the input {@link CallAction}
+   * and the module's endpoint prefix configuration.
    *
    * @param {CallAction} input - The input {@link CallAction}.
    * @return {string} - The generated URL path.
@@ -591,9 +490,10 @@
   }
 
   /**
-   * Overrides superclass method to generate the URL path based on the input {@link Namespace} and the module's endpoint prefix configuration.
+   * Overrides superclass method to generate the URL path based on the input {@link Namespace}
+   * and the module's endpoint prefix configuration.
    *
-   * @param {CallAction} input - The input {@link Namespace}.
+   * @param {Namespace} input - The input {@link Namespace}.
    * @return {string} - The generated URL path.
    */
   protected _toDataPath(input: Namespace): string {
@@ -649,7 +549,8 @@
     const setVariablesResponse: OCPP2_0_1.SetVariablesResponse =
       JSON.parse(responseJsonString);
     const passwordUpdated = setVariablesResponse.setVariableResult.every(
-      (result) => result.attributeStatus === OCPP2_0_1.SetVariableStatusEnumType.Accepted,
+      (result) =>
+        result.attributeStatus === OCPP2_0_1.SetVariableStatusEnumType.Accepted,
     );
     if (!passwordUpdated) {
       throw new Error(`Failure updating password on ${stationId} station`);
