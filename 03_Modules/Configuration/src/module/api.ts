// Copyright (c) 2023 S44, LLC
// Copyright Contributors to the CitrineOS Project
//
// SPDX-License-Identifier: Apache 2.0

<<<<<<< HEAD
import {FastifyInstance, FastifyRequest} from 'fastify';
import {ILogObj, Logger} from 'tslog';
import {IConfigurationModuleApi} from './interface';
import {ConfigurationModule} from './module';
import {
    AbstractModuleApi,
    AsDataEndpoint,
    AsMessageEndpoint,
    BootConfig,
    BootConfigSchema,
    BootNotificationResponse,
    CallAction,
    ChangeAvailabilityRequest,
    ChangeAvailabilityRequestSchema,
=======
import { Boot } from '@citrineos/data/lib/layers/sequelize';
import { FastifyInstance, FastifyRequest } from 'fastify';
import { ILogObj, Logger } from 'tslog';
import { IConfigurationModuleApi } from './interface';
import { ConfigurationModule } from './module';
import {
    AbstractModuleApi,
    AsMessageEndpoint,
    CallAction,
    SetNetworkProfileRequestSchema,
    SetNetworkProfileRequest,
    IMessageConfirmation,
    UpdateFirmwareRequestSchema,
    UpdateFirmwareRequest,
    ResetRequestSchema,
    ChangeAvailabilityRequestSchema,
    ResetRequest,
    TriggerMessageRequestSchema,
    TriggerMessageRequest,
    AsDataEndpoint,
    Namespace,
    HttpMethod,
    BootConfigSchema,
    BootNotificationResponse,
    BootConfig,
    ChangeAvailabilityRequest,
    PublishFirmwareRequestSchema,
>>>>>>> 7d9f4585
    ClearDisplayMessageRequest,
    ClearDisplayMessageRequestSchema,
    GetDisplayMessagesRequest,
    GetDisplayMessagesRequestSchema,
<<<<<<< HEAD
    HttpMethod,
    IMessageConfirmation,
    Namespace,
    PublishFirmwareRequest,
    PublishFirmwareRequestSchema,
    ResetRequest,
    ResetRequestSchema,
    SetDisplayMessageRequest,
    SetDisplayMessageRequestSchema,
    SetNetworkProfileRequest,
    SetNetworkProfileRequestSchema,
    TriggerMessageRequest,
    TriggerMessageRequestSchema,
    UnpublishFirmwareRequest,
    UnpublishFirmwareRequestSchema,
    UpdateFirmwareRequest,
    UpdateFirmwareRequestSchema
} from '@citrineos/base';
import {Boot, ChargingStationKeyQuerySchema, ChargingStationKeyQuerystring} from '@citrineos/data';
=======
    PublishFirmwareRequest,
    SetDisplayMessageRequest,
    SetDisplayMessageRequestSchema,
    UnpublishFirmwareRequest,
    UnpublishFirmwareRequestSchema,
    MessageInfoType
} from '@citrineos/base';
import { ChargingStationKeyQuerySchema, ChargingStationKeyQuerystring } from '@citrineos/data';
import { validateLanguageTag } from "@citrineos/util";
>>>>>>> 7d9f4585

/**
 * Server API for the Configuration component.
 */
export class ConfigurationModuleApi extends AbstractModuleApi<ConfigurationModule> implements IConfigurationModuleApi {

    /**
     * Constructor for the class.
     *
     * @param {ConfigurationModule} ConfigurationComponent - The Configuration component.
     * @param {FastifyInstance} server - The server instance.
     * @param {Logger<ILogObj>} [logger] - Optional logger instance.
     */
    constructor(ConfigurationComponent: ConfigurationModule, server: FastifyInstance, logger?: Logger<ILogObj>) {
        super(ConfigurationComponent, server, logger);
    }

    /**
     * Message Endpoint Methods
     */

    @AsMessageEndpoint(CallAction.SetNetworkProfile, SetNetworkProfileRequestSchema)
    setNetworkProfile(
        identifier: string,
        tenantId: string,
        request: SetNetworkProfileRequest,
        callbackUrl?: string
    ): Promise<IMessageConfirmation> {
        return this._module.sendCall(identifier, tenantId, CallAction.SetNetworkProfile, request, callbackUrl);
    }

    @AsMessageEndpoint(CallAction.ClearDisplayMessage, ClearDisplayMessageRequestSchema)
    clearDisplayMessage(
        identifier: string,
        tenantId: string,
        request: ClearDisplayMessageRequest,
        callbackUrl?: string
    ): Promise<IMessageConfirmation> {
        return this._module.sendCall(identifier, tenantId, CallAction.ClearDisplayMessage, request, callbackUrl);
    }

    @AsMessageEndpoint(CallAction.GetDisplayMessages, GetDisplayMessagesRequestSchema)
    getDisplayMessages(
        identifier: string,
        tenantId: string,
        request: GetDisplayMessagesRequest,
        callbackUrl?: string
    ): Promise<IMessageConfirmation> {
        return this._module.sendCall(identifier, tenantId, CallAction.GetDisplayMessages, request, callbackUrl);
    }

    @AsMessageEndpoint(CallAction.SetDisplayMessage, SetDisplayMessageRequestSchema)
    async setDisplayMessages(
        identifier: string,
        tenantId: string,
        request: SetDisplayMessageRequest,
        callbackUrl?: string
    ): Promise<IMessageConfirmation> {
        const messageInfo = request.message as MessageInfoType;

        const languageTag = messageInfo.message.language;
        if (languageTag && !validateLanguageTag(languageTag)) {
            const errorMsg = 'Language shall be specified as RFC-5646 tags, example: US English is: en-US.';
            this._logger.error(errorMsg);
            return {success: false, payload: errorMsg};
        }

        // According to OCPP 2.0.1, the CSMS MAY include a startTime and endTime when setting a message.
        // startDateTime is from what date-time should this message be shown. If omitted: directly.
        if (!messageInfo.startDateTime) {
            messageInfo.startDateTime = new Date().toISOString();
        }

        return this._module.sendCall(identifier, tenantId, CallAction.SetDisplayMessage, request, callbackUrl);
    }

    @AsMessageEndpoint(CallAction.PublishFirmware, PublishFirmwareRequestSchema)
    publishFirmware(
        identifier: string,
        tenantId: string,
        request: PublishFirmwareRequest,
        callbackUrl?: string
    ): Promise<IMessageConfirmation> {
        return this._module.sendCall(identifier, tenantId, CallAction.PublishFirmware, request, callbackUrl);
    }

    @AsMessageEndpoint(CallAction.UnpublishFirmware, UnpublishFirmwareRequestSchema)
    unpublishFirmware(
        identifier: string,
        tenantId: string,
        request: UnpublishFirmwareRequest,
        callbackUrl?: string
    ): Promise<IMessageConfirmation> {
        return this._module.sendCall(identifier, tenantId, CallAction.UnpublishFirmware, request, callbackUrl);
    }

    @AsMessageEndpoint(CallAction.UpdateFirmware, UpdateFirmwareRequestSchema)
    updateFirmware(
        identifier: string,
        tenantId: string,
        request: UpdateFirmwareRequest,
        callbackUrl?: string
    ): Promise<IMessageConfirmation> {
        return this._module.sendCall(identifier, tenantId, CallAction.UpdateFirmware, request, callbackUrl);
    }

    @AsMessageEndpoint(CallAction.Reset, ResetRequestSchema)
    reset(
        identifier: string,
        tenantId: string,
        request: ResetRequest,
        callbackUrl?: string
    ): Promise<IMessageConfirmation> {
        return this._module.sendCall(identifier, tenantId, CallAction.Reset, request, callbackUrl);
    }

    @AsMessageEndpoint(CallAction.ChangeAvailability, ChangeAvailabilityRequestSchema)
    changeAvailability(
        identifier: string,
        tenantId: string,
        request: ChangeAvailabilityRequest,
        callbackUrl?: string
    ): Promise<IMessageConfirmation> {
        return this._module.sendCall(identifier, tenantId, CallAction.ChangeAvailability, request, callbackUrl);
    }

    @AsMessageEndpoint(CallAction.TriggerMessage, TriggerMessageRequestSchema)
    triggerMessage(
        identifier: string,
        tenantId: string,
        request: TriggerMessageRequest,
        callbackUrl?: string
    ): Promise<IMessageConfirmation> {
        return this._module.sendCall(identifier, tenantId, CallAction.TriggerMessage, request, callbackUrl);
    }

    /**
     * Data Endpoints
     */

    @AsDataEndpoint(Namespace.BootConfig, HttpMethod.Put, ChargingStationKeyQuerySchema, BootConfigSchema)
    putBootConfig(request: FastifyRequest<{ Body: BootNotificationResponse, Querystring: ChargingStationKeyQuerystring }>): Promise<BootConfig | undefined> {
        return this._module.bootRepository.createOrUpdateByKey(request.body, request.query.stationId);
    }

    @AsDataEndpoint(Namespace.BootConfig, HttpMethod.Get, ChargingStationKeyQuerySchema)
    getBootConfig(request: FastifyRequest<{ Querystring: ChargingStationKeyQuerystring }>): Promise<Boot | undefined> {
        return this._module.bootRepository.readByKey(request.query.stationId);
    }

    @AsDataEndpoint(Namespace.BootConfig, HttpMethod.Delete, ChargingStationKeyQuerySchema)
    deleteBootConfig(request: FastifyRequest<{ Querystring: ChargingStationKeyQuerystring }>): Promise<boolean> {
        return this._module.bootRepository.deleteByKey(request.query.stationId);
    }

    /**
     * Overrides superclass method to generate the URL path based on the input {@link CallAction} and the module's endpoint prefix configuration.
     *
     * @param {CallAction} input - The input {@link CallAction}.
     * @return {string} - The generated URL path.
     */
    protected _toMessagePath(input: CallAction): string {
        const endpointPrefix = this._module.config.modules.configuration.endpointPrefix;
        return super._toMessagePath(input, endpointPrefix);
    }

    /**
     * Overrides superclass method to generate the URL path based on the input {@link Namespace} and the module's endpoint prefix configuration.
     *
     * @param {CallAction} input - The input {@link Namespace}.
     * @return {string} - The generated URL path.
     */
    protected _toDataPath(input: Namespace): string {
        const endpointPrefix = this._module.config.modules.configuration.endpointPrefix;
        return super._toDataPath(input, endpointPrefix);
    }
}<|MERGE_RESOLUTION|>--- conflicted
+++ resolved
@@ -3,27 +3,7 @@
 //
 // SPDX-License-Identifier: Apache 2.0
 
-<<<<<<< HEAD
-import {FastifyInstance, FastifyRequest} from 'fastify';
-import {ILogObj, Logger} from 'tslog';
-import {IConfigurationModuleApi} from './interface';
-import {ConfigurationModule} from './module';
-import {
-    AbstractModuleApi,
-    AsDataEndpoint,
-    AsMessageEndpoint,
-    BootConfig,
-    BootConfigSchema,
-    BootNotificationResponse,
-    CallAction,
-    ChangeAvailabilityRequest,
-    ChangeAvailabilityRequestSchema,
-=======
-import { Boot } from '@citrineos/data/lib/layers/sequelize';
-import { FastifyInstance, FastifyRequest } from 'fastify';
 import { ILogObj, Logger } from 'tslog';
-import { IConfigurationModuleApi } from './interface';
-import { ConfigurationModule } from './module';
 import {
     AbstractModuleApi,
     AsMessageEndpoint,
@@ -31,11 +11,23 @@
     SetNetworkProfileRequestSchema,
     SetNetworkProfileRequest,
     IMessageConfirmation,
+    ClearDisplayMessageRequestSchema,
+    ClearDisplayMessageRequest,
+    GetDisplayMessagesRequestSchema,
+    GetDisplayMessagesRequest,
+    SetDisplayMessageRequestSchema,
+    SetDisplayMessageRequest,
+    MessageInfoType,
+    PublishFirmwareRequestSchema,
+    PublishFirmwareRequest,
+    UnpublishFirmwareRequestSchema,
+    UnpublishFirmwareRequest,
     UpdateFirmwareRequestSchema,
     UpdateFirmwareRequest,
     ResetRequestSchema,
+    ResetRequest,
     ChangeAvailabilityRequestSchema,
-    ResetRequest,
+    ChangeAvailabilityRequest,
     TriggerMessageRequestSchema,
     TriggerMessageRequest,
     AsDataEndpoint,
@@ -43,45 +35,15 @@
     HttpMethod,
     BootConfigSchema,
     BootNotificationResponse,
-    BootConfig,
-    ChangeAvailabilityRequest,
-    PublishFirmwareRequestSchema,
->>>>>>> 7d9f4585
-    ClearDisplayMessageRequest,
-    ClearDisplayMessageRequestSchema,
-    GetDisplayMessagesRequest,
-    GetDisplayMessagesRequestSchema,
-<<<<<<< HEAD
-    HttpMethod,
-    IMessageConfirmation,
-    Namespace,
-    PublishFirmwareRequest,
-    PublishFirmwareRequestSchema,
-    ResetRequest,
-    ResetRequestSchema,
-    SetDisplayMessageRequest,
-    SetDisplayMessageRequestSchema,
-    SetNetworkProfileRequest,
-    SetNetworkProfileRequestSchema,
-    TriggerMessageRequest,
-    TriggerMessageRequestSchema,
-    UnpublishFirmwareRequest,
-    UnpublishFirmwareRequestSchema,
-    UpdateFirmwareRequest,
-    UpdateFirmwareRequestSchema
-} from '@citrineos/base';
-import {Boot, ChargingStationKeyQuerySchema, ChargingStationKeyQuerystring} from '@citrineos/data';
-=======
-    PublishFirmwareRequest,
-    SetDisplayMessageRequest,
-    SetDisplayMessageRequestSchema,
-    UnpublishFirmwareRequest,
-    UnpublishFirmwareRequestSchema,
-    MessageInfoType
-} from '@citrineos/base';
-import { ChargingStationKeyQuerySchema, ChargingStationKeyQuerystring } from '@citrineos/data';
+    BootConfig
+} from "@citrineos/base";
+import { FastifyInstance, FastifyRequest } from 'fastify';
+import { ChargingStationKeyQuerySchema, ChargingStationKeyQuerystring, Boot } from "@citrineos/data";
 import { validateLanguageTag } from "@citrineos/util";
->>>>>>> 7d9f4585
+import { IConfigurationModuleApi } from "./interface";
+import { ConfigurationModule } from "./module";
+
+
 
 /**
  * Server API for the Configuration component.
@@ -146,7 +108,7 @@
         if (languageTag && !validateLanguageTag(languageTag)) {
             const errorMsg = 'Language shall be specified as RFC-5646 tags, example: US English is: en-US.';
             this._logger.error(errorMsg);
-            return {success: false, payload: errorMsg};
+            return { success: false, payload: errorMsg };
         }
 
         // According to OCPP 2.0.1, the CSMS MAY include a startTime and endTime when setting a message.
