--- conflicted
+++ resolved
@@ -3,7 +3,6 @@
 //
 // SPDX-License-Identifier: Apache 2.0
 
-<<<<<<< HEAD
 import { FastifyInstance, FastifyRequest } from 'fastify';
 import { ILogObj, Logger } from 'tslog';
 import { IConfigurationModuleApi } from './interface';
@@ -24,6 +23,7 @@
   GetDisplayMessagesRequestSchema,
   HttpMethod,
   IMessageConfirmation,
+  MessageInfoType,
   Namespace,
   PublishFirmwareRequest,
   PublishFirmwareRequestSchema,
@@ -45,54 +45,11 @@
   ChargingStationKeyQuerySchema,
   ChargingStationKeyQuerystring,
 } from '@citrineos/data';
-=======
-import { ILogObj, Logger } from 'tslog';
-import {
-    AbstractModuleApi,
-    AsMessageEndpoint,
-    CallAction,
-    SetNetworkProfileRequestSchema,
-    SetNetworkProfileRequest,
-    IMessageConfirmation,
-    ClearDisplayMessageRequestSchema,
-    ClearDisplayMessageRequest,
-    GetDisplayMessagesRequestSchema,
-    GetDisplayMessagesRequest,
-    SetDisplayMessageRequestSchema,
-    SetDisplayMessageRequest,
-    MessageInfoType,
-    PublishFirmwareRequestSchema,
-    PublishFirmwareRequest,
-    UnpublishFirmwareRequestSchema,
-    UnpublishFirmwareRequest,
-    UpdateFirmwareRequestSchema,
-    UpdateFirmwareRequest,
-    ResetRequestSchema,
-    ResetRequest,
-    ChangeAvailabilityRequestSchema,
-    ChangeAvailabilityRequest,
-    TriggerMessageRequestSchema,
-    TriggerMessageRequest,
-    AsDataEndpoint,
-    Namespace,
-    HttpMethod,
-    BootConfigSchema,
-    BootNotificationResponse,
-    BootConfig
-} from "@citrineos/base";
-import { FastifyInstance, FastifyRequest } from 'fastify';
-import { ChargingStationKeyQuerySchema, ChargingStationKeyQuerystring, Boot } from "@citrineos/data";
-import { validateLanguageTag } from "@citrineos/util";
-import { IConfigurationModuleApi } from "./interface";
-import { ConfigurationModule } from "./module";
-
-
->>>>>>> b208f96c
+import { validateLanguageTag } from '@citrineos/util';
 
 /**
  * Server API for the Configuration component.
  */
-<<<<<<< HEAD
 export class ConfigurationModuleApi
   extends AbstractModuleApi<ConfigurationModule>
   implements IConfigurationModuleApi
@@ -173,36 +130,52 @@
     );
   }
 
+  @AsMessageEndpoint(CallAction.PublishFirmware, PublishFirmwareRequestSchema)
+  publishFirmware(
+    identifier: string,
+    tenantId: string,
+    request: PublishFirmwareRequest,
+    callbackUrl?: string,
+  ): Promise<IMessageConfirmation> {
+    return this._module.sendCall(
+      identifier,
+      tenantId,
+      CallAction.PublishFirmware,
+      request,
+      callbackUrl,
+    );
+  }
+
   @AsMessageEndpoint(
     CallAction.SetDisplayMessage,
     SetDisplayMessageRequestSchema,
   )
-  setDisplayMessages(
+  async setDisplayMessages(
     identifier: string,
     tenantId: string,
     request: SetDisplayMessageRequest,
     callbackUrl?: string,
   ): Promise<IMessageConfirmation> {
+    const messageInfo = request.message as MessageInfoType;
+
+    const languageTag = messageInfo.message.language;
+    if (languageTag && !validateLanguageTag(languageTag)) {
+      const errorMsg =
+        'Language shall be specified as RFC-5646 tags, example: US English is: en-US.';
+      this._logger.error(errorMsg);
+      return { success: false, payload: errorMsg };
+    }
+
+    // According to OCPP 2.0.1, the CSMS MAY include a startTime and endTime when setting a message.
+    // startDateTime is from what date-time should this message be shown. If omitted: directly.
+    if (!messageInfo.startDateTime) {
+      messageInfo.startDateTime = new Date().toISOString();
+    }
+
     return this._module.sendCall(
       identifier,
       tenantId,
       CallAction.SetDisplayMessage,
-      request,
-      callbackUrl,
-    );
-  }
-
-  @AsMessageEndpoint(CallAction.PublishFirmware, PublishFirmwareRequestSchema)
-  publishFirmware(
-    identifier: string,
-    tenantId: string,
-    request: PublishFirmwareRequest,
-    callbackUrl?: string,
-  ): Promise<IMessageConfirmation> {
-    return this._module.sendCall(
-      identifier,
-      tenantId,
-      CallAction.PublishFirmware,
       request,
       callbackUrl,
     );
@@ -361,178 +334,4 @@
       this._module.config.modules.configuration.endpointPrefix;
     return super._toDataPath(input, endpointPrefix);
   }
-=======
-export class ConfigurationModuleApi extends AbstractModuleApi<ConfigurationModule> implements IConfigurationModuleApi {
-
-    /**
-     * Constructor for the class.
-     *
-     * @param {ConfigurationModule} ConfigurationComponent - The Configuration component.
-     * @param {FastifyInstance} server - The server instance.
-     * @param {Logger<ILogObj>} [logger] - Optional logger instance.
-     */
-    constructor(ConfigurationComponent: ConfigurationModule, server: FastifyInstance, logger?: Logger<ILogObj>) {
-        super(ConfigurationComponent, server, logger);
-    }
-
-    /**
-     * Message Endpoint Methods
-     */
-
-    @AsMessageEndpoint(CallAction.SetNetworkProfile, SetNetworkProfileRequestSchema)
-    setNetworkProfile(
-        identifier: string,
-        tenantId: string,
-        request: SetNetworkProfileRequest,
-        callbackUrl?: string
-    ): Promise<IMessageConfirmation> {
-        return this._module.sendCall(identifier, tenantId, CallAction.SetNetworkProfile, request, callbackUrl);
-    }
-
-    @AsMessageEndpoint(CallAction.ClearDisplayMessage, ClearDisplayMessageRequestSchema)
-    clearDisplayMessage(
-        identifier: string,
-        tenantId: string,
-        request: ClearDisplayMessageRequest,
-        callbackUrl?: string
-    ): Promise<IMessageConfirmation> {
-        return this._module.sendCall(identifier, tenantId, CallAction.ClearDisplayMessage, request, callbackUrl);
-    }
-
-    @AsMessageEndpoint(CallAction.GetDisplayMessages, GetDisplayMessagesRequestSchema)
-    getDisplayMessages(
-        identifier: string,
-        tenantId: string,
-        request: GetDisplayMessagesRequest,
-        callbackUrl?: string
-    ): Promise<IMessageConfirmation> {
-        return this._module.sendCall(identifier, tenantId, CallAction.GetDisplayMessages, request, callbackUrl);
-    }
-
-    @AsMessageEndpoint(CallAction.SetDisplayMessage, SetDisplayMessageRequestSchema)
-    async setDisplayMessages(
-        identifier: string,
-        tenantId: string,
-        request: SetDisplayMessageRequest,
-        callbackUrl?: string
-    ): Promise<IMessageConfirmation> {
-        const messageInfo = request.message as MessageInfoType;
-
-        const languageTag = messageInfo.message.language;
-        if (languageTag && !validateLanguageTag(languageTag)) {
-            const errorMsg = 'Language shall be specified as RFC-5646 tags, example: US English is: en-US.';
-            this._logger.error(errorMsg);
-            return { success: false, payload: errorMsg };
-        }
-
-        // According to OCPP 2.0.1, the CSMS MAY include a startTime and endTime when setting a message.
-        // startDateTime is from what date-time should this message be shown. If omitted: directly.
-        if (!messageInfo.startDateTime) {
-            messageInfo.startDateTime = new Date().toISOString();
-        }
-
-        return this._module.sendCall(identifier, tenantId, CallAction.SetDisplayMessage, request, callbackUrl);
-    }
-
-    @AsMessageEndpoint(CallAction.PublishFirmware, PublishFirmwareRequestSchema)
-    publishFirmware(
-        identifier: string,
-        tenantId: string,
-        request: PublishFirmwareRequest,
-        callbackUrl?: string
-    ): Promise<IMessageConfirmation> {
-        return this._module.sendCall(identifier, tenantId, CallAction.PublishFirmware, request, callbackUrl);
-    }
-
-    @AsMessageEndpoint(CallAction.UnpublishFirmware, UnpublishFirmwareRequestSchema)
-    unpublishFirmware(
-        identifier: string,
-        tenantId: string,
-        request: UnpublishFirmwareRequest,
-        callbackUrl?: string
-    ): Promise<IMessageConfirmation> {
-        return this._module.sendCall(identifier, tenantId, CallAction.UnpublishFirmware, request, callbackUrl);
-    }
-
-    @AsMessageEndpoint(CallAction.UpdateFirmware, UpdateFirmwareRequestSchema)
-    updateFirmware(
-        identifier: string,
-        tenantId: string,
-        request: UpdateFirmwareRequest,
-        callbackUrl?: string
-    ): Promise<IMessageConfirmation> {
-        return this._module.sendCall(identifier, tenantId, CallAction.UpdateFirmware, request, callbackUrl);
-    }
-
-    @AsMessageEndpoint(CallAction.Reset, ResetRequestSchema)
-    reset(
-        identifier: string,
-        tenantId: string,
-        request: ResetRequest,
-        callbackUrl?: string
-    ): Promise<IMessageConfirmation> {
-        return this._module.sendCall(identifier, tenantId, CallAction.Reset, request, callbackUrl);
-    }
-
-    @AsMessageEndpoint(CallAction.ChangeAvailability, ChangeAvailabilityRequestSchema)
-    changeAvailability(
-        identifier: string,
-        tenantId: string,
-        request: ChangeAvailabilityRequest,
-        callbackUrl?: string
-    ): Promise<IMessageConfirmation> {
-        return this._module.sendCall(identifier, tenantId, CallAction.ChangeAvailability, request, callbackUrl);
-    }
-
-    @AsMessageEndpoint(CallAction.TriggerMessage, TriggerMessageRequestSchema)
-    triggerMessage(
-        identifier: string,
-        tenantId: string,
-        request: TriggerMessageRequest,
-        callbackUrl?: string
-    ): Promise<IMessageConfirmation> {
-        return this._module.sendCall(identifier, tenantId, CallAction.TriggerMessage, request, callbackUrl);
-    }
-
-    /**
-     * Data Endpoints
-     */
-
-    @AsDataEndpoint(Namespace.BootConfig, HttpMethod.Put, ChargingStationKeyQuerySchema, BootConfigSchema)
-    putBootConfig(request: FastifyRequest<{ Body: BootNotificationResponse, Querystring: ChargingStationKeyQuerystring }>): Promise<BootConfig | undefined> {
-        return this._module.bootRepository.createOrUpdateByKey(request.body, request.query.stationId);
-    }
-
-    @AsDataEndpoint(Namespace.BootConfig, HttpMethod.Get, ChargingStationKeyQuerySchema)
-    getBootConfig(request: FastifyRequest<{ Querystring: ChargingStationKeyQuerystring }>): Promise<Boot | undefined> {
-        return this._module.bootRepository.readByKey(request.query.stationId);
-    }
-
-    @AsDataEndpoint(Namespace.BootConfig, HttpMethod.Delete, ChargingStationKeyQuerySchema)
-    deleteBootConfig(request: FastifyRequest<{ Querystring: ChargingStationKeyQuerystring }>): Promise<boolean> {
-        return this._module.bootRepository.deleteByKey(request.query.stationId);
-    }
-
-    /**
-     * Overrides superclass method to generate the URL path based on the input {@link CallAction} and the module's endpoint prefix configuration.
-     *
-     * @param {CallAction} input - The input {@link CallAction}.
-     * @return {string} - The generated URL path.
-     */
-    protected _toMessagePath(input: CallAction): string {
-        const endpointPrefix = this._module.config.modules.configuration.endpointPrefix;
-        return super._toMessagePath(input, endpointPrefix);
-    }
-
-    /**
-     * Overrides superclass method to generate the URL path based on the input {@link Namespace} and the module's endpoint prefix configuration.
-     *
-     * @param {CallAction} input - The input {@link Namespace}.
-     * @return {string} - The generated URL path.
-     */
-    protected _toDataPath(input: Namespace): string {
-        const endpointPrefix = this._module.config.modules.configuration.endpointPrefix;
-        return super._toDataPath(input, endpointPrefix);
-    }
->>>>>>> b208f96c
 }