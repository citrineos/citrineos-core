--- conflicted
+++ resolved
@@ -3,37 +3,6 @@
 //
 // SPDX-License-Identifier: Apache 2.0
 
-<<<<<<< HEAD
-import { FastifyInstance, FastifyRequest } from "fastify";
-import { ILogObj, Logger } from "tslog";
-import { IConfigurationModuleApi } from "./interface";
-import { ConfigurationModule } from "./module";
-import {
-  AbstractModuleApi,
-  AsMessageEndpoint,
-  CallAction,
-  SetNetworkProfileRequestSchema,
-  SetNetworkProfileRequest,
-  IMessageConfirmation,
-  UpdateFirmwareRequestSchema,
-  UpdateFirmwareRequest,
-  ResetRequestSchema,
-  ResetRequest,
-  TriggerMessageRequestSchema,
-  TriggerMessageRequest,
-  AsDataEndpoint,
-  Namespace,
-  HttpMethod,
-  BootConfigSchema,
-  BootNotificationResponse,
-  BootConfig,
-} from "@citrineos/base";
-import {
-  ChargingStationKeyQuerySchema,
-  ChargingStationKeyQuerystring,
-  Boot,
-} from "@citrineos/data";
-=======
 import { Boot } from '@citrineos/data/lib/layers/sequelize';
 import { FastifyInstance, FastifyRequest } from 'fastify';
 import { ILogObj, Logger } from 'tslog';
@@ -41,86 +10,37 @@
 import { ConfigurationModule } from './module';
 import { AbstractModuleApi, AsMessageEndpoint, CallAction, SetNetworkProfileRequestSchema, SetNetworkProfileRequest, IMessageConfirmation, UpdateFirmwareRequestSchema, UpdateFirmwareRequest, ResetRequestSchema, ChangeAvailabilityRequestSchema, ResetRequest, TriggerMessageRequestSchema, TriggerMessageRequest, AsDataEndpoint, Namespace, HttpMethod, BootConfigSchema, BootNotificationResponse, BootConfig, ChangeAvailabilityRequest, PublishFirmwareRequestSchema, ClearDisplayMessageRequest, ClearDisplayMessageRequestSchema, GetDisplayMessagesRequest, GetDisplayMessagesRequestSchema, PublishFirmwareRequest, SetDisplayMessageRequest, SetDisplayMessageRequestSchema, UnpublishFirmwareRequest, UnpublishFirmwareRequestSchema } from '@citrineos/base';
 import { ChargingStationKeyQuerySchema, ChargingStationKeyQuerystring } from '@citrineos/data';
->>>>>>> c6148b31
 
 /**
  * Server API for the Configuration component.
  */
-export class ConfigurationModuleApi
-  extends AbstractModuleApi<ConfigurationModule>
-  implements IConfigurationModuleApi
-{
-  /**
-   * Constructor for the class.
-   *
-   * @param {ConfigurationModule} ConfigurationComponent - The Configuration component.
-   * @param {FastifyInstance} server - The server instance.
-   * @param {Logger<ILogObj>} [logger] - Optional logger instance.
-   */
-  constructor(
-    ConfigurationComponent: ConfigurationModule,
-    server: FastifyInstance,
-    logger?: Logger<ILogObj>,
-  ) {
-    super(ConfigurationComponent, server, logger);
-  }
+export class ConfigurationModuleApi extends AbstractModuleApi<ConfigurationModule> implements IConfigurationModuleApi {
 
-  /**
-   * Message Endpoint Methods
-   */
+    /**
+     * Constructor for the class.
+     *
+     * @param {ConfigurationModule} ConfigurationComponent - The Configuration component.
+     * @param {FastifyInstance} server - The server instance.
+     * @param {Logger<ILogObj>} [logger] - Optional logger instance.
+     */
+    constructor(ConfigurationComponent: ConfigurationModule, server: FastifyInstance, logger?: Logger<ILogObj>) {
+        super(ConfigurationComponent, server, logger);
+    }
 
-  @AsMessageEndpoint(
-    CallAction.SetNetworkProfile,
-    SetNetworkProfileRequestSchema,
-  )
-  setNetworkProfile(
-    identifier: string,
-    tenantId: string,
-    request: SetNetworkProfileRequest,
-    callbackUrl?: string,
-  ): Promise<IMessageConfirmation> {
-    return this._module.sendCall(
-      identifier,
-      tenantId,
-      CallAction.SetNetworkProfile,
-      request,
-      callbackUrl,
-    );
-  }
+    /**
+     * Message Endpoint Methods
+     */
 
-  @AsMessageEndpoint(CallAction.UpdateFirmware, UpdateFirmwareRequestSchema)
-  updateFirmware(
-    identifier: string,
-    tenantId: string,
-    request: UpdateFirmwareRequest,
-    callbackUrl?: string,
-  ): Promise<IMessageConfirmation> {
-    return this._module.sendCall(
-      identifier,
-      tenantId,
-      CallAction.UpdateFirmware,
-      request,
-      callbackUrl,
-    );
-  }
+    @AsMessageEndpoint(CallAction.SetNetworkProfile, SetNetworkProfileRequestSchema)
+    setNetworkProfile(
+        identifier: string,
+        tenantId: string,
+        request: SetNetworkProfileRequest,
+        callbackUrl?: string
+    ): Promise<IMessageConfirmation> {
+        return this._module.sendCall(identifier, tenantId, CallAction.SetNetworkProfile, request, callbackUrl);
+    }
 
-<<<<<<< HEAD
-  @AsMessageEndpoint(CallAction.Reset, ResetRequestSchema)
-  reset(
-    identifier: string,
-    tenantId: string,
-    request: ResetRequest,
-    callbackUrl?: string,
-  ): Promise<IMessageConfirmation> {
-    return this._module.sendCall(
-      identifier,
-      tenantId,
-      CallAction.Reset,
-      request,
-      callbackUrl,
-    );
-  }
-=======
     @AsMessageEndpoint(CallAction.ClearDisplayMessage, ClearDisplayMessageRequestSchema)
     clearDisplayMessage(
         identifier: string,
@@ -180,29 +100,17 @@
     ): Promise<IMessageConfirmation> {
         return this._module.sendCall(identifier, tenantId, CallAction.UpdateFirmware, request, callbackUrl);
     }
->>>>>>> c6148b31
 
-  @AsMessageEndpoint(CallAction.TriggerMessage, TriggerMessageRequestSchema)
-  triggerMessage(
-    identifier: string,
-    tenantId: string,
-    request: TriggerMessageRequest,
-    callbackUrl?: string,
-  ): Promise<IMessageConfirmation> {
-    return this._module.sendCall(
-      identifier,
-      tenantId,
-      CallAction.TriggerMessage,
-      request,
-      callbackUrl,
-    );
-  }
+    @AsMessageEndpoint(CallAction.Reset, ResetRequestSchema)
+    reset(
+        identifier: string,
+        tenantId: string,
+        request: ResetRequest,
+        callbackUrl?: string
+    ): Promise<IMessageConfirmation> {
+        return this._module.sendCall(identifier, tenantId, CallAction.Reset, request, callbackUrl);
+    }
 
-<<<<<<< HEAD
-  /**
-   * Data Endpoints
-   */
-=======
     @AsMessageEndpoint(CallAction.ChangeAvailability, ChangeAvailabilityRequestSchema)
     changeAvailability(
         identifier: string,
@@ -222,69 +130,45 @@
     ): Promise<IMessageConfirmation> {
         return this._module.sendCall(identifier, tenantId, CallAction.TriggerMessage, request, callbackUrl);
     }
->>>>>>> c6148b31
 
-  @AsDataEndpoint(
-    Namespace.BootConfig,
-    HttpMethod.Put,
-    ChargingStationKeyQuerySchema,
-    BootConfigSchema,
-  )
-  putBootConfig(
-    request: FastifyRequest<{
-      Body: BootNotificationResponse;
-      Querystring: ChargingStationKeyQuerystring;
-    }>,
-  ): Promise<BootConfig | undefined> {
-    return this._module.bootRepository.createOrUpdateByKey(
-      request.body,
-      request.query.stationId,
-    );
-  }
+    /**
+     * Data Endpoints
+     */
 
-  @AsDataEndpoint(
-    Namespace.BootConfig,
-    HttpMethod.Get,
-    ChargingStationKeyQuerySchema,
-  )
-  getBootConfig(
-    request: FastifyRequest<{ Querystring: ChargingStationKeyQuerystring }>,
-  ): Promise<Boot | undefined> {
-    return this._module.bootRepository.readByKey(request.query.stationId);
-  }
+    @AsDataEndpoint(Namespace.BootConfig, HttpMethod.Put, ChargingStationKeyQuerySchema, BootConfigSchema)
+    putBootConfig(request: FastifyRequest<{ Body: BootNotificationResponse, Querystring: ChargingStationKeyQuerystring }>): Promise<BootConfig | undefined> {
+        return this._module.bootRepository.createOrUpdateByKey(request.body, request.query.stationId);
+    }
 
-  @AsDataEndpoint(
-    Namespace.BootConfig,
-    HttpMethod.Delete,
-    ChargingStationKeyQuerySchema,
-  )
-  deleteBootConfig(
-    request: FastifyRequest<{ Querystring: ChargingStationKeyQuerystring }>,
-  ): Promise<boolean> {
-    return this._module.bootRepository.deleteByKey(request.query.stationId);
-  }
+    @AsDataEndpoint(Namespace.BootConfig, HttpMethod.Get, ChargingStationKeyQuerySchema)
+    getBootConfig(request: FastifyRequest<{ Querystring: ChargingStationKeyQuerystring }>): Promise<Boot | undefined> {
+        return this._module.bootRepository.readByKey(request.query.stationId);
+    }
 
-  /**
-   * Overrides superclass method to generate the URL path based on the input {@link CallAction} and the module's endpoint prefix configuration.
-   *
-   * @param {CallAction} input - The input {@link CallAction}.
-   * @return {string} - The generated URL path.
-   */
-  protected _toMessagePath(input: CallAction): string {
-    const endpointPrefix =
-      this._module.config.modules.configuration.endpointPrefix;
-    return super._toMessagePath(input, endpointPrefix);
-  }
+    @AsDataEndpoint(Namespace.BootConfig, HttpMethod.Delete, ChargingStationKeyQuerySchema)
+    deleteBootConfig(request: FastifyRequest<{ Querystring: ChargingStationKeyQuerystring }>): Promise<boolean> {
+        return this._module.bootRepository.deleteByKey(request.query.stationId);
+    }
 
-  /**
-   * Overrides superclass method to generate the URL path based on the input {@link Namespace} and the module's endpoint prefix configuration.
-   *
-   * @param {CallAction} input - The input {@link Namespace}.
-   * @return {string} - The generated URL path.
-   */
-  protected _toDataPath(input: Namespace): string {
-    const endpointPrefix =
-      this._module.config.modules.configuration.endpointPrefix;
-    return super._toDataPath(input, endpointPrefix);
-  }
+    /**
+     * Overrides superclass method to generate the URL path based on the input {@link CallAction} and the module's endpoint prefix configuration.
+     *
+     * @param {CallAction} input - The input {@link CallAction}.
+     * @return {string} - The generated URL path.
+     */
+    protected _toMessagePath(input: CallAction): string {
+        const endpointPrefix = this._module.config.modules.configuration.endpointPrefix;
+        return super._toMessagePath(input, endpointPrefix);
+    }
+
+    /**
+     * Overrides superclass method to generate the URL path based on the input {@link Namespace} and the module's endpoint prefix configuration.
+     *
+     * @param {CallAction} input - The input {@link Namespace}.
+     * @return {string} - The generated URL path.
+     */
+    protected _toDataPath(input: Namespace): string {
+        const endpointPrefix = this._module.config.modules.configuration.endpointPrefix;
+        return super._toDataPath(input, endpointPrefix);
+    }
 }