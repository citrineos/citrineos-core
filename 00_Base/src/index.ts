// Copyright (c) 2023 S44, LLC
// Copyright Contributors to the CitrineOS Project
//
// SPDX-License-Identifier: Apache 2.0

// Base Library Interfaces
export {
  AbstractModuleApi,
  AsDataEndpoint,
  AsMessageEndpoint,
  HttpMethod,
  IModuleApi,
} from './interfaces/api';
export { BadRequestError } from './interfaces/api/exceptions/BadRequestError';
export { CacheNamespace, ICache } from './interfaces/cache/cache';
export {
  AbstractMessageRouter,
  IAuthenticator,
  IMessageRouter,
} from './interfaces/router';
export {
  AbstractMessageHandler,
  AbstractMessageSender,
  EventGroup,
  HandlerProperties,
  IMessage,
  IMessageConfirmation,
  IMessageContext,
  IMessageHandler,
  IMessageSender,
  Message,
  MessageOrigin,
  MessageState,
  RetryMessageError,
} from './interfaces/messages';
export { AbstractModule, AsHandler, IModule } from './interfaces/modules';
export {
  Call,
  CallAction,
  CallError,
  CallResult,
  ErrorCode,
  MessageTypeId,
  OcppError,
} from './ocpp/rpc/message';
export { IFileAccess } from './interfaces/fileAccess';

// Persistence Interfaces

export { CrudEvent, CrudRepository } from './interfaces/repository';
export * from './ocpp/persistence';

// Configuration Types

export { BootConfig, BOOT_STATUS } from './config/BootConfig';
export { defineConfig } from './config/defineConfig';
export { SystemConfig, WebsocketServerConfig } from './config/types';
export { SignedMeterValuesConfig } from './config/signedMeterValuesConfig';

// Utils

export { RequestBuilder } from './util/request';
export { MeterValueUtils } from './util/MeterValueUtils';

export const LOG_LEVEL_OCPP = 10;

// OCPP 2.0.1 Interfaces

export * from './ocpp/model';

import {
  AuthorizeRequestSchema,
  BootNotificationRequestSchema,
  CancelReservationResponseSchema,
  CertificateSignedResponseSchema,
  ChangeAvailabilityResponseSchema,
  ClearCacheResponseSchema,
  ClearChargingProfileResponseSchema,
  ClearDisplayMessageResponseSchema,
  ClearedChargingLimitRequestSchema,
  ClearVariableMonitoringResponseSchema,
  CostUpdatedResponseSchema,
  CustomerInformationResponseSchema,
  DataTransferRequestSchema,
  DataTransferResponseSchema,
  DeleteCertificateResponseSchema,
  FirmwareStatusNotificationRequestSchema,
  Get15118EVCertificateRequestSchema,
  GetBaseReportResponseSchema,
  GetCertificateStatusRequestSchema,
  GetChargingProfilesResponseSchema,
  GetCompositeScheduleResponseSchema,
  GetInstalledCertificateIdsResponseSchema,
  GetLocalListVersionResponseSchema,
  GetLogResponseSchema,
  GetMonitoringReportResponseSchema,
  GetReportResponseSchema,
  GetTransactionStatusResponseSchema,
  GetVariablesResponseSchema,
  HeartbeatRequestSchema,
  InstallCertificateResponseSchema,
  LogStatusNotificationRequestSchema,
  MeterValuesRequestSchema,
  NotifyChargingLimitRequestSchema,
  NotifyCustomerInformationRequestSchema,
  NotifyDisplayMessagesRequestSchema,
  NotifyEVChargingNeedsRequestSchema,
  NotifyEVChargingScheduleRequestSchema,
  NotifyEventRequestSchema,
  NotifyMonitoringReportRequestSchema,
  NotifyReportRequestSchema,
  PublishFirmwareStatusNotificationRequestSchema,
  ReportChargingProfilesRequestSchema,
  RequestStartTransactionResponseSchema,
  RequestStopTransactionResponseSchema,
  ReservationStatusUpdateRequestSchema,
  ReserveNowResponseSchema,
  ResetResponseSchema,
  SecurityEventNotificationRequestSchema,
  SendLocalListResponseSchema,
  SetChargingProfileResponseSchema,
  SetDisplayMessageResponseSchema,
  SetMonitoringBaseResponseSchema,
  SetMonitoringLevelResponseSchema,
  SetNetworkProfileResponseSchema,
  SetVariableMonitoringResponseSchema,
  SetVariablesResponseSchema,
  SignCertificateRequestSchema,
  StatusNotificationRequestSchema,
  TransactionEventRequestSchema,
  TriggerMessageResponseSchema,
  UnlockConnectorResponseSchema,
  UnpublishFirmwareResponseSchema,
  UpdateFirmwareResponseSchema,
} from './ocpp/model/index';
import { CallAction } from './ocpp/rpc/message';
import Ajv from 'ajv';

export interface OcppRequest {}

export interface OcppResponse {}

export const CALL_SCHEMA_MAP: Map<CallAction, object> = new Map<
  CallAction,
  object
>([
  [CallAction.Authorize, AuthorizeRequestSchema],
  [CallAction.BootNotification, BootNotificationRequestSchema],
  [CallAction.ClearedChargingLimit, ClearedChargingLimitRequestSchema],
  [CallAction.DataTransfer, DataTransferRequestSchema],
  [
    CallAction.FirmwareStatusNotification,
    FirmwareStatusNotificationRequestSchema,
  ],
  [CallAction.Get15118EVCertificate, Get15118EVCertificateRequestSchema],
  [CallAction.GetCertificateStatus, GetCertificateStatusRequestSchema],
  [CallAction.Heartbeat, HeartbeatRequestSchema],
  [CallAction.LogStatusNotification, LogStatusNotificationRequestSchema],
  [CallAction.MeterValues, MeterValuesRequestSchema],
  [CallAction.NotifyChargingLimit, NotifyChargingLimitRequestSchema],
  [
    CallAction.NotifyCustomerInformation,
    NotifyCustomerInformationRequestSchema,
  ],
  [CallAction.NotifyDisplayMessages, NotifyDisplayMessagesRequestSchema],
  [CallAction.NotifyEVChargingNeeds, NotifyEVChargingNeedsRequestSchema],
  [CallAction.NotifyEVChargingSchedule, NotifyEVChargingScheduleRequestSchema],
  [CallAction.NotifyEvent, NotifyEventRequestSchema],
  [CallAction.NotifyMonitoringReport, NotifyMonitoringReportRequestSchema],
  [CallAction.NotifyReport, NotifyReportRequestSchema],
  [
    CallAction.PublishFirmwareStatusNotification,
    PublishFirmwareStatusNotificationRequestSchema,
  ],
  [CallAction.ReportChargingProfiles, ReportChargingProfilesRequestSchema],
  [CallAction.ReservationStatusUpdate, ReservationStatusUpdateRequestSchema],
  [
    CallAction.SecurityEventNotification,
    SecurityEventNotificationRequestSchema,
  ],
  [CallAction.SignCertificate, SignCertificateRequestSchema],
  [CallAction.StatusNotification, StatusNotificationRequestSchema],
  [CallAction.TransactionEvent, TransactionEventRequestSchema],
]);

export const CALL_RESULT_SCHEMA_MAP: Map<CallAction, object> = new Map<
  CallAction,
  object
>([
  [CallAction.CancelReservation, CancelReservationResponseSchema],
  [CallAction.CertificateSigned, CertificateSignedResponseSchema],
  [CallAction.ChangeAvailability, ChangeAvailabilityResponseSchema],
  [CallAction.ClearCache, ClearCacheResponseSchema],
  [CallAction.ClearChargingProfile, ClearChargingProfileResponseSchema],
  [CallAction.ClearDisplayMessage, ClearDisplayMessageResponseSchema],
  [CallAction.ClearVariableMonitoring, ClearVariableMonitoringResponseSchema],
  [CallAction.CustomerInformation, CustomerInformationResponseSchema],
  [CallAction.CostUpdated, CostUpdatedResponseSchema],
  [CallAction.DataTransfer, DataTransferResponseSchema],
  [CallAction.DeleteCertificate, DeleteCertificateResponseSchema],
  [CallAction.GetBaseReport, GetBaseReportResponseSchema],
  [CallAction.GetChargingProfiles, GetChargingProfilesResponseSchema],
  [CallAction.GetCompositeSchedule, GetCompositeScheduleResponseSchema],
  [CallAction.GetLocalListVersion, GetLocalListVersionResponseSchema],
  [CallAction.GetLog, GetLogResponseSchema],
  [CallAction.GetMonitoringReport, GetMonitoringReportResponseSchema],
  [CallAction.GetReport, GetReportResponseSchema],
  [CallAction.GetTransactionStatus, GetTransactionStatusResponseSchema],
  [CallAction.InstallCertificate, InstallCertificateResponseSchema],
  [CallAction.GetCertificateStatus, GetCertificateStatusRequestSchema],
  [
    CallAction.GetInstalledCertificateIds,
    GetInstalledCertificateIdsResponseSchema,
  ],
  [CallAction.GetVariables, GetVariablesResponseSchema],
  [CallAction.RequestStartTransaction, RequestStartTransactionResponseSchema],
  [CallAction.RequestStopTransaction, RequestStopTransactionResponseSchema],
  [CallAction.ReserveNow, ReserveNowResponseSchema],
  [CallAction.Reset, ResetResponseSchema],
  [CallAction.SendLocalList, SendLocalListResponseSchema],
  [CallAction.SetChargingProfile, SetChargingProfileResponseSchema],
  [CallAction.SetDisplayMessage, SetDisplayMessageResponseSchema],
  [CallAction.SetMonitoringBase, SetMonitoringBaseResponseSchema],
  [CallAction.SetMonitoringLevel, SetMonitoringLevelResponseSchema],
  [CallAction.SetNetworkProfile, SetNetworkProfileResponseSchema],
  [CallAction.SetVariableMonitoring, SetVariableMonitoringResponseSchema],
  [CallAction.SetVariables, SetVariablesResponseSchema],
  [CallAction.TriggerMessage, TriggerMessageResponseSchema],
  [CallAction.UnlockConnector, UnlockConnectorResponseSchema],
  [CallAction.UnpublishFirmware, UnpublishFirmwareResponseSchema],
  [CallAction.UpdateFirmware, UpdateFirmwareResponseSchema],
]);

export { eventGroupFromString } from './interfaces/messages';
export { UnauthorizedException } from './interfaces/api/exceptions/unauthorized.exception';
export { HttpHeader } from './interfaces/api/http.header';
export { HttpStatus } from './interfaces/api/http.status';
<<<<<<< HEAD

export { Money } from './money/Money';
export { Currency, CurrencyCode } from './money/Currency';
export { assert, notNull } from './assertion/assertion';
=======
export { UnauthorizedError } from './interfaces/api/exception/UnauthorizedError';
export { AuthorizationSecurity } from './interfaces/api/AuthorizationSecurity';
export { Ajv };
>>>>>>> 9dc06bb7
<|MERGE_RESOLUTION|>--- conflicted
+++ resolved
@@ -235,13 +235,9 @@
 export { UnauthorizedException } from './interfaces/api/exceptions/unauthorized.exception';
 export { HttpHeader } from './interfaces/api/http.header';
 export { HttpStatus } from './interfaces/api/http.status';
-<<<<<<< HEAD
-
 export { Money } from './money/Money';
 export { Currency, CurrencyCode } from './money/Currency';
 export { assert, notNull } from './assertion/assertion';
-=======
 export { UnauthorizedError } from './interfaces/api/exception/UnauthorizedError';
 export { AuthorizationSecurity } from './interfaces/api/AuthorizationSecurity';
-export { Ajv };
->>>>>>> 9dc06bb7
+export { Ajv };