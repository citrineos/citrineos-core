// Copyright (c) 2023 S44, LLC
// Copyright Contributors to the CitrineOS Project
//
// SPDX-License-Identifier: Apache 2.0

export interface BootConfig {
  /**
   *  Also declared in SystemConfig. If absent, SystemConfig value is used.
   */
  heartbeatInterval?: number | null;
  /**
   * Also declared in SystemConfig. If absent, SystemConfig value is used.
   */
  bootRetryInterval?: number | null;
  status: string;
  statusInfo?: object | null;
  /**
   * Also declared in SystemConfig. If absent, SystemConfig value is used.
   */
  getBaseReportOnPending?: boolean | null;
  /**
   * Ids of variable attributes to be sent in SetVariablesRequest on pending boot
   */
  pendingBootSetVariableIds?: number[] | null;
  /**
   * Also declared in SystemConfig. If absent, SystemConfig value is used.
   */
<<<<<<< HEAD
  bootWithRejectedVariables?: boolean;
  changeConfigurationsOnPending?: boolean;
  getConfigurationsOnPending?: boolean;
=======
  bootWithRejectedVariables?: boolean | null;
>>>>>>> b55fcf69
}

/**
 * Cache boot status is used to keep track of the overall boot process for Rejected or Pending.
 * When Accepting a boot, blacklist needs to be cleared if and only if there was a previously
 * Rejected or Pending boot. When starting to configure charger, i.e. sending GetBaseReport or
 * SetVariables, this should only be done if configuring is not still ongoing from a previous
 * BootNotificationRequest. Cache boot status mediates this behavior.
 */
export const BOOT_STATUS = 'boot_status';<|MERGE_RESOLUTION|>--- conflicted
+++ resolved
@@ -25,13 +25,9 @@
   /**
    * Also declared in SystemConfig. If absent, SystemConfig value is used.
    */
-<<<<<<< HEAD
-  bootWithRejectedVariables?: boolean;
+  bootWithRejectedVariables?: boolean | null;
   changeConfigurationsOnPending?: boolean;
   getConfigurationsOnPending?: boolean;
-=======
-  bootWithRejectedVariables?: boolean | null;
->>>>>>> b55fcf69
 }
 
 /**
