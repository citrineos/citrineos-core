// Copyright (c) 2023 S44, LLC
// Copyright Contributors to the CitrineOS Project
//
// SPDX-License-Identifier: Apache 2.0

import { EventEmitter } from 'events';

export interface CrudEvent<T> {
  created: [T[]];
  updated: [T[]];
  deleted: [T[]];
}

/**
 * Represents a generic CRUD repository.
 *
 * @template T - The type of the values stored in the repository.
 */
export abstract class CrudRepository<T> extends EventEmitter {
  constructor() {
    super();
  }

  /**
   * On method overridden to handle events from {@link CrudEvent}.
   * @param event The name of the event. Must be a key in {@link CrudEvent}.
   * @param listener The callback for the event. Argument types correspond to the contents of the event key in {@link CrudEvent}.
   *
   * @see {@link EventEmitter#on} for the original method.
   */
  on<K extends keyof CrudEvent<T>>(
    event: K,
    listener: (...args: CrudEvent<T>[K]) => void,
  ): this {
    return super.on(event, listener as (...args: any[]) => void);
  }

  /**
   * Emit method overridden to emit events from {@link CrudEvent}.
   * @param event The name of the event. Must be a key in {@link CrudEvent}.
   * @param args The arguments to pass with the event. Allowed types correspond to the contents of the event key in {@link CrudEvent}.
   *
   * @see {@link EventEmitter#emit} for the original method.
   */
  emit<K extends keyof CrudEvent<T>>(
    event: K,
    ...args: CrudEvent<T>[K]
  ): boolean {
    return super.emit(event, ...args);
  }

  /**
   * Creates a new entry in the database with the specified value.
   * If a namespace is provided, the entry will be created within that namespace.
   *
   * @param value - The value of the entry.
   * @param namespace - The optional namespace to create the entry in.
   * @returns A Promise that resolves to the created entry.
   */
  public async create(value: T, namespace?: string): Promise<T> {
    const result = await this._create(value, namespace);
    this.emit('created', [result]);
    return result;
  }

  /**
   * Creates a new entry in the database with the specified value and key.
   * If a namespace is provided, the entry will be created within that namespace.
   *
   * @param value - The value of the entry.
   * @param key - The key of the entry.
   * @param namespace - The optional namespace to create the entry in.
   * @returns A Promise that resolves to the created entry.
   */
  public async createByKey(
    value: T,
    key: string,
    namespace?: string,
  ): Promise<T> {
    const result = await this._createByKey(value, key, namespace);
    this.emit('created', [result]);
    return result;
  }

  /**
   * Attempts to read a value from storage based on the given query, or throws an exception if more than one value is found.
   *
   * @param query - The query to use.
   * @param namespace - Optional namespace for the query.
   * @returns A promise that resolves to the value associated with the query if it exists. An exception is thrown if more than one value is found.
   */
  public async readOnlyOneByQuery(
    query: object,
    namespace?: string,
  ): Promise<T | undefined> {
    const results = await this.readAllByQuery(query, namespace);
    if (results.length > 1) {
      throw new Error(
        `More than one value found for query: ${JSON.stringify(query)}`,
      );
    }
    return results[0];
  }

  /**
   * Reads the first matching value from storage based on the given query, or creates a matching value if none exists.
   *
   * @param query - The query to use.
   * @param namespace - Optional namespace for the query.
   * @returns A promise that resolves to an array where the first element is the value associated with the query, either an existing value or the newly created value, and the second element is a boolean indicating whether the entry was created.
   */
  public async readOrCreateByQuery(
    query: object,
    namespace?: string,
  ): Promise<[T, boolean]> {
    const result = await this._readOrCreateByQuery(query, namespace);
    if (result[1]) {
      this.emit('created', [result[0]]);
    }
    return result;
  }

  /**
   * Updates the value associated with the given key in the specified namespace.
   * If no namespace is provided, the default namespace is used.
   *
   * @param value - The new value to associate with the key.
   * @param key - The key to update.
   * @param namespace - The namespace in which to update the key.
   * @returns A promise that resolves to the updated value, or undefined if the key does not exist.
   */
  public async updateByKey(
    value: Partial<T>,
    key: string,
    namespace?: string,
  ): Promise<T | undefined> {
    const result = await this._updateByKey(value, key, namespace);
    this.emit('updated', result ? [result] : []);
    return result;
  }

  /**
   * Updates the values associated with the given query in the specified namespace.
   * If no namespace is provided, the default namespace is used.
   *
   * @param value - The new value to associate with the query.
   * @param query - The query to use.
   * @param namespace - Optional namespace for the query.
   * @returns A promise that resolves to the updated values associated with the query.
   */
  public async updateAllByQuery(
    value: Partial<T>,
    query: object,
    namespace?: string,
  ): Promise<T[]> {
    const result = await this._updateAllByQuery(value, query, namespace);
    this.emit('updated', result);
    return result;
  }
<<<<<<< HEAD

  /**
   * Creates or updates an entry in the database depending on whether the value matches any unique indices.
   * If no namespace is provided, the default namespace is used.
   *
   * @param value - The value of the entry.
   * @param namespace - The optional namespace to create the entry in.
   * @returns A Promise that resolves to an array where the first element is the result of the upsert, and the second element is a boolean indicating whether the entry was created.
   */
  public async upsert(value: T, namespace?: string): Promise<[T, boolean]> {
    const result = await this._upsert(value, namespace);
    if (result[1]) {
      this.emit('created', [result[0]]);
    } else {
      this.emit('updated', [result[0]]);
    }
    return result;
  }
=======
>>>>>>> 80ed2e57

  /**
   * Deletes a key from the specified namespace.
   * If no namespace is provided, the key is deleted from the default namespace.
   *
   * @param key - The key to delete.
   * @param namespace - Optional. The namespace from which to delete the key.
   * @returns A Promise that resolves to the deleted entry, or undefined there was no matching entry.
   */
  public async deleteByKey(
    key: string,
    namespace?: string,
  ): Promise<T | undefined> {
    const result = await this._deleteByKey(key, namespace);
    this.emit('deleted', result ? [result] : []);
    return result;
  }

  /**
   * Deletes all values associated with a query from the specified namespace.
   * If no namespace is provided, the values are deleted from the default namespace.
   *
   * @param query - The query to use.
   * @param namespace - Optional. The namespace from which to delete the values.
   * @returns A Promise that resolves to the deleted entries.
   */
  public async deleteAllByQuery(
    query: object,
    namespace?: string,
  ): Promise<T[]> {
    const result = await this._deleteAllByQuery(query, namespace);
    this.emit('deleted', result);
    return result;
  }
<<<<<<< HEAD
=======

  /**
   * Reads a value from storage based on the given key.
   *
   * @param key - The key to look up in storage.
   * @param namespace - Optional namespace for the key.
   * @returns A promise that resolves to the value associated with the key, or undefined if the key does not exist.
   */
  abstract readByKey(key: string, namespace?: string): Promise<T | undefined>;

  /**
   * Reads values from storage based on the given query.
   *
   * @param query - The query to use.
   * @param namespace - Optional namespace for the query.
   * @returns A promise that resolves to the values associated with the query.
   */
  abstract readAllByQuery(query: object, namespace?: string): Promise<T[]>;
>>>>>>> 80ed2e57

  /**
   * Checks if a key exists in the specified namespace.
   * If no namespace is provided, the key is checked in the default namespace.
   *
   * @param key - The key to check.
   * @param namespace - Optional. The namespace in which to check the key.
   * @returns A Promise that resolves to a boolean indicating whether the key exists.
   */
  abstract existsByKey(key: string, namespace?: string): Promise<boolean>;

  /**
   * Checks how many values associated with a query exists in the specified namespace.
   * If no namespace is provided, the query is checked in the default namespace.
   *
   * @param query - The query to use.
   * @param namespace - Optional. The namespace in which to check the query.
   * @returns A Promise that resolves to the number of values matching the query.
   */
  abstract existByQuery(query: object, namespace?: string): Promise<number>;

<<<<<<< HEAD
  /**
   * Reads a value from storage based on the given key.
   *
   * @param key - The key to look up in storage.
   * @param namespace - Optional namespace for the key.
   * @returns A promise that resolves to the value associated with the key, or undefined if the key does not exist.
   */
  abstract readByKey(key: string, namespace?: string): Promise<T | undefined>;

  /**
   * Reads values from storage based on the given query.
   *
   * @param query - The query to use.
   * @param namespace - Optional namespace for the query.
   * @returns A promise that resolves to the values associated with the query.
   */
  abstract readAllByQuery(query: object, namespace?: string): Promise<T[]>;

=======
>>>>>>> 80ed2e57
  protected abstract _create(value: T, namespace?: string): Promise<T>;

  protected abstract _createByKey(
    value: T,
    key: string,
    namespace?: string,
  ): Promise<T>;

  protected abstract _readOrCreateByQuery(
    query: object,
    namespace?: string,
  ): Promise<[T, boolean]>;

<<<<<<< HEAD
  protected abstract _upsert(
    value: T,
    namespace?: string,
  ): Promise<[T, boolean]>;
=======
  protected abstract _updateByKey(
    value: Partial<T>,
    key: string,
    namespace?: string,
  ): Promise<T | undefined>;
>>>>>>> 80ed2e57

  protected abstract _updateAllByQuery(
    value: Partial<T>,
    query: object,
    namespace?: string,
  ): Promise<T[]>;

<<<<<<< HEAD
  protected abstract _updateByKey(
    value: Partial<T>,
    key: string,
    namespace?: string,
  ): Promise<T | undefined>;

=======
>>>>>>> 80ed2e57
  protected abstract _deleteByKey(
    key: string,
    namespace?: string,
  ): Promise<T | undefined>;

  protected abstract _deleteAllByQuery(
    query: object,
    namespace?: string,
  ): Promise<T[]>;
}<|MERGE_RESOLUTION|>--- conflicted
+++ resolved
@@ -157,27 +157,6 @@
     this.emit('updated', result);
     return result;
   }
-<<<<<<< HEAD
-
-  /**
-   * Creates or updates an entry in the database depending on whether the value matches any unique indices.
-   * If no namespace is provided, the default namespace is used.
-   *
-   * @param value - The value of the entry.
-   * @param namespace - The optional namespace to create the entry in.
-   * @returns A Promise that resolves to an array where the first element is the result of the upsert, and the second element is a boolean indicating whether the entry was created.
-   */
-  public async upsert(value: T, namespace?: string): Promise<[T, boolean]> {
-    const result = await this._upsert(value, namespace);
-    if (result[1]) {
-      this.emit('created', [result[0]]);
-    } else {
-      this.emit('updated', [result[0]]);
-    }
-    return result;
-  }
-=======
->>>>>>> 80ed2e57
 
   /**
    * Deletes a key from the specified namespace.
@@ -212,8 +191,6 @@
     this.emit('deleted', result);
     return result;
   }
-<<<<<<< HEAD
-=======
 
   /**
    * Reads a value from storage based on the given key.
@@ -232,7 +209,6 @@
    * @returns A promise that resolves to the values associated with the query.
    */
   abstract readAllByQuery(query: object, namespace?: string): Promise<T[]>;
->>>>>>> 80ed2e57
 
   /**
    * Checks if a key exists in the specified namespace.
@@ -254,27 +230,6 @@
    */
   abstract existByQuery(query: object, namespace?: string): Promise<number>;
 
-<<<<<<< HEAD
-  /**
-   * Reads a value from storage based on the given key.
-   *
-   * @param key - The key to look up in storage.
-   * @param namespace - Optional namespace for the key.
-   * @returns A promise that resolves to the value associated with the key, or undefined if the key does not exist.
-   */
-  abstract readByKey(key: string, namespace?: string): Promise<T | undefined>;
-
-  /**
-   * Reads values from storage based on the given query.
-   *
-   * @param query - The query to use.
-   * @param namespace - Optional namespace for the query.
-   * @returns A promise that resolves to the values associated with the query.
-   */
-  abstract readAllByQuery(query: object, namespace?: string): Promise<T[]>;
-
-=======
->>>>>>> 80ed2e57
   protected abstract _create(value: T, namespace?: string): Promise<T>;
 
   protected abstract _createByKey(
@@ -288,18 +243,11 @@
     namespace?: string,
   ): Promise<[T, boolean]>;
 
-<<<<<<< HEAD
-  protected abstract _upsert(
-    value: T,
-    namespace?: string,
-  ): Promise<[T, boolean]>;
-=======
   protected abstract _updateByKey(
     value: Partial<T>,
     key: string,
     namespace?: string,
   ): Promise<T | undefined>;
->>>>>>> 80ed2e57
 
   protected abstract _updateAllByQuery(
     value: Partial<T>,
@@ -307,15 +255,6 @@
     namespace?: string,
   ): Promise<T[]>;
 
-<<<<<<< HEAD
-  protected abstract _updateByKey(
-    value: Partial<T>,
-    key: string,
-    namespace?: string,
-  ): Promise<T | undefined>;
-
-=======
->>>>>>> 80ed2e57
   protected abstract _deleteByKey(
     key: string,
     namespace?: string,
