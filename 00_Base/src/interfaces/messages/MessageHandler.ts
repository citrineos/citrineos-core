--- conflicted
+++ resolved
@@ -15,38 +15,17 @@
  *
  */
 export interface IMessageHandler {
-  /**
-   * Subscribes to messages based on actions and context filters.
-   *
-   * @param identifier - The identifier to subscribe for.
-   * @param actions - Optional. The list of call actions to subscribe to.
-   * @param filter - Optional. An additional message context filter. **Note**: Might not be supported by all implementations. @see {@link IMessageContext} for available attributes.
-   * @returns A promise that resolves to a boolean value indicating whether the initialization was successful.
-   */
-  subscribe(
-    identifier: string,
-    actions?: CallAction[],
-    filter?: { [k: string]: string },
-  ): Promise<boolean>;
 
-  /**
-   * Unsubscribe from messages. E.g. when a connection drops.
-   *
-   * @param identifier - The identifier to unsubscribe from.
-   */
-  unsubscribe(identifier: string): Promise<boolean>;
+    /**
+     * Subscribes to messages based on actions and context filters.
+     * 
+     * @param identifier - The identifier to subscribe for.
+     * @param actions - Optional. The list of call actions to subscribe to.
+     * @param filter - Optional. An additional message context filter. **Note**: Might not be supported by all implementations. @see {@link IMessageContext} for available attributes.
+     * @returns A promise that resolves to a boolean value indicating whether the initialization was successful.
+     */
+    subscribe(identifier: string, actions?: CallAction[], filter?: { [k: string]: string }): Promise<boolean>;
 
-<<<<<<< HEAD
-  /**
-   * Handles incoming messages.
-   * @param message - The message to be handled.
-   * @param props - Optional properties for the handler.
-   */
-  handle(
-    message: IMessage<OcppRequest | OcppResponse>,
-    props?: HandlerProperties,
-  ): void;
-=======
     /**
      * Unsubscribe from messages. E.g. when a connection drops.
      * 
@@ -54,13 +33,19 @@
      * @returns A promise that resolves to a boolean value indicating whether the unsubscription was successful.
      */
     unsubscribe(identifier: string): Promise<boolean>;
->>>>>>> c6148b31
 
-  /**
-   * Shuts down the handler. Unregister all handlers and opening up any resources.
-   */
-  shutdown(): void;
+    /**
+     * Handles incoming messages.
+     * @param message - The message to be handled.
+     * @param props - Optional properties for the handler.
+     */
+    handle(message: IMessage<OcppRequest | OcppResponse>, props?: HandlerProperties): void;
 
-  get module(): IModule | undefined;
-  set module(value: IModule | undefined);
+    /**
+     * Shuts down the handler. Unregister all handlers and opening up any resources.
+     */
+    shutdown(): void;
+
+    get module(): IModule | undefined;
+    set module(value: IModule | undefined);
 }