--- conflicted
+++ resolved
@@ -4,13 +4,7 @@
 // SPDX-License-Identifier: Apache 2.0
 
 import { Logger, ILogObj } from "tslog";
-import {
-  IMessageHandler,
-  IMessage,
-  OcppRequest,
-  OcppResponse,
-  OcppError,
-} from "../..";
+import { IMessageHandler, IMessage, OcppRequest, OcppResponse, OcppError } from "../..";
 import { SystemConfig } from "../../config/types";
 import { CallAction } from "../../ocpp/rpc/message";
 import { IModule } from "../modules";
@@ -20,46 +14,6 @@
  * Abstract class implementing {@link IMessageHandler}.
  */
 export abstract class AbstractMessageHandler implements IMessageHandler {
-<<<<<<< HEAD
-  /**
-   * Fields
-   */
-
-  protected _config: SystemConfig;
-  protected _logger: Logger<ILogObj>;
-
-  /**
-   * Constructor
-   *
-   * @param config The system configuration.
-   * @param logger [Optional] The logger to use.
-   */
-  constructor(config: SystemConfig, logger?: Logger<ILogObj>) {
-    this._config = config;
-    this._logger = logger
-      ? logger.getSubLogger({ name: this.constructor.name })
-      : new Logger<ILogObj>({ name: this.constructor.name });
-  }
-
-  /**
-   * Abstract Methods
-   */
-
-  abstract subscribe(
-    identifier: string,
-    actions?: CallAction[],
-    filter?: { [k: string]: string },
-  ): Promise<boolean>;
-  abstract unsubscribe(identifier: string): Promise<boolean>;
-  abstract handle(
-    message: IMessage<OcppRequest | OcppResponse | OcppError>,
-    props?: HandlerProperties,
-  ): Promise<void>;
-  abstract shutdown(): void;
-
-  abstract get module(): IModule | undefined;
-  abstract set module(value: IModule | undefined);
-=======
 
     /**
      * Fields
@@ -107,5 +61,4 @@
     abstract subscribe(identifier: string, actions?: CallAction[], filter?: { [k: string]: string; }): Promise<boolean>;
     abstract unsubscribe(identifier: string): Promise<boolean>;
     abstract shutdown(): void;
->>>>>>> c6148b31
 }