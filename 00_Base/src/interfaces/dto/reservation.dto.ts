import { IBaseDto, IEvseDto } from '../..';
<<<<<<< HEAD
=======
import { IEvseTypeDto } from './evse.type.dto';
>>>>>>> f30e6773

export interface IReservationDto extends IBaseDto {
  databaseId: number;
  id?: number;
  stationId: string;
  expiryDateTime: string;
  connectorType?: string | null;
  reserveStatus?: string | null;
  isActive: boolean;
  terminatedByTransaction?: string | null;
  idToken: object;
  groupIdToken?: object | null;
  evseId?: number | null;
<<<<<<< HEAD
  evse?: IEvseDto | null;
=======
  evse?: IEvseTypeDto | null;
>>>>>>> f30e6773
}<|MERGE_RESOLUTION|>--- conflicted
+++ resolved
@@ -1,8 +1,4 @@
-import { IBaseDto, IEvseDto } from '../..';
-<<<<<<< HEAD
-=======
-import { IEvseTypeDto } from './evse.type.dto';
->>>>>>> f30e6773
+import { IBaseDto, IEvseTypeDto } from '../..';
 
 export interface IReservationDto extends IBaseDto {
   databaseId: number;
@@ -16,9 +12,20 @@
   idToken: object;
   groupIdToken?: object | null;
   evseId?: number | null;
-<<<<<<< HEAD
-  evse?: IEvseDto | null;
-=======
   evse?: IEvseTypeDto | null;
->>>>>>> f30e6773
+}
+
+export enum ReservationDtoProps {
+  databaseId = 'databaseId',
+  id = 'id',
+  stationId = 'stationId',
+  expiryDateTime = 'expiryDateTime',
+  connectorType = 'connectorType',
+  reserveStatus = 'reserveStatus',
+  isActive = 'isActive',
+  terminatedByTransaction = 'terminatedByTransaction',
+  idToken = 'idToken',
+  groupIdToken = 'groupIdToken',
+  evseId = 'evseId',
+  evse = 'evse',
 }