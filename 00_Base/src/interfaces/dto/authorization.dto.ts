--- conflicted
+++ resolved
@@ -1,13 +1,8 @@
 // SPDX-FileCopyrightText: 2025 Contributors to the CitrineOS Project
 //
 // SPDX-License-Identifier: Apache-2.0
-<<<<<<< HEAD
 import { AdditionalInfo, IBaseDto } from '../..';
-import { IdTokenType } from './enum';
-=======
-import { IBaseDto } from '../..';
-import { RealTimeAuthEnumType } from '../../util/enums';
->>>>>>> 9e48238e
+import { IdTokenType, RealTimeAuthEnumType } from './enum';
 
 export interface IAuthorizationDto extends IBaseDto {
   id?: number;
