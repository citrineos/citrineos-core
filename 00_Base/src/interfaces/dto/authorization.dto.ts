--- conflicted
+++ resolved
@@ -1,22 +1,13 @@
 // SPDX-FileCopyrightText: 2025 Contributors to the CitrineOS Project
 //
 // SPDX-License-Identifier: Apache-2.0
-<<<<<<< HEAD
 import { IBaseDto } from '../..';
+import { RealTimeAuthEnumType } from '../../util/enums';
 
 export interface IAuthorizationDto extends IBaseDto {
   id?: number;
   allowedConnectorTypes?: string[];
   disallowedEvseIdPrefixes?: string[];
-=======
-import { IBaseDto } from './base.dto';
-import { RealTimeAuthEnumType } from '../../util/enums';
-
-export interface IAuthorizationDto extends IBaseDto {
-  id: number;
-  allowedConnectorTypes: string[];
-  disallowedEvseIdPrefixes: string[];
->>>>>>> 2ebb5c69
   idToken: string;
   idTokenType?: string | null;
   additionalInfo?: any | null;
