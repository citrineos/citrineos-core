--- conflicted
+++ resolved
@@ -1,11 +1,7 @@
 // SPDX-FileCopyrightText: 2025 Contributors to the CitrineOS Project
 //
 // SPDX-License-Identifier: Apache-2.0
-<<<<<<< HEAD
-import { IBaseDto, IComponentDto, IVariableAttributeDto } from '../..';
-=======
 import { IBaseDto, IComponentDto, IVariableAttributeDto, IVariableCharacteristicsDto } from '../..';
->>>>>>> f30e6773
 
 export interface IVariableDto extends IBaseDto {
   id?: number;
@@ -13,11 +9,7 @@
   instance?: string | null;
   components?: IComponentDto[];
   variableAttributes?: IVariableAttributeDto[];
-<<<<<<< HEAD
-  variableCharacteristics?: any;
-=======
   variableCharacteristics?: IVariableCharacteristicsDto;
->>>>>>> f30e6773
 }
 
 export enum VariableDtoProps {
