--- conflicted
+++ resolved
@@ -10,10 +10,7 @@
 export * from './component.dto';
 export * from './connector.dto';
 export * from './evse.dto';
-<<<<<<< HEAD
-=======
 export * from './evse.type.dto';
->>>>>>> f30e6773
 export * from './latest.status.notification.dto';
 export * from './location.dto';
 export * from './meter.value.dto';
@@ -41,7 +38,6 @@
 export * from './sales.tariff.dto';
 export * from './variable.characteristics.dto';
 export * from './variable.status.dto';
-export * from './component.variable.dto';
 export * from './set.network.profile.dto';
 export * from './charging.station.network.profile.dto';
 export * from './event.data.dto';
