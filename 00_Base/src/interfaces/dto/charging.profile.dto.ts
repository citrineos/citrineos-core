import { IBaseDto, ITransactionDto } from '../..';
<<<<<<< HEAD
=======
import { IChargingScheduleDto } from './charging.schedule.dto';
>>>>>>> f30e6773

export interface IChargingProfileDto extends IBaseDto {
  databaseId: number;
  stationId: string;
  id?: number;
  chargingProfileKind: any;
  chargingProfilePurpose: any;
  recurrencyKind?: any;
  stackLevel: number;
  validFrom?: string | null;
  validTo?: string | null;
  evseId?: number | null;
  isActive: boolean;
  chargingLimitSource?: any;
<<<<<<< HEAD
  chargingSchedule: any[];
=======
  chargingSchedule: IChargingScheduleDto[];
>>>>>>> f30e6773
  transactionDatabaseId?: number | null;
  transaction?: ITransactionDto;
}<|MERGE_RESOLUTION|>--- conflicted
+++ resolved
@@ -1,8 +1,5 @@
 import { IBaseDto, ITransactionDto } from '../..';
-<<<<<<< HEAD
-=======
 import { IChargingScheduleDto } from './charging.schedule.dto';
->>>>>>> f30e6773
 
 export interface IChargingProfileDto extends IBaseDto {
   databaseId: number;
@@ -17,11 +14,25 @@
   evseId?: number | null;
   isActive: boolean;
   chargingLimitSource?: any;
-<<<<<<< HEAD
-  chargingSchedule: any[];
-=======
   chargingSchedule: IChargingScheduleDto[];
->>>>>>> f30e6773
   transactionDatabaseId?: number | null;
   transaction?: ITransactionDto;
+}
+
+export enum ChargingProfileDtoProps {
+  databaseId = 'databaseId',
+  stationId = 'stationId',
+  id = 'id',
+  chargingProfileKind = 'chargingProfileKind',
+  chargingProfilePurpose = 'chargingProfilePurpose',
+  recurrencyKind = 'recurrencyKind',
+  stackLevel = 'stackLevel',
+  validFrom = 'validFrom',
+  validTo = 'validTo',
+  evseId = 'evseId',
+  isActive = 'isActive',
+  chargingLimitSource = 'chargingLimitSource',
+  chargingSchedule = 'chargingSchedule',
+  transactionDatabaseId = 'transactionDatabaseId',
+  transaction = 'transaction',
 }