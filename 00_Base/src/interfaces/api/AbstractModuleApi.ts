--- conflicted
+++ resolved
@@ -158,13 +158,8 @@
     const _opts = {
       schema: {
         body: bodySchema,
-<<<<<<< HEAD
-        querystring: IMessageQuerystringSchema,
-      },
-=======
         querystring: mergedQuerySchema,
       } as const,
->>>>>>> db600454
     };
 
     if (this._module.config.util.swagger?.exposeMessage) {
