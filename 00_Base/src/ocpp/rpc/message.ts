// Copyright (c) 2023 S44, LLC
// Copyright Contributors to the CitrineOS Project
//
// SPDX-License-Identifier: Apache 2.0

import { OcppRequest, OcppResponse } from "../..";

/**
 * Definition of Call Message (4.2.1 CALL)
 */
export type Call = [
  messageTypeId: MessageTypeId,
  messageId: string,
  action: CallAction,
  payload: OcppRequest,
];

/**
 * Definition of CallResult Message (4.2.2 CALLRESULT)
 */
export type CallResult = [
  messageTypeId: MessageTypeId,
  messageId: string,
  payload: OcppResponse,
];

/**
 * Definition of CallError Message (4.2.1 CALLERROR)
 */
export type CallError = [
  messageTypeId: MessageTypeId,
  messageId: string,
  errorCode: ErrorCode,
  errorDescription: string,
  errorDetails: object,
];

/**
 * Number identifying the different types of OCPP messages.
 */
export enum MessageTypeId {
  // Call identifies a request.
  Call = 2,
  // CallResult identifies a successful response.
  CallResult = 3,
  // CallError identifies an erroneous response.
  CallError = 4,
}

/**
 * The different OCPP action types.
 *
 */
export enum CallAction {
<<<<<<< HEAD
  Authorize = "Authorize",
  BootNotification = "BootNotification",
  CancelReservation = "CancelReservation",
  CertificateSigned = "CertificateSigned",
  ChangeAvailability = "ChangeAvailability",
  ClearCache = "ClearCache",
  ClearChargingProfile = "ClearChargingProfile",
  ClearDisplayMessage = "ClearDisplayMessage",
  ClearedChargingLimit = "ClearedChargingLimit",
  ClearVariableMonitoring = "ClearVariableMonitoring",
  CostUpdate = "CostUpdate",
  CustomerInformation = "CustomerInformation",
  DataTransfer = "DataTransfer",
  DeleteCertificate = "DeleteCertificate",
  FirmwareStatusNotification = "FirmwareStatusNotification",
  Get15118EVCertificate = "Get15118EVCertificate",
  GetBaseReport = "GetBaseReport",
  GetCertificateStatus = "GetCertificateStatus",
  GetChargingProfiles = "GetChargingProfiles",
  GetCompositeSchedule = "GetCompositeSchedule",
  GetDisplayMessages = "GetDisplayMessages",
  GetInstalledCertificateIds = "GetInstalledCertificateIds",
  GetLocalListVersion = "GetLocalListVersion",
  GetLog = "GetLog",
  GetMonitoringReport = "GetMonitoringReport",
  GetReport = "GetReport",
  GetTransactionStatus = "GetTransactionStatus",
  GetVariables = "GetVariables",
  Heartbeat = "Heartbeat",
  InstallCertificate = "InstallCertificate",
  LogStatusNotification = "LogStatusNotification",
  MeterValues = "MeterValues",
  NotifyChargingLimit = "NotifyChargingLimit",
  NotifyCustomerInformation = "NotifyCustomerInformation",
  NotifyDisplayMessages = "NotifyDisplayMessages",
  NotifyEVChargingNeeds = "NotifyEVChargingNeeds",
  NotifyEVChargingSchedule = "NotifyEVChargingSchedule",
  NotifyEvent = "NotifyEvent",
  NotifyMonitoringReport = "NotifyMonitoringReport",
  NotifyReport = "NotifyReport",
  PublishFirmware = "PublishFirmware",
  PublishFirmwareStatusNotification = "PublishFirmwareStatusNotification",
  ReportChargingProfiles = "ReportChargingProfiles",
  RequestStartTransaction = "RequestStartTransaction",
  RequestStopTransaction = "RequestStopTransaction",
  ReservationStatusUpdate = "ReservationStatusUpdate",
  ReserveNow = "ReserveNow",
  Reset = "Reset",
  SecurityEventNotification = "SecurityEventNotification",
  SendLocalList = "SendLocalList",
  SetChargingProfile = "SetChargingProfile",
  SetDisplayMessage = "SetDisplayMessage",
  SetMonitoringBase = "SetMonitoringBase",
  SetMonitoringLevel = "SetMonitoringLevel",
  SetNetworkProfile = "SetNetworkProfile",
  SetVariableMonitoring = "SetVariableMonitoring",
  SetVariables = "SetVariables",
  SignCertificate = "SignCertificate",
  StatusNotification = "StatusNotification",
  TransactionEvent = "TransactionEvent",
  TriggerMessage = "TriggerMessage",
  UnlockConnector = "UnlockConnector",
  UnpublishFirmware = "UnpublishFirmware",
  UpdateFirmware = "UpdateFirmware",
=======
  Authorize = 'Authorize',
  BootNotification = 'BootNotification',
  CancelReservation = 'CancelReservation',
  CertificateSigned = 'CertificateSigned',
  ChangeAvailability = 'ChangeAvailability',
  ClearCache = 'ClearCache',
  ClearChargingProfile = 'ClearChargingProfile',
  ClearDisplayMessage = 'ClearDisplayMessage',
  ClearedChargingLimit = 'ClearedChargingLimit',
  ClearVariableMonitoring = 'ClearVariableMonitoring',
  CostUpdated = 'CostUpdated',
  CustomerInformation = 'CustomerInformation',
  DataTransfer = 'DataTransfer',
  DeleteCertificate = 'DeleteCertificate',
  FirmwareStatusNotification = 'FirmwareStatusNotification',
  Get15118EVCertificate = 'Get15118EVCertificate',
  GetBaseReport = 'GetBaseReport',
  GetCertificateStatus = 'GetCertificateStatus',
  GetChargingProfiles = 'GetChargingProfiles',
  GetCompositeSchedule = 'GetCompositeSchedule',
  GetDisplayMessages = 'GetDisplayMessages',
  GetInstalledCertificateIds = 'GetInstalledCertificateIds',
  GetLocalListVersion = 'GetLocalListVersion',
  GetLog = 'GetLog',
  GetMonitoringReport = 'GetMonitoringReport',
  GetReport = 'GetReport',
  GetTransactionStatus = 'GetTransactionStatus',
  GetVariables = 'GetVariables',
  Heartbeat = 'Heartbeat',
  InstallCertificate = 'InstallCertificate',
  LogStatusNotification = 'LogStatusNotification',
  MeterValues = 'MeterValues',
  NotifyChargingLimit = 'NotifyChargingLimit',
  NotifyCustomerInformation = 'NotifyCustomerInformation',
  NotifyDisplayMessages = 'NotifyDisplayMessages',
  NotifyEVChargingNeeds = 'NotifyEVChargingNeeds',
  NotifyEVChargingSchedule = 'NotifyEVChargingSchedule',
  NotifyEvent = 'NotifyEvent',
  NotifyMonitoringReport = 'NotifyMonitoringReport',
  NotifyReport = 'NotifyReport',
  PublishFirmware = 'PublishFirmware',
  PublishFirmwareStatusNotification = 'PublishFirmwareStatusNotification',
  ReportChargingProfiles = 'ReportChargingProfiles',
  RequestStartTransaction = 'RequestStartTransaction',
  RequestStopTransaction = 'RequestStopTransaction',
  ReservationStatusUpdate = 'ReservationStatusUpdate',
  ReserveNow = 'ReserveNow',
  Reset = 'Reset',
  SecurityEventNotification = 'SecurityEventNotification',
  SendLocalList = 'SendLocalList',
  SetChargingProfile = 'SetChargingProfile',
  SetDisplayMessage = 'SetDisplayMessage',
  SetMonitoringBase = 'SetMonitoringBase',
  SetMonitoringLevel = 'SetMonitoringLevel',
  SetNetworkProfile = 'SetNetworkProfile',
  SetVariableMonitoring = 'SetVariableMonitoring',
  SetVariables = 'SetVariables',
  SignCertificate = 'SignCertificate',
  StatusNotification = 'StatusNotification',
  TransactionEvent = 'TransactionEvent',
  TriggerMessage = 'TriggerMessage',
  UnlockConnector = 'UnlockConnector',
  UnpublishFirmware = 'UnpublishFirmware',
  UpdateFirmware = 'UpdateFirmware',
>>>>>>> c6148b31
}

/**
 * Error codes for CallError message (4.3 RPC Framework Error Codes)
 *
 */
export enum ErrorCode {
  FormatViolation = "FormatViolation", // Payload for Action is syntactically incorrect
  NotImplemented = "NotImplemented", // Requested Action is not known by receiver
  ProtocolError = "ProtocolError", // Payload for Action is not conform the PDU structure
  GenericError = "GenericError", // Any other error not covered by the more specific error codes in this table
  InternalError = "InternalError", // An internal error occurred and the receiver was not able to process the requested Action successfully
  MessageTypeNotSupported = "MessageTypeNotSupported", // A message with an Message Type Number received that is not supported by this implementation.
  NotSupported = "NotSupported", // Requested Action is recognized but not supported by the receiver
  OccurrenceConstraintViolation = "OccurrenceConstraintViolation", // Payload for Action is syntactically correct but at least one of the fields violates occurrence constraints
  PropertyConstraintViolation = "PropertyConstraintViolation", // Payload is syntactically correct but at least one field contains an invalid value
  RpcFrameworkError = "RpcFrameworkError", // Content of the call is not a valid RPC Request, for example: MessageId could not be read.
  SecurityError = "SecurityError", // During the processing of Action a security issue occurred preventing receiver from completing the Action successfully
  TypeConstraintViolation = "TypeConstraintViolation", // Payload for Action is syntactically correct but at least one of the fields violates data type constraints (e.g. 'somestring': 12)
}

/**
 * Custom error to handle OCPP errors better.
 */
export class OcppError extends Error {
  private _messageId: string;
  private _errorCode: ErrorCode;
  private _errorDetails: object;

  constructor(
    messageId: string,
    errorCode: ErrorCode,
    errorDescription: string,
    errorDetails: object = {},
  ) {
    super(errorDescription);
    this.name = "OcppError";
    this._messageId = messageId;
    this._errorCode = errorCode;
    this._errorDetails = errorDetails;
  }

  asCallError(): CallError {
    return [
      MessageTypeId.CallError,
      this._messageId,
      this._errorCode,
      this.message,
      this._errorDetails,
    ] as CallError;
  }
}<|MERGE_RESOLUTION|>--- conflicted
+++ resolved
@@ -8,32 +8,17 @@
 /**
  * Definition of Call Message (4.2.1 CALL)
  */
-export type Call = [
-  messageTypeId: MessageTypeId,
-  messageId: string,
-  action: CallAction,
-  payload: OcppRequest,
-];
+export type Call = [messageTypeId: MessageTypeId, messageId: string, action: CallAction, payload: OcppRequest];
 
 /**
  * Definition of CallResult Message (4.2.2 CALLRESULT)
  */
-export type CallResult = [
-  messageTypeId: MessageTypeId,
-  messageId: string,
-  payload: OcppResponse,
-];
+export type CallResult = [messageTypeId: MessageTypeId, messageId: string, payload: OcppResponse];
 
 /**
  * Definition of CallError Message (4.2.1 CALLERROR)
  */
-export type CallError = [
-  messageTypeId: MessageTypeId,
-  messageId: string,
-  errorCode: ErrorCode,
-  errorDescription: string,
-  errorDetails: object,
-];
+export type CallError = [messageTypeId: MessageTypeId, messageId: string, errorCode: ErrorCode, errorDescription: string, errorDetails: object];
 
 /**
  * Number identifying the different types of OCPP messages.
@@ -52,72 +37,6 @@
  *
  */
 export enum CallAction {
-<<<<<<< HEAD
-  Authorize = "Authorize",
-  BootNotification = "BootNotification",
-  CancelReservation = "CancelReservation",
-  CertificateSigned = "CertificateSigned",
-  ChangeAvailability = "ChangeAvailability",
-  ClearCache = "ClearCache",
-  ClearChargingProfile = "ClearChargingProfile",
-  ClearDisplayMessage = "ClearDisplayMessage",
-  ClearedChargingLimit = "ClearedChargingLimit",
-  ClearVariableMonitoring = "ClearVariableMonitoring",
-  CostUpdate = "CostUpdate",
-  CustomerInformation = "CustomerInformation",
-  DataTransfer = "DataTransfer",
-  DeleteCertificate = "DeleteCertificate",
-  FirmwareStatusNotification = "FirmwareStatusNotification",
-  Get15118EVCertificate = "Get15118EVCertificate",
-  GetBaseReport = "GetBaseReport",
-  GetCertificateStatus = "GetCertificateStatus",
-  GetChargingProfiles = "GetChargingProfiles",
-  GetCompositeSchedule = "GetCompositeSchedule",
-  GetDisplayMessages = "GetDisplayMessages",
-  GetInstalledCertificateIds = "GetInstalledCertificateIds",
-  GetLocalListVersion = "GetLocalListVersion",
-  GetLog = "GetLog",
-  GetMonitoringReport = "GetMonitoringReport",
-  GetReport = "GetReport",
-  GetTransactionStatus = "GetTransactionStatus",
-  GetVariables = "GetVariables",
-  Heartbeat = "Heartbeat",
-  InstallCertificate = "InstallCertificate",
-  LogStatusNotification = "LogStatusNotification",
-  MeterValues = "MeterValues",
-  NotifyChargingLimit = "NotifyChargingLimit",
-  NotifyCustomerInformation = "NotifyCustomerInformation",
-  NotifyDisplayMessages = "NotifyDisplayMessages",
-  NotifyEVChargingNeeds = "NotifyEVChargingNeeds",
-  NotifyEVChargingSchedule = "NotifyEVChargingSchedule",
-  NotifyEvent = "NotifyEvent",
-  NotifyMonitoringReport = "NotifyMonitoringReport",
-  NotifyReport = "NotifyReport",
-  PublishFirmware = "PublishFirmware",
-  PublishFirmwareStatusNotification = "PublishFirmwareStatusNotification",
-  ReportChargingProfiles = "ReportChargingProfiles",
-  RequestStartTransaction = "RequestStartTransaction",
-  RequestStopTransaction = "RequestStopTransaction",
-  ReservationStatusUpdate = "ReservationStatusUpdate",
-  ReserveNow = "ReserveNow",
-  Reset = "Reset",
-  SecurityEventNotification = "SecurityEventNotification",
-  SendLocalList = "SendLocalList",
-  SetChargingProfile = "SetChargingProfile",
-  SetDisplayMessage = "SetDisplayMessage",
-  SetMonitoringBase = "SetMonitoringBase",
-  SetMonitoringLevel = "SetMonitoringLevel",
-  SetNetworkProfile = "SetNetworkProfile",
-  SetVariableMonitoring = "SetVariableMonitoring",
-  SetVariables = "SetVariables",
-  SignCertificate = "SignCertificate",
-  StatusNotification = "StatusNotification",
-  TransactionEvent = "TransactionEvent",
-  TriggerMessage = "TriggerMessage",
-  UnlockConnector = "UnlockConnector",
-  UnpublishFirmware = "UnpublishFirmware",
-  UpdateFirmware = "UpdateFirmware",
-=======
   Authorize = 'Authorize',
   BootNotification = 'BootNotification',
   CancelReservation = 'CancelReservation',
@@ -182,7 +101,6 @@
   UnlockConnector = 'UnlockConnector',
   UnpublishFirmware = 'UnpublishFirmware',
   UpdateFirmware = 'UpdateFirmware',
->>>>>>> c6148b31
 }
 
 /**
@@ -190,48 +108,38 @@
  *
  */
 export enum ErrorCode {
-  FormatViolation = "FormatViolation", // Payload for Action is syntactically incorrect
-  NotImplemented = "NotImplemented", // Requested Action is not known by receiver
-  ProtocolError = "ProtocolError", // Payload for Action is not conform the PDU structure
-  GenericError = "GenericError", // Any other error not covered by the more specific error codes in this table
-  InternalError = "InternalError", // An internal error occurred and the receiver was not able to process the requested Action successfully
-  MessageTypeNotSupported = "MessageTypeNotSupported", // A message with an Message Type Number received that is not supported by this implementation.
-  NotSupported = "NotSupported", // Requested Action is recognized but not supported by the receiver
-  OccurrenceConstraintViolation = "OccurrenceConstraintViolation", // Payload for Action is syntactically correct but at least one of the fields violates occurrence constraints
-  PropertyConstraintViolation = "PropertyConstraintViolation", // Payload is syntactically correct but at least one field contains an invalid value
-  RpcFrameworkError = "RpcFrameworkError", // Content of the call is not a valid RPC Request, for example: MessageId could not be read.
-  SecurityError = "SecurityError", // During the processing of Action a security issue occurred preventing receiver from completing the Action successfully
-  TypeConstraintViolation = "TypeConstraintViolation", // Payload for Action is syntactically correct but at least one of the fields violates data type constraints (e.g. 'somestring': 12)
+  FormatViolation = 'FormatViolation', // Payload for Action is syntactically incorrect
+  NotImplemented = 'NotImplemented', // Requested Action is not known by receiver
+  ProtocolError = 'ProtocolError', // Payload for Action is not conform the PDU structure
+  GenericError = 'GenericError', // Any other error not covered by the more specific error codes in this table
+  InternalError = 'InternalError', // An internal error occurred and the receiver was not able to process the requested Action successfully
+  MessageTypeNotSupported = 'MessageTypeNotSupported', // A message with an Message Type Number received that is not supported by this implementation.
+  NotSupported = 'NotSupported', // Requested Action is recognized but not supported by the receiver
+  OccurrenceConstraintViolation = 'OccurrenceConstraintViolation', // Payload for Action is syntactically correct but at least one of the fields violates occurrence constraints
+  PropertyConstraintViolation = 'PropertyConstraintViolation', // Payload is syntactically correct but at least one field contains an invalid value
+  RpcFrameworkError = 'RpcFrameworkError', // Content of the call is not a valid RPC Request, for example: MessageId could not be read.
+  SecurityError = 'SecurityError', // During the processing of Action a security issue occurred preventing receiver from completing the Action successfully
+  TypeConstraintViolation = 'TypeConstraintViolation', // Payload for Action is syntactically correct but at least one of the fields violates data type constraints (e.g. 'somestring': 12)
 }
 
 /**
  * Custom error to handle OCPP errors better.
  */
 export class OcppError extends Error {
+
   private _messageId: string;
   private _errorCode: ErrorCode;
   private _errorDetails: object;
 
-  constructor(
-    messageId: string,
-    errorCode: ErrorCode,
-    errorDescription: string,
-    errorDetails: object = {},
-  ) {
-    super(errorDescription);
-    this.name = "OcppError";
-    this._messageId = messageId;
-    this._errorCode = errorCode;
-    this._errorDetails = errorDetails;
+  constructor(messageId: string, errorCode: ErrorCode, errorDescription: string, errorDetails: object = {}) {
+      super(errorDescription);
+      this.name = "OcppError";
+      this._messageId = messageId;
+      this._errorCode = errorCode;
+      this._errorDetails = errorDetails;
   }
 
   asCallError(): CallError {
-    return [
-      MessageTypeId.CallError,
-      this._messageId,
-      this._errorCode,
-      this.message,
-      this._errorDetails,
-    ] as CallError;
+      return [MessageTypeId.CallError, this._messageId, this._errorCode, this.message, this._errorDetails] as CallError;
   }
 }