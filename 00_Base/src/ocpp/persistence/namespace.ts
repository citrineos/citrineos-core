--- conflicted
+++ resolved
@@ -10,11 +10,8 @@
 export enum Namespace {
   BootConfig = 'Boot',
   ChargingStation = 'ChargingStation',
-<<<<<<< HEAD
   ReserveNowRequest = 'Reservation',
-=======
   MeterValue = 'MeterValue',
->>>>>>> 282f4919
   StatusNotificationRequest = 'StatusNotification',
 }
 
