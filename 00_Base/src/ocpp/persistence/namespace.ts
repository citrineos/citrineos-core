--- conflicted
+++ resolved
@@ -7,27 +7,6 @@
  * Persisted DataTypes and their namespaces
  */
 export enum Namespace {
-<<<<<<< HEAD
-  AdditionalInfoType = "AdditionalInfo",
-  AuthorizationData = "Authorization",
-  AuthorizationRestrictions = "AuthorizationRestrictions",
-  BootConfig = "Boot",
-  ChargingStationType = "ChargingStation",
-  ComponentType = "Component",
-  EVSEType = "Evse",
-  IdTokenInfoType = "IdTokenInfo",
-  IdTokenType = "IdToken",
-  MeterValueType = "MeterValue",
-  ModemType = "Modem",
-  SecurityEventNotificationRequest = "SecurityEvent",
-  TransactionEventRequest = "TransactionEvent",
-  TransactionType = "Transaction",
-  VariableAttributeType = "VariableAttribute",
-  VariableCharacteristicsType = "VariableCharacteristics",
-  VariableStatus = "VariableStatus",
-  VariableType = "Variable",
-  SystemConfig = "SystemConfig",
-=======
     AdditionalInfoType = 'AdditionalInfo',
     AuthorizationData = 'Authorization',
     AuthorizationRestrictions = 'AuthorizationRestrictions',
@@ -52,5 +31,4 @@
     VariableMonitoringStatus = 'VariableMonitoringStatus',
     VariableStatus = 'VariableStatus',
     VariableType = 'Variable'
->>>>>>> c6148b31
 }