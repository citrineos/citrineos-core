// Copyright (c) 2023 S44, LLC
// Copyright Contributors to the CitrineOS Project
//
// SPDX-License-Identifier: Apache 2.0

/**
 * Persisted DataTypes and their namespaces
 */

export enum Namespace {
  AuthorizationData = 'Authorization',
  BootConfig = 'Boot',
  ChargingStation = 'ChargingStation',
  ReserveNowRequest = 'Reservation',
  OCPPMessage = 'OCPPMessage',
  MeterValue = 'MeterValue',
  OCPPMessage = 'OCPPMessage',
  StatusNotificationRequest = 'StatusNotification',
  IdTokenType = 'IdToken',
  IdTokenInfoType = 'IdTokenInfo',
  ChargingProfile = 'ChargingProfile',
  ChargingSchedule = 'ChargingSchedule',
  CompositeSchedule = 'CompositeSchedule',
<<<<<<< HEAD

=======
>>>>>>> 50bac08a
}

export enum OCPP2_0_1_Namespace {
  AdditionalInfoType = 'AdditionalInfoType',
  AuthorizationRestrictions = 'AuthorizationRestrictions',
  Certificate = 'Certificate',
  ChargingNeeds = 'ChargingNeeds',
  InstalledCertificate = 'InstalledCertificate',
  CertificateChain = 'CertificateChain',
  ChargingStation = 'ChargingStation',
  ChargingStationSecurityInfo = 'ChargingStationSecurityInfo',
  ComponentType = 'Component',
  EVSEType = 'Evse',
  EventDataType = 'EventData',
  FileURL = 'FileURL',
  LatestStatusNotification = 'LatestStatusNotification',
  LocalListAuthorization = 'LocalListAuthorization',
  LocalListVersion = 'LocalListVersion',
  Location = 'Location',
  MessageInfoType = 'MessageInfo',
  PasswordType = 'Password',
  RootCertificate = 'RootCertificate',
  SalesTariff = 'SalesTariff',
  SecurityEventNotificationRequest = 'SecurityEvent',
  SendLocalListRequest = 'SendLocalList',
  ServerNetworkProfile = 'ServerNetworkProfile',
  Subscription = 'Subscription',
  SystemConfig = 'SystemConfig',
  TlsCertificates = 'TlsCertificates',
  TransactionEventRequest = 'TransactionEvent',
  TransactionType = 'Transaction',
  Tariff = 'Tariff',
  VariableAttributeType = 'VariableAttribute',
  VariableCharacteristicsType = 'VariableCharacteristics',
  VariableMonitoringType = 'VariableMonitoring',
  VariableMonitoringStatus = 'VariableMonitoringStatus',
  VariableStatus = 'VariableStatus',
  VariableType = 'Variable',
}

export enum OCPP1_6_Namespace {
  ChangeConfiguration = 'ChangeConfiguration',
  Connector = 'Connector',
}<|MERGE_RESOLUTION|>--- conflicted
+++ resolved
@@ -21,10 +21,6 @@
   ChargingProfile = 'ChargingProfile',
   ChargingSchedule = 'ChargingSchedule',
   CompositeSchedule = 'CompositeSchedule',
-<<<<<<< HEAD
-
-=======
->>>>>>> 50bac08a
 }
 
 export enum OCPP2_0_1_Namespace {
