{
  "extends": "./tsconfig.build.json",
  "compilerOptions": {
    "rootDir": "./",
    "outDir": "./dist"
  },
<<<<<<< HEAD
  "exclude": ["DirectusExtensions", "./dist/**/*"], // TODO remove "./dist/**/*" after PR 68 is merged in main
=======
  "exclude": [
    "./dist/**/*",
    "**/node_modules/**",
    "DirectusExtensions", // todo for now
    "Swarm" // todo for now
  ],
>>>>>>> 7c171734
  "references": [
    {
      "path": "./Server"
    }
  ]
}<|MERGE_RESOLUTION|>--- conflicted
+++ resolved
@@ -4,16 +4,12 @@
     "rootDir": "./",
     "outDir": "./dist"
   },
-<<<<<<< HEAD
-  "exclude": ["DirectusExtensions", "./dist/**/*"], // TODO remove "./dist/**/*" after PR 68 is merged in main
-=======
   "exclude": [
     "./dist/**/*",
     "**/node_modules/**",
     "DirectusExtensions", // todo for now
     "Swarm" // todo for now
   ],
->>>>>>> 7c171734
   "references": [
     {
       "path": "./Server"
