{
  "extends": "./tsconfig.build.json",
  "compilerOptions": {
    "rootDir": "./",
    "outDir": "./dist"
  },
<<<<<<< HEAD
  "exclude": ["DirectusExtensions", "./dist/**/*"],
=======
  "exclude": [
    "**/dist/**",
    "**/node_modules/**",
    "DirectusExtensions", // todo for now
    "Swarm" // todo for now
  ],
>>>>>>> ce3bf0da
  "references": [
    {
      "path": "./Server"
    }
  ]
}<|MERGE_RESOLUTION|>--- conflicted
+++ resolved
@@ -4,16 +4,12 @@
     "rootDir": "./",
     "outDir": "./dist"
   },
-<<<<<<< HEAD
-  "exclude": ["DirectusExtensions", "./dist/**/*"],
-=======
   "exclude": [
-    "**/dist/**",
+    "./dist/**/*",
     "**/node_modules/**",
     "DirectusExtensions", // todo for now
     "Swarm" // todo for now
   ],
->>>>>>> ce3bf0da
   "references": [
     {
       "path": "./Server"
